<<<<<<< HEAD
// RUN: %clang_cc1 -triple x86_64-apple-macos10.7.0 -verify -fopenmp -ferror-limit 100 -o - %s
=======
// RUN: %clang_cc1 -verify -fopenmp=libiomp5 -ferror-limit 100 %s
>>>>>>> 42efb1c9

void foo() {
}

bool foobool(int argc) {
  return argc;
}

struct S1; // expected-note {{declared here}}

template <class T, class S> // expected-note {{declared here}}
int tmain(T argc, S **argv) {
  #pragma omp parallel if // expected-error {{expected '(' after 'if'}} expected-error {{expected expression}}
  #pragma omp parallel if ( // expected-error {{expected expression}} expected-error {{expected ')'}} expected-note {{to match this '('}}
  #pragma omp parallel if () // expected-error {{expected expression}}
  #pragma omp parallel if (argc // expected-error {{expected ')'}} expected-note {{to match this '('}}
  #pragma omp parallel if (argc)) // expected-warning {{extra tokens at the end of '#pragma omp parallel' are ignored}}
  #pragma omp parallel if (argc > 0 ? argv[1] : argv[2])
  #pragma omp parallel if (foobool(argc)), if (true) // expected-error {{directive '#pragma omp parallel' cannot contain more than one 'if' clause}}
  #pragma omp parallel if (S) // expected-error {{'S' does not refer to a value}}
  #pragma omp parallel if (argv[1]=2) // expected-error {{expected ')'}} expected-note {{to match this '('}}
  #pragma omp parallel if (argc argc) // expected-error {{expected ')'}} expected-note {{to match this '('}}
  #pragma omp parallel if(argc)
  foo();

  return 0;
}

int main(int argc, char **argv) {
  #pragma omp parallel if // expected-error {{expected '(' after 'if'}} expected-error {{expected expression}}
  #pragma omp parallel if ( // expected-error {{expected expression}} expected-error {{expected ')'}} expected-note {{to match this '('}}
  #pragma omp parallel if () // expected-error {{expected expression}}
  #pragma omp parallel if (argc // expected-error {{expected ')'}} expected-note {{to match this '('}}
  #pragma omp parallel if (argc)) // expected-warning {{extra tokens at the end of '#pragma omp parallel' are ignored}}
  #pragma omp parallel if (argc > 0 ? argv[1] : argv[2])
  #pragma omp parallel if (foobool(argc)), if (true) // expected-error {{directive '#pragma omp parallel' cannot contain more than one 'if' clause}}
  #pragma omp parallel if (S1) // expected-error {{'S1' does not refer to a value}}
  #pragma omp parallel if (argv[1]=2) // expected-error {{expected ')'}} expected-note {{to match this '('}}
  #pragma omp parallel if (argc argc) // expected-error {{expected ')'}} expected-note {{to match this '('}}
  #pragma omp parallel if (1 0) // expected-error {{expected ')'}} expected-note {{to match this '('}}
  #pragma omp parallel if(if(tmain(argc, argv) // expected-error {{expected expression}} expected-error {{expected ')'}} expected-note {{to match this '('}}
  foo();

  return tmain(argc, argv);
}
<|MERGE_RESOLUTION|>--- conflicted
+++ resolved
@@ -1,8 +1,4 @@
-<<<<<<< HEAD
 // RUN: %clang_cc1 -triple x86_64-apple-macos10.7.0 -verify -fopenmp -ferror-limit 100 -o - %s
-=======
-// RUN: %clang_cc1 -verify -fopenmp=libiomp5 -ferror-limit 100 %s
->>>>>>> 42efb1c9
 
 void foo() {
 }
