--- conflicted
+++ resolved
@@ -1,10 +1,6 @@
-<<<<<<< HEAD
 // RUN: %clang_cc1 -fsyntax-only -ferror-limit 100000 -fopenmp -verify %s
 // This test was initially supposed for '#pragma simd' and was
 // changed to apply to '#pragma omp simd', which is similar.
-=======
-// RUN: %clang_cc1 -fsyntax-only -fopenmp=libiomp5 -verify %s
->>>>>>> 42efb1c9
 
 /* expected-error@+1 {{unexpected OpenMP directive '#pragma omp simd'}} */
 #pragma omp simd
@@ -83,7 +79,6 @@
   for (i = 0; i < 16; ++i) ;
 }
 
-<<<<<<< HEAD
 void test_safelen()
 {
   int i;
@@ -226,17 +221,10 @@
 {
   int i;
   /* expected-error@+2 {{expected expression}} */
-=======
-void test_private()
-{
-  int i;
-  // expected-error@+2 {{expected expression}}
->>>>>>> 42efb1c9
   // expected-error@+1 {{expected ')'}} expected-note@+1 {{to match this '('}}
   #pragma omp simd private(
   for (i = 0; i < 16; ++i) ;
   // expected-error@+2 {{expected ')'}} expected-note@+2 {{to match this '('}}
-<<<<<<< HEAD
   /* expected-error@+1 2 {{expected expression}} */
   #pragma omp simd private(,
   for (i = 0; i < 16; ++i) ;
@@ -250,21 +238,6 @@
   #pragma omp simd private(int)
   for (i = 0; i < 16; ++i) ;
   /* expected-error@+1 {{expected variable name}} */
-=======
-  // expected-error@+1 2 {{expected expression}}
-  #pragma omp simd private(,
-  for (i = 0; i < 16; ++i) ;
-  // expected-error@+1 2 {{expected expression}}
-  #pragma omp simd private(,)
-  for (i = 0; i < 16; ++i) ;
-  // expected-error@+1 {{expected expression}}
-  #pragma omp simd private()
-  for (i = 0; i < 16; ++i) ;
-  // expected-error@+1 {{expected expression}}
-  #pragma omp simd private(int)
-  for (i = 0; i < 16; ++i) ;
-  // expected-error@+1 {{expected variable name}}
->>>>>>> 42efb1c9
   #pragma omp simd private(0)
   for (i = 0; i < 16; ++i) ;
 
@@ -274,20 +247,13 @@
   #pragma omp simd private(x, y)
   for (i = 0; i < 16; ++i) ;
   #pragma omp simd private(x, y, z)
-<<<<<<< HEAD
-  for (i = 0; i < 16; ++i) ;
-=======
-  for (i = 0; i < 16; ++i) {
-    x = y * i + z;
-  }
->>>>>>> 42efb1c9
+  for (i = 0; i < 16; ++i) ;
 }
 
 void test_firstprivate()
 {
   int i;
   // expected-error@+3 {{expected ')'}} expected-note@+3 {{to match this '('}}
-<<<<<<< HEAD
   /* expected-error@+2 {{unexpected OpenMP clause 'firstprivate' in directive '#pragma omp simd'}} */
   /* expected-error@+1 {{expected expression}} */
   #pragma omp simd firstprivate(
@@ -523,10 +489,3 @@
   for (int i = 0; ;);
 
 }
-=======
-  // expected-error@+2 {{unexpected OpenMP clause 'firstprivate' in directive '#pragma omp simd'}}
-  // expected-error@+1 {{expected expression}}
-  #pragma omp simd firstprivate(
-  for (i = 0; i < 16; ++i) ;
-}
->>>>>>> 42efb1c9
