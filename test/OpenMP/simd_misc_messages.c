// RUN: %clang_cc1 -fsyntax-only -ferror-limit 100000 -fopenmp -verify %s
// This test was initially supposed for '#pragma simd' and was
// changed to apply to '#pragma omp simd', which is similar.

/* expected-error@+1 {{unexpected OpenMP directive '#pragma omp simd'}} */
#pragma omp simd

/* expected-error@+1 {{unexpected OpenMP directive '#pragma omp simd'}} */
#pragma omp simd foo

/* expected-error@+1 {{unexpected OpenMP directive '#pragma omp simd'}} */
#pragma omp simd safelen(4)

void test_no_clause()
{
  int i;
  #pragma omp simd
  for (i = 0; i < 16; ++i) ;

  // expected-error@+2 {{statement after '#pragma omp simd' must be a for loop}}
  #pragma omp simd
  ++i;
}

void test_branch_protected_scope()
{
  int i = 0;
L1:
  ++i;

  int x[24];

  #pragma omp simd
  for (i = 0; i < 16; ++i) {
    if (i == 5)
      goto L1; // expected-error {{use of undeclared label 'L1'}}
    else if (i == 6)
      return; // expected-error {{cannot return from OpenMP region}}
    else if (i == 7)
      goto L2;
    else if (i == 8) {
L2:
      x[i]++;
    }
  }

  if (x[0] == 0)
    goto L2; // expected-error {{use of undeclared label 'L2'}}
  else if (x[1] == 1)
    goto L1;
}

void test_invalid_clause()
{
  int i;
  // expected-warning@+1 {{extra tokens at the end of '#pragma omp simd' are ignored}}
  #pragma omp simd foo bar
  for (i = 0; i < 16; ++i) ;
}

void test_non_identifiers()
{
  int i, x;

  // expected-warning@+1 {{extra tokens at the end of '#pragma omp simd' are ignored}}
  #pragma omp simd;
  for (i = 0; i < 16; ++i) ;
  // expected-error@+2 {{unexpected OpenMP clause 'firstprivate' in directive '#pragma omp simd'}}
  // expected-warning@+1 {{extra tokens at the end of '#pragma omp simd' are ignored}}
  #pragma omp simd firstprivate(x);
  for (i = 0; i < 16; ++i) ;

  // expected-warning@+1 {{extra tokens at the end of '#pragma omp simd' are ignored}}
  #pragma omp simd private(x);
  for (i = 0; i < 16; ++i) ;

  // expected-warning@+1 {{extra tokens at the end of '#pragma omp simd' are ignored}}
  #pragma omp simd , private(x);
  for (i = 0; i < 16; ++i) ;
}

void test_safelen()
{
  int i;
  /* expected-error@+1 {{expected '('}}  expected-error@+1 {{expected expression}}*/
  #pragma omp simd safelen
  for (i = 0; i < 16; ++i) ;
  /* expected-error@+1 {{expected expression}} expected-error@+1 {{expected ')'}} expected-note@+1 {{to match this '('}} */
  #pragma omp simd safelen(
  for (i = 0; i < 16; ++i) ;
  /* expected-error@+1 {{expected expression}} */
  #pragma omp simd safelen()
  for (i = 0; i < 16; ++i) ;
  /* expected-error@+1 {{expected expression}} expected-error@+1 {{expected ')'}} expected-note@+1 {{to match this '('}}*/
  #pragma omp simd safelen(,
  for (i = 0; i < 16; ++i) ;
  // expected-warning@+2 {{extra tokens at the end of '#pragma omp simd' are ignored}}
  /* expected-error@+1 {{expected expression}}  expected-error@+1 {{expected ')'}} expected-note@+1 {{to match this '('}}*/
  #pragma omp simd safelen(,)
  for (i = 0; i < 16; ++i) ;
  /* expected-error@+1 {{expected '('}} */
  #pragma omp simd safelen 4)
  for (i = 0; i < 16; ++i) ;
  /* expected-error@+2 {{expected ')'}} */
  /* expected-note@+1 {{to match this '('}} */
  #pragma omp simd safelen(4
  for (i = 0; i < 16; ++i) ;
  /* expected-error@+2 {{expected ')'}} */
  /* expected-note@+1 {{to match this '('}} */
  #pragma omp simd safelen(4,
  for (i = 0; i < 16; ++i) ;
  // expected-warning@+3 {{extra tokens at the end of '#pragma omp simd' are ignored}}
  /* expected-error@+2 {{expected ')'}} */
  /* expected-note@+1 {{to match this '('}} */
  #pragma omp simd safelen(4,)
  for (i = 0; i < 16; ++i) ;
  /* xxpected-error@+1 {{expected expression}} */
  #pragma omp simd safelen(4)
  for (i = 0; i < 16; ++i) ;
  /* expected-error@+2 {{expected ')'}} */
  /* expected-note@+1 {{to match this '('}} */
  #pragma omp simd safelen(4 4)
  for (i = 0; i < 16; ++i) ;
  // expected-warning@+3 {{extra tokens at the end of '#pragma omp simd' are ignored}}
  /* expected-error@+2 {{expected ')'}} */
  /* expected-note@+1 {{to match this '('}} */
  #pragma omp simd safelen(4,,4)
  for (i = 0; i < 16; ++i) ;
  #pragma omp simd safelen(4)
  for (i = 0; i < 16; ++i) ;
  // expected-warning@+3 {{extra tokens at the end of '#pragma omp simd' are ignored}}
  /* expected-error@+2 {{expected ')'}} */
  /* expected-note@+1 {{to match this '('}} */
  #pragma omp simd safelen(4,8)
  for (i = 0; i < 16; ++i) ;
}

<<<<<<< HEAD
void test_linear() // expected-note {{previous definition is here}}
{
  int i;
  /* expected-error@+1 {{expected expression}} expected-error@+1 {{expected ')'}} expected-note@+1 {{to match this '('}} */
  #pragma omp simd linear(
  for (i = 0; i < 16; ++i) ;
  /* expected-error@+2 {{expected expression}} */
  /* expected-error@+1 {{expected expression}} expected-error@+1 {{expected ')'}} expected-note@+1 {{to match this '('}}*/
  #pragma omp simd linear(,
  for (i = 0; i < 16; ++i) ;
  /* expected-error@+2 {{expected expression}} */
  /* expected-error@+1 {{expected expression}} */
  #pragma omp simd linear(,)
  for (i = 0; i < 16; ++i) ;
  /* expected-error@+1 {{expected expression}} */
  #pragma omp simd linear()
  for (i = 0; i < 16; ++i) ;
  /* expected-error@+1 {{expected expression}} */
  #pragma omp simd linear(int)
  for (i = 0; i < 16; ++i) ;
  /* expected-error@+1 {{expected variable name}} */
  #pragma omp simd linear(0)
  for (i = 0; i < 16; ++i) ;
  /* expected-error@+1 {{use of undeclared identifier 'x'}} */
  #pragma omp simd linear(x)
  for (i = 0; i < 16; ++i) ;
  /* expected-error@+2 {{use of undeclared identifier 'x'}} */
  /* expected-error@+1 {{use of undeclared identifier 'y'}} */
  #pragma omp simd linear(x, y)
  for (i = 0; i < 16; ++i) ;
  /* expected-error@+3 {{use of undeclared identifier 'x'}} */
  /* expected-error@+2 {{use of undeclared identifier 'y'}} */
  /* expected-error@+1 {{use of undeclared identifier 'z'}} */
  #pragma omp simd linear(x, y, z)
  for (i = 0; i < 16; ++i) ;

  int x, y;
  /* expected-error@+1 {{expected expression}} */
  #pragma omp simd linear(x:)
  for (i = 0; i < 16; ++i) ;
  /* expected-error@+1 {{expected expression}} */
  #pragma omp simd linear(x:,)
  for (i = 0; i < 16; ++i) ;
  #pragma omp simd linear(x:1)
  for (i = 0; i < 16; ++i) ;
  #pragma omp simd linear(x:2*2)
  for (i = 0; i < 16; ++i) ;
  // expected-warning@+2 {{extra tokens at the end of '#pragma omp simd' are ignored}}
  // expected-error@+1 {{expected ')'}} expected-note@+1 {{to match this '('}}
  #pragma omp simd linear(x:1,y)
  for (i = 0; i < 16; ++i) ;
  // expected-warning@+2 {{extra tokens at the end of '#pragma omp simd' are ignored}}
  // expected-error@+1 {{expected ')'}} expected-note@+1 {{to match this '('}}
  #pragma omp simd linear(x:1,y,z:1)
  for (i = 0; i < 16; ++i) ;

  // expected-note@+2 {{defined as linear}}
  // expected-error@+1 {{linear variable cannot be linear}}
  #pragma omp simd linear(x) linear(x)
  for (i = 0; i < 16; ++i) ;

  // expected-note@+2 {{defined as private}}
  // expected-error@+1 {{private variable cannot be linear}}
  #pragma omp simd private(x) linear(x)
  for (i = 0; i < 16; ++i) ;

  // expected-note@+2 {{defined as linear}}
  // expected-error@+1 {{linear variable cannot be private}}
  #pragma omp simd linear(x) private(x)
  for (i = 0; i < 16; ++i) ;

  // expected-note@+2 {{defined as linear}}
  // expected-error@+1 {{linear variable cannot be lastprivate}}
  #pragma omp simd linear(x) lastprivate(x)
  for (i = 0; i < 16; ++i) ;

  // expected-note@+2 {{defined as lastprivate}}
  // expected-error@+1 {{lastprivate variable cannot be linear}}
  #pragma omp simd lastprivate(x) linear(x) 
  for (i = 0; i < 16; ++i) ;
}

void test_linear() // expected-error {{redefinition of 'test_linear'}}
=======
void test_collapse()
{
  int i;
  // expected-error@+1 {{expected '('}}
  #pragma omp simd collapse
  for (i = 0; i < 16; ++i) ;
  // expected-error@+1 {{expected expression}} expected-error@+1 {{expected ')'}} expected-note@+1 {{to match this '('}}
  #pragma omp simd collapse(
  for (i = 0; i < 16; ++i) ;
  // expected-error@+1 {{expected expression}}
  #pragma omp simd collapse()
  for (i = 0; i < 16; ++i) ;
  // expected-error@+1 {{expected expression}} expected-error@+1 {{expected ')'}} expected-note@+1 {{to match this '('}}
  #pragma omp simd collapse(,
  for (i = 0; i < 16; ++i) ;
  // expected-error@+1 {{expected expression}}  expected-error@+1 {{expected ')'}} expected-note@+1 {{to match this '('}}
  #pragma omp simd collapse(,)
  for (i = 0; i < 16; ++i) ;
  // expected-warning@+2 {{extra tokens at the end of '#pragma omp simd' are ignored}}
  // expected-error@+1 {{expected '('}}
  #pragma omp simd collapse 4)
  for (i = 0; i < 16; ++i) ;
  // expected-error@+2 {{expected ')'}}
  // expected-note@+1 {{to match this '('}}
  #pragma omp simd collapse(4
  for (i = 0; i < 16; ++i) ;
  // expected-error@+2 {{expected ')'}}
  // expected-note@+1 {{to match this '('}}
  #pragma omp simd collapse(4,
  for (i = 0; i < 16; ++i) ;
  // expected-error@+2 {{expected ')'}}
  // expected-note@+1 {{to match this '('}}
  #pragma omp simd collapse(4,)
  for (i = 0; i < 16; ++i) ;
  // xxpected-error@+1 {{expected expression}}
  #pragma omp simd collapse(4)
  for (i = 0; i < 16; ++i) ;
  // expected-error@+2 {{expected ')'}}
  // expected-note@+1 {{to match this '('}}
  #pragma omp simd collapse(4 4)
  for (i = 0; i < 16; ++i) ;
  // expected-error@+2 {{expected ')'}}
  // expected-note@+1 {{to match this '('}}
  #pragma omp simd collapse(4,,4)
  for (i = 0; i < 16; ++i) ;
  #pragma omp simd collapse(4)
  for (int i1 = 0; i1 < 16; ++i1)
    for (int i2 = 0; i2 < 16; ++i2)
      for (int i3 = 0; i3 < 16; ++i3)
        for (int i4 = 0; i4 < 16; ++i4)
          foo();
  // expected-error@+2 {{expected ')'}}
  // expected-note@+1 {{to match this '('}}
  #pragma omp simd collapse(4,8)
  for (i = 0; i < 16; ++i) ;
  // expected-error@+1 {{expression is not an integer constant expression}}
  #pragma omp simd collapse(2.5)
  for (i = 0; i < 16; ++i);
  // expected-error@+1 {{expression is not an integer constant expression}}
  #pragma omp simd collapse(foo())
  for (i = 0; i < 16; ++i);
  // expected-error@+1 {{argument to 'collapse' clause must be a positive integer value}}
  #pragma omp simd collapse(-5)
  for (i = 0; i < 16; ++i);
  // expected-error@+1 {{argument to 'collapse' clause must be a positive integer value}}
  #pragma omp simd collapse(0)
  for (i = 0; i < 16; ++i);
  // expected-error@+1 {{argument to 'collapse' clause must be a positive integer value}}
  #pragma omp simd collapse(5-5)
  for (i = 0; i < 16; ++i);
}

void test_linear()
>>>>>>> fe760838
{
  int i;
  // expected-error@+1 {{expected expression}} expected-error@+1 {{expected ')'}} expected-note@+1 {{to match this '('}}
  #pragma omp simd linear(
  for (i = 0; i < 16; ++i) ;
  // expected-error@+2 {{expected expression}}
  // expected-error@+1 {{expected expression}} expected-error@+1 {{expected ')'}} expected-note@+1 {{to match this '('}}
  #pragma omp simd linear(,
  for (i = 0; i < 16; ++i) ;
  // expected-error@+2 {{expected expression}}
  // expected-error@+1 {{expected expression}}
  #pragma omp simd linear(,)
  for (i = 0; i < 16; ++i) ;
  // expected-error@+1 {{expected expression}}
  #pragma omp simd linear()
  for (i = 0; i < 16; ++i) ;
  // expected-error@+1 {{expected expression}}
  #pragma omp simd linear(int)
  for (i = 0; i < 16; ++i) ;
  // expected-error@+1 {{expected variable name}}
  #pragma omp simd linear(0)
  for (i = 0; i < 16; ++i) ;
  // expected-error@+1 {{use of undeclared identifier 'x'}}
  #pragma omp simd linear(x)
  for (i = 0; i < 16; ++i) ;
  // expected-error@+2 {{use of undeclared identifier 'x'}}
  // expected-error@+1 {{use of undeclared identifier 'y'}}
  #pragma omp simd linear(x, y)
  for (i = 0; i < 16; ++i) ;
  // expected-error@+3 {{use of undeclared identifier 'x'}}
  // expected-error@+2 {{use of undeclared identifier 'y'}}
  // expected-error@+1 {{use of undeclared identifier 'z'}}
  #pragma omp simd linear(x, y, z)
  for (i = 0; i < 16; ++i) ;

  int x, y;
  // expected-error@+1 {{expected expression}}
  #pragma omp simd linear(x:)
  for (i = 0; i < 16; ++i) ;
  // expected-error@+1 {{expected expression}}
  #pragma omp simd linear(x:,)
  for (i = 0; i < 16; ++i) ;
  #pragma omp simd linear(x:1)
  for (i = 0; i < 16; ++i) ;
  #pragma omp simd linear(x:2*2)
  for (i = 0; i < 16; ++i) ;
  // expected-error@+1 {{expected ')'}} expected-note@+1 {{to match this '('}}
  #pragma omp simd linear(x:1,y) // expected-warning {{extra tokens at the end of '#pragma omp simd' are ignored}}
  for (i = 0; i < 16; ++i) ;
  // expected-error@+1 {{expected ')'}} expected-note@+1 {{to match this '('}}
  #pragma omp simd linear(x:1,y,z:1) // expected-warning {{extra tokens at the end of '#pragma omp simd' are ignored}}
  for (i = 0; i < 16; ++i) ;

  // expected-note@+2 {{defined as linear}}
  // expected-error@+1 {{linear variable cannot be linear}}
  #pragma omp simd linear(x) linear(x)
  for (i = 0; i < 16; ++i) ;

  // expected-note@+2 {{defined as private}}
  // expected-error@+1 {{private variable cannot be linear}}
  #pragma omp simd private(x) linear(x)
  for (i = 0; i < 16; ++i) ;

  // expected-note@+2 {{defined as linear}}
  // expected-error@+1 {{linear variable cannot be private}}
  #pragma omp simd linear(x) private(x)
  for (i = 0; i < 16; ++i) ;

  // expected-warning@+1 {{zero linear step (x and other variables in clause should probably be const)}}
  #pragma omp simd linear(x,y:0)
  for (i = 0; i < 16; ++i) ;
}

void test_aligned()
{
  int i;
  // expected-error@+1 {{expected expression}} expected-error@+1 {{expected ')'}} expected-note@+1 {{to match this '('}}
  #pragma omp simd aligned(
  for (i = 0; i < 16; ++i) ;
  // expected-error@+2 {{expected expression}}
  // expected-error@+1 {{expected expression}} expected-error@+1 {{expected ')'}} expected-note@+1 {{to match this '('}}
  #pragma omp simd aligned(,
  for (i = 0; i < 16; ++i) ;
  // expected-error@+2 {{expected expression}}
  // expected-error@+1 {{expected expression}}
  #pragma omp simd aligned(,)
  for (i = 0; i < 16; ++i) ;
  // expected-error@+1 {{expected expression}}
  #pragma omp simd aligned()
  for (i = 0; i < 16; ++i) ;
  // expected-error@+1 {{expected expression}}
  #pragma omp simd aligned(int)
  for (i = 0; i < 16; ++i) ;
  // expected-error@+1 {{expected variable name}}
  #pragma omp simd aligned(0)
  for (i = 0; i < 16; ++i) ;
  // expected-error@+1 {{use of undeclared identifier 'x'}}
  #pragma omp simd aligned(x)
  for (i = 0; i < 16; ++i) ;
  // expected-error@+2 {{use of undeclared identifier 'x'}}
  // expected-error@+1 {{use of undeclared identifier 'y'}}
  #pragma omp simd aligned(x, y)
  for (i = 0; i < 16; ++i) ;
  // expected-error@+3 {{use of undeclared identifier 'x'}}
  // expected-error@+2 {{use of undeclared identifier 'y'}}
  // expected-error@+1 {{use of undeclared identifier 'z'}}
  #pragma omp simd aligned(x, y, z)
  for (i = 0; i < 16; ++i) ;

  int *x, y, z[25]; // expected-note 4 {{'y' defined here}}
  #pragma omp simd aligned(x)
  for (i = 0; i < 16; ++i) ;
  #pragma omp simd aligned(z)
  for (i = 0; i < 16; ++i) ;
  // expected-error@+1 {{expected expression}}
  #pragma omp simd aligned(x:)
  for (i = 0; i < 16; ++i) ;
  // expected-error@+1 {{expected expression}} expected-error@+1 {{expected ')'}} expected-note@+1 {{to match this '('}}
  #pragma omp simd aligned(x:,)
  for (i = 0; i < 16; ++i) ;
  #pragma omp simd aligned(x:1)
  for (i = 0; i < 16; ++i) ;
  #pragma omp simd aligned(x:2*2)
  for (i = 0; i < 16; ++i) ;
  // expected-error@+1 {{expected ')'}} expected-note@+1 {{to match this '('}}
  #pragma omp simd aligned(x:1,y)
  for (i = 0; i < 16; ++i) ;
  // expected-error@+1 {{expected ')'}} expected-note@+1 {{to match this '('}}
  #pragma omp simd aligned(x:1,y,z:1)
  for (i = 0; i < 16; ++i) ;

  // expected-error@+1 {{argument of aligned clause should be array or pointer, not 'int'}}
  #pragma omp simd aligned(x, y)
  for (i = 0; i < 16; ++i) ;
  // expected-error@+1 {{argument of aligned clause should be array or pointer, not 'int'}}
  #pragma omp simd aligned(x, y, z)
  for (i = 0; i < 16; ++i) ;

  // expected-note@+2 {{defined as aligned}}
  // expected-error@+1 {{a variable cannot appear in more than one aligned clause}}
  #pragma omp simd aligned(x) aligned(z,x)
  for (i = 0; i < 16; ++i) ;

  // expected-note@+3 {{defined as aligned}}
  // expected-error@+2 {{a variable cannot appear in more than one aligned clause}}
  // expected-error@+1 2 {{argument of aligned clause should be array or pointer, not 'int'}}
  #pragma omp simd aligned(x,y,z) aligned(y,z)
  for (i = 0; i < 16; ++i) ;
}

void test_private()
{
  int i;
  /* expected-error@+2 {{expected expression}} */
  // expected-error@+1 {{expected ')'}} expected-note@+1 {{to match this '('}}
  #pragma omp simd private(
  for (i = 0; i < 16; ++i) ;
  // expected-error@+2 {{expected ')'}} expected-note@+2 {{to match this '('}}
  /* expected-error@+1 2 {{expected expression}} */
  #pragma omp simd private(,
  for (i = 0; i < 16; ++i) ;
  /* expected-error@+1 2 {{expected expression}} */
  #pragma omp simd private(,)
  for (i = 0; i < 16; ++i) ;
  /* expected-error@+1 {{expected expression}} */
  #pragma omp simd private()
  for (i = 0; i < 16; ++i) ;
  /* expected-error@+1 {{expected expression}} */
  #pragma omp simd private(int)
  for (i = 0; i < 16; ++i) ;
  /* expected-error@+1 {{expected variable name}} */
  #pragma omp simd private(0)
  for (i = 0; i < 16; ++i) ;

  int x, y, z;
  #pragma omp simd private(x)
  for (i = 0; i < 16; ++i) ;
  #pragma omp simd private(x, y)
  for (i = 0; i < 16; ++i) ;
  #pragma omp simd private(x, y, z)
  for (i = 0; i < 16; ++i) ;
}

void test_firstprivate()
{
  int i;
  // expected-error@+3 {{expected ')'}} expected-note@+3 {{to match this '('}}
  /* expected-error@+2 {{unexpected OpenMP clause 'firstprivate' in directive '#pragma omp simd'}} */
  /* expected-error@+1 {{expected expression}} */
  #pragma omp simd firstprivate(
  for (i = 0; i < 16; ++i) ;
}

void test_lastprivate()
{
  int i;
  // expected-error@+2 {{expected ')'}} expected-note@+2 {{to match this '('}}
  /* expected-error@+1 {{expected expression}} */
  #pragma omp simd lastprivate(
  for (i = 0; i < 16; ++i) ;

  // expected-error@+2 {{expected ')'}} expected-note@+2 {{to match this '('}}
  /* expected-error@+1 2 {{expected expression}} */
  #pragma omp simd lastprivate(,
  for (i = 0; i < 16; ++i) ;
  /* expected-error@+1 2 {{expected expression}} */
  #pragma omp simd lastprivate(,)
  for (i = 0; i < 16; ++i) ;
  /* expected-error@+1 {{expected expression}} */
  #pragma omp simd lastprivate()
  for (i = 0; i < 16; ++i) ;
  /* expected-error@+1 {{expected expression}} */
  #pragma omp simd lastprivate(int)
  for (i = 0; i < 16; ++i) ;
  /* expected-error@+1 {{expected variable name}} */
  #pragma omp simd lastprivate(0)
  for (i = 0; i < 16; ++i) ;

  int x, y, z;
  #pragma omp simd lastprivate(x)
  for (i = 0; i < 16; ++i) ;
  #pragma omp simd lastprivate(x, y)
  for (i = 0; i < 16; ++i) ;
  #pragma omp simd lastprivate(x, y, z)
  for (i = 0; i < 16; ++i) ;
}

void test_reduction()
{
  int i, x, y;
  // expected-error@+3 {{expected ')'}} expected-note@+3 {{to match this '('}}
  /* expected-error@+2 {{expected identifier}} */
  /* expected-error@+1 {{expected ':' in 'reduction' clause}} */
  #pragma omp simd reduction(
  for (i = 0; i < 16; ++i) ;
  /* expected-error@+2 {{expected identifier}} */
  /* expected-error@+1 {{expected ':' in 'reduction' clause}} */
  #pragma omp simd reduction()
  for (i = 0; i < 16; ++i) ;
  /* expected-error@+2 {{expected expression}} */
  /* expected-error@+1 {{expected ':' in 'reduction' clause}} */
  #pragma omp simd reduction(x)
  for (i = 0; i < 16; ++i) ;
  /* expected-error@+1 {{expected identifier}} */
  #pragma omp simd reduction(:x)
  for (i = 0; i < 16; ++i) ;
  // expected-error@+4 {{expected ')'}} expected-note@+4 {{to match this '('}}
  /* expected-error@+3 {{expected identifier}} */
  /* expected-error@+2 {{expected ':' in 'reduction' clause}} */
  /* expected-error@+1 2 {{expected expression}} */
  #pragma omp simd reduction(,
  for (i = 0; i < 16; ++i) ;
  // expected-error@+3 {{expected ')'}} expected-note@+3 {{to match this '('}}
  /* expected-error@+2 {{expected expression}} */
  /* expected-error@+1 {{expected ':' in 'reduction' clause}} */
  #pragma omp simd reduction(+
  for (i = 0; i < 16; ++i) ;

  // expected-error@+3 {{expected ')'}} expected-note@+3 {{to match this '('}}
  //
  /* expected-error@+1 {{expected expression}} */
  #pragma omp simd reduction(+:
  for (i = 0; i < 16; ++i) ;
  /* expected-error@+1 {{expected expression}} */
  #pragma omp simd reduction(+:)
  for (i = 0; i < 16; ++i) ;
  /* expected-error@+1 {{expected expression}} */
  #pragma omp simd reduction(+:,y)
  for (i = 0; i < 16; ++i) ;
  /* expected-error@+1 {{expected expression}} */
  #pragma omp simd reduction(+:x,+:y)
  for (i = 0; i < 16; ++i) ;
  /* expected-error@+3 {{expected identifier}} */
  /* expected-error@+2 {{expected ':' in 'reduction' clause}} */
  /* expected-error@+1 {{expected expression}} */
  #pragma omp simd reduction(%:x)
  for (i = 0; i < 16; ++i) ;

  #pragma omp simd reduction(+:x)
  for (i = 0; i < 16; ++i) ;
  #pragma omp simd reduction(*:x)
  for (i = 0; i < 16; ++i) ;
  #pragma omp simd reduction(-:x)
  for (i = 0; i < 16; ++i) ;
  #pragma omp simd reduction(&:x)
  for (i = 0; i < 16; ++i) ;
  #pragma omp simd reduction(|:x)
  for (i = 0; i < 16; ++i) ;
  #pragma omp simd reduction(^:x)
  for (i = 0; i < 16; ++i) ;
  #pragma omp simd reduction(&&:x)
  for (i = 0; i < 16; ++i) ;
  #pragma omp simd reduction(||:x)
  for (i = 0; i < 16; ++i) ;
  #pragma omp simd reduction(max:x)
  for (i = 0; i < 16; ++i) ;
  #pragma omp simd reduction(min:x)
  for (i = 0; i < 16; ++i) ;
  struct X { int x; };
  struct X X;
  // TODO: Is the following error correct?
  // expected-error@+1 {{expected variable name}}
  #pragma omp simd reduction(+:X.x)
  for (i = 0; i < 16; ++i) ;
  /* expected-error@+1 {{expected variable name}} */
  #pragma omp simd reduction(+:x+x)
  for (i = 0; i < 16; ++i) ;
}

void test_aligned()
{
  int i;
  /* expected-error@+2 {{expected expression}} */
  // expected-error@+1 {{expected ')'}} expected-note@+1 {{to match this '('}}
  #pragma omp simd aligned(
  for (i = 0; i < 16; ++i) ;
  // expected-error@+2 {{expected ')'}} expected-note@+2 {{to match this '('}}
  /* expected-error@+1 2 {{expected expression}} */
  #pragma omp simd aligned(,
  for (i = 0; i < 16; ++i) ;
  /* expected-error@+1 2 {{expected expression}} */
  #pragma omp simd aligned(,)
  for (i = 0; i < 16; ++i) ;
  /* expected-error@+1 {{expected expression}} */
  #pragma omp simd aligned()
  for (i = 0; i < 16; ++i) ;
  /* expected-error@+1 {{expected expression}} */
  #pragma omp simd aligned(int)
  for (i = 0; i < 16; ++i) ;
  /* expected-error@+1 {{expected variable name}} */
  #pragma omp simd aligned(0)
  for (i = 0; i < 16; ++i) ;

  int *x, y, z[25];
  #pragma omp simd aligned(x)
  for (i = 0; i < 16; ++i) ;
  /* expected-error@+1 {{argument of an aligned clause should be array, pointer, reference to array or reference to pointer}} */
  #pragma omp simd aligned(x, y)
  for (i = 0; i < 16; ++i) ;
  /* expected-error@+1 {{argument of an aligned clause should be array, pointer, reference to array or reference to pointer}} */
  #pragma omp simd aligned(x, y, z)
  for (i = 0; i < 16; ++i) ;

  #pragma omp simd aligned(x:4)
  for (i = 0; i < 16; ++i) ;
  /* expected-error@+1 {{argument of an aligned clause should be array, pointer, reference to array or reference to pointer}} */
  #pragma omp simd aligned(x, y:8)
  for (i = 0; i < 16; ++i) ;
  /* expected-error@+1 {{argument of an aligned clause should be array, pointer, reference to array or reference to pointer}} */
  #pragma omp simd aligned(x, y, z:10+6)
  for (i = 0; i < 16; ++i) ;
  // expected-error@+2 {{argument of an aligned clause should be array, pointer, reference to array or reference to pointer}}
  // expected-error@+1 {{expression is not an integer constant expression}}
  #pragma omp simd aligned(x, y, z:x)
  for (i = 0; i < 16; ++i) ;
  // expected-note@+2 {{defined as aligned}}
  // expected-error@+1 {{aligned variable cannot be aligned}}
  #pragma omp simd aligned(x:16) aligned(z,x:16)
  for (i = 0; i < 16; ++i) ;
}

void test_multiple_clauses()
{
  int i;
  float x = 0, y = 0, z = 0;
  #pragma omp simd safelen(4) reduction(+:x, y) reduction(-:z) // OK
  for (i = 0; i < 16; ++i);

  // expected-error@+1 {{private variable cannot be lastprivate}} expected-note@+1 {{defined as private}}
  #pragma omp simd private(x), lastprivate(x)
  for (i = 0; i < 16; ++i);

  #pragma omp simd safelen(4) reduction(+:x, y), reduction(-:z)
  for (i = 0; i < 16; ++i);

  #pragma omp simd reduction(+:x, y) reduction(-:z)
  for (i = 0; i < 16; ++i);
}

void test_for()
{
  // expected-error@+3 {{expected '(' after 'for'}}
  // expected-error@+2 2{{use of undeclared identifier 'i'}}
  #pragma omp simd
  for int i = 0; i < 16; i++);

  // expected-error@+3 {{expected ')'}}
  // expected-note@+2 {{to match this '('}}
  #pragma omp simd
  for (int i = 0; i < 16; i++;

  // expected-error@+2 {{expected ';' in 'for' statement specifier}}
  #pragma omp simd
  for (int i = 0 i < 16; i++);

  // expected-error@+2 {{expected ';' in 'for' statement specifier}}
  #pragma omp simd
  for (int i = 0; i < 16 i++);

  // expected-error@+2 2 {{expected ';' in 'for' statement specifier}}
  #pragma omp simd
  for (int i = 0 i < 16 i++);

  int i = 0;
  // expected-error@+2 {{initialization of for-loop does not have canonical form}}
  #pragma omp simd
  for (; i < 16; ++i);

  // expected-error@+2 {{condition of for-loop does not have canonical form}}
  #pragma omp simd
  for (int i = 0; ; ++i);

  // expected-error@+2 {{increment of for-loop does not have canonical form}}
  #pragma omp simd
  for (int i = 0; i < 16; );

  // expected-error@+3 {{condition of for-loop does not have canonical form}}
  // expected-error@+2 {{increment of for-loop does not have canonical form}}
  #pragma omp simd
  for (int i = 0; ;);

}
<|MERGE_RESOLUTION|>--- conflicted
+++ resolved
@@ -135,7 +135,6 @@
   for (i = 0; i < 16; ++i) ;
 }
 
-<<<<<<< HEAD
 void test_linear() // expected-note {{previous definition is here}}
 {
   int i;
@@ -219,81 +218,6 @@
 }
 
 void test_linear() // expected-error {{redefinition of 'test_linear'}}
-=======
-void test_collapse()
-{
-  int i;
-  // expected-error@+1 {{expected '('}}
-  #pragma omp simd collapse
-  for (i = 0; i < 16; ++i) ;
-  // expected-error@+1 {{expected expression}} expected-error@+1 {{expected ')'}} expected-note@+1 {{to match this '('}}
-  #pragma omp simd collapse(
-  for (i = 0; i < 16; ++i) ;
-  // expected-error@+1 {{expected expression}}
-  #pragma omp simd collapse()
-  for (i = 0; i < 16; ++i) ;
-  // expected-error@+1 {{expected expression}} expected-error@+1 {{expected ')'}} expected-note@+1 {{to match this '('}}
-  #pragma omp simd collapse(,
-  for (i = 0; i < 16; ++i) ;
-  // expected-error@+1 {{expected expression}}  expected-error@+1 {{expected ')'}} expected-note@+1 {{to match this '('}}
-  #pragma omp simd collapse(,)
-  for (i = 0; i < 16; ++i) ;
-  // expected-warning@+2 {{extra tokens at the end of '#pragma omp simd' are ignored}}
-  // expected-error@+1 {{expected '('}}
-  #pragma omp simd collapse 4)
-  for (i = 0; i < 16; ++i) ;
-  // expected-error@+2 {{expected ')'}}
-  // expected-note@+1 {{to match this '('}}
-  #pragma omp simd collapse(4
-  for (i = 0; i < 16; ++i) ;
-  // expected-error@+2 {{expected ')'}}
-  // expected-note@+1 {{to match this '('}}
-  #pragma omp simd collapse(4,
-  for (i = 0; i < 16; ++i) ;
-  // expected-error@+2 {{expected ')'}}
-  // expected-note@+1 {{to match this '('}}
-  #pragma omp simd collapse(4,)
-  for (i = 0; i < 16; ++i) ;
-  // xxpected-error@+1 {{expected expression}}
-  #pragma omp simd collapse(4)
-  for (i = 0; i < 16; ++i) ;
-  // expected-error@+2 {{expected ')'}}
-  // expected-note@+1 {{to match this '('}}
-  #pragma omp simd collapse(4 4)
-  for (i = 0; i < 16; ++i) ;
-  // expected-error@+2 {{expected ')'}}
-  // expected-note@+1 {{to match this '('}}
-  #pragma omp simd collapse(4,,4)
-  for (i = 0; i < 16; ++i) ;
-  #pragma omp simd collapse(4)
-  for (int i1 = 0; i1 < 16; ++i1)
-    for (int i2 = 0; i2 < 16; ++i2)
-      for (int i3 = 0; i3 < 16; ++i3)
-        for (int i4 = 0; i4 < 16; ++i4)
-          foo();
-  // expected-error@+2 {{expected ')'}}
-  // expected-note@+1 {{to match this '('}}
-  #pragma omp simd collapse(4,8)
-  for (i = 0; i < 16; ++i) ;
-  // expected-error@+1 {{expression is not an integer constant expression}}
-  #pragma omp simd collapse(2.5)
-  for (i = 0; i < 16; ++i);
-  // expected-error@+1 {{expression is not an integer constant expression}}
-  #pragma omp simd collapse(foo())
-  for (i = 0; i < 16; ++i);
-  // expected-error@+1 {{argument to 'collapse' clause must be a positive integer value}}
-  #pragma omp simd collapse(-5)
-  for (i = 0; i < 16; ++i);
-  // expected-error@+1 {{argument to 'collapse' clause must be a positive integer value}}
-  #pragma omp simd collapse(0)
-  for (i = 0; i < 16; ++i);
-  // expected-error@+1 {{argument to 'collapse' clause must be a positive integer value}}
-  #pragma omp simd collapse(5-5)
-  for (i = 0; i < 16; ++i);
-}
-
-void test_linear()
->>>>>>> fe760838
 {
   int i;
   // expected-error@+1 {{expected expression}} expected-error@+1 {{expected ')'}} expected-note@+1 {{to match this '('}}
@@ -411,7 +335,7 @@
   // expected-error@+1 {{expected expression}}
   #pragma omp simd aligned(x:)
   for (i = 0; i < 16; ++i) ;
-  // expected-error@+1 {{expected expression}} expected-error@+1 {{expected ')'}} expected-note@+1 {{to match this '('}}
+  // expected-error@+1 {{expected expression}}
   #pragma omp simd aligned(x:,)
   for (i = 0; i < 16; ++i) ;
   #pragma omp simd aligned(x:1)
@@ -419,10 +343,10 @@
   #pragma omp simd aligned(x:2*2)
   for (i = 0; i < 16; ++i) ;
   // expected-error@+1 {{expected ')'}} expected-note@+1 {{to match this '('}}
-  #pragma omp simd aligned(x:1,y)
-  for (i = 0; i < 16; ++i) ;
-  // expected-error@+1 {{expected ')'}} expected-note@+1 {{to match this '('}}
-  #pragma omp simd aligned(x:1,y,z:1)
+  #pragma omp simd aligned(x:1,y) // expected-warning {{extra tokens at the end of '#pragma omp simd' are ignored}}
+  for (i = 0; i < 16; ++i) ;
+  // expected-error@+1 {{expected ')'}} expected-note@+1 {{to match this '('}}
+  #pragma omp simd aligned(x:1,y,z:1) // expected-warning {{extra tokens at the end of '#pragma omp simd' are ignored}}
   for (i = 0; i < 16; ++i) ;
 
   // expected-error@+1 {{argument of aligned clause should be array or pointer, not 'int'}}
@@ -603,58 +527,6 @@
   for (i = 0; i < 16; ++i) ;
 }
 
-void test_aligned()
-{
-  int i;
-  /* expected-error@+2 {{expected expression}} */
-  // expected-error@+1 {{expected ')'}} expected-note@+1 {{to match this '('}}
-  #pragma omp simd aligned(
-  for (i = 0; i < 16; ++i) ;
-  // expected-error@+2 {{expected ')'}} expected-note@+2 {{to match this '('}}
-  /* expected-error@+1 2 {{expected expression}} */
-  #pragma omp simd aligned(,
-  for (i = 0; i < 16; ++i) ;
-  /* expected-error@+1 2 {{expected expression}} */
-  #pragma omp simd aligned(,)
-  for (i = 0; i < 16; ++i) ;
-  /* expected-error@+1 {{expected expression}} */
-  #pragma omp simd aligned()
-  for (i = 0; i < 16; ++i) ;
-  /* expected-error@+1 {{expected expression}} */
-  #pragma omp simd aligned(int)
-  for (i = 0; i < 16; ++i) ;
-  /* expected-error@+1 {{expected variable name}} */
-  #pragma omp simd aligned(0)
-  for (i = 0; i < 16; ++i) ;
-
-  int *x, y, z[25];
-  #pragma omp simd aligned(x)
-  for (i = 0; i < 16; ++i) ;
-  /* expected-error@+1 {{argument of an aligned clause should be array, pointer, reference to array or reference to pointer}} */
-  #pragma omp simd aligned(x, y)
-  for (i = 0; i < 16; ++i) ;
-  /* expected-error@+1 {{argument of an aligned clause should be array, pointer, reference to array or reference to pointer}} */
-  #pragma omp simd aligned(x, y, z)
-  for (i = 0; i < 16; ++i) ;
-
-  #pragma omp simd aligned(x:4)
-  for (i = 0; i < 16; ++i) ;
-  /* expected-error@+1 {{argument of an aligned clause should be array, pointer, reference to array or reference to pointer}} */
-  #pragma omp simd aligned(x, y:8)
-  for (i = 0; i < 16; ++i) ;
-  /* expected-error@+1 {{argument of an aligned clause should be array, pointer, reference to array or reference to pointer}} */
-  #pragma omp simd aligned(x, y, z:10+6)
-  for (i = 0; i < 16; ++i) ;
-  // expected-error@+2 {{argument of an aligned clause should be array, pointer, reference to array or reference to pointer}}
-  // expected-error@+1 {{expression is not an integer constant expression}}
-  #pragma omp simd aligned(x, y, z:x)
-  for (i = 0; i < 16; ++i) ;
-  // expected-note@+2 {{defined as aligned}}
-  // expected-error@+1 {{aligned variable cannot be aligned}}
-  #pragma omp simd aligned(x:16) aligned(z,x:16)
-  for (i = 0; i < 16; ++i) ;
-}
-
 void test_multiple_clauses()
 {
   int i;
