//===--- Sema.h - Semantic Analysis & AST Building --------------*- C++ -*-===//
//
//                     The LLVM Compiler Infrastructure
//
// This file is distributed under the University of Illinois Open Source
// License. See LICENSE.TXT for details.
//
//===----------------------------------------------------------------------===//
//
// This file defines the Sema class, which performs semantic analysis and
// builds ASTs.
//
//===----------------------------------------------------------------------===//

#ifndef LLVM_CLANG_SEMA_SEMA_H
#define LLVM_CLANG_SEMA_SEMA_H

#include "clang/AST/Attr.h"
#include "clang/AST/DeclarationName.h"
#include "clang/AST/Expr.h"
#include "clang/AST/ExprObjC.h"
#include "clang/AST/ExternalASTSource.h"
#include "clang/AST/MangleNumberingContext.h"
#include "clang/AST/NSAPI.h"
#include "clang/AST/PrettyPrinter.h"
#include "clang/AST/TypeLoc.h"
#include "clang/Basic/ExpressionTraits.h"
#include "clang/Basic/LangOptions.h"
#include "clang/Basic/Module.h"
#include "clang/Basic/OpenMPKinds.h"
#include "clang/Basic/Specifiers.h"
#include "clang/Basic/TemplateKinds.h"
#include "clang/Basic/TypeTraits.h"
#include "clang/Sema/AnalysisBasedWarnings.h"
#include "clang/Sema/DeclSpec.h"
#include "clang/Sema/ExternalSemaSource.h"
#include "clang/Sema/IdentifierResolver.h"
#include "clang/Sema/LocInfoType.h"
#include "clang/Sema/ObjCMethodList.h"
#include "clang/Sema/Ownership.h"
#include "clang/Sema/Scope.h"
#include "clang/Sema/ScopeInfo.h"
#include "clang/Sema/TypoCorrection.h"
#include "clang/Sema/Weak.h"
#include "llvm/ADT/ArrayRef.h"
#include "llvm/ADT/Optional.h"
#include "llvm/ADT/SetVector.h"
#include "llvm/ADT/SmallPtrSet.h"
#include "llvm/ADT/SmallVector.h"
#include "llvm/ADT/TinyPtrVector.h"
#include "llvm/MC/MCParser/MCAsmParser.h"
#include <deque>
#include <memory>
#include <string>
#include <vector>

namespace llvm {
  class APSInt;
  template <typename ValueT> struct DenseMapInfo;
  template <typename ValueT, typename ValueInfoT> class DenseSet;
  class SmallBitVector;
}

namespace clang {
  class ADLResult;
  class ASTConsumer;
  class ASTContext;
  class ASTMutationListener;
  class ASTReader;
  class ASTWriter;
  class ArrayType;
  class AttributeList;
  class BlockDecl;
  class CapturedDecl;
  class CXXBasePath;
  class CXXBasePaths;
  class CXXBindTemporaryExpr;
  typedef SmallVector<CXXBaseSpecifier*, 4> CXXCastPath;
  class CXXConstructorDecl;
  class CXXConversionDecl;
  class CXXDestructorDecl;
  class CXXFieldCollector;
  class CXXMemberCallExpr;
  class CXXMethodDecl;
  class CXXScopeSpec;
  class CXXTemporary;
  class CXXTryStmt;
  class CallExpr;
  class ClassTemplateDecl;
  class ClassTemplatePartialSpecializationDecl;
  class ClassTemplateSpecializationDecl;
  class VarTemplatePartialSpecializationDecl;
  class CodeCompleteConsumer;
  class CodeCompletionAllocator;
  class CodeCompletionTUInfo;
  class CodeCompletionResult;
  class Decl;
  class DeclAccessPair;
  class DeclContext;
  class DeclRefExpr;
  class DeclaratorDecl;
  class DeducedTemplateArgument;
  class DependentDiagnostic;
  class DesignatedInitExpr;
  class Designation;
  class EnableIfAttr;
  class EnumConstantDecl;
  class Expr;
  class ExtVectorType;
  class ExternalSemaSource;
  class FormatAttr;
  class FriendDecl;
  class FunctionDecl;
  class FunctionProtoType;
  class FunctionTemplateDecl;
  class ImplicitConversionSequence;
  class InitListExpr;
  class InitializationKind;
  class InitializationSequence;
  class InitializedEntity;
  class IntegerLiteral;
  class LabelStmt;
  class LambdaExpr;
  class LangOptions;
  class LocalInstantiationScope;
  class LookupResult;
  class MacroInfo;
  typedef ArrayRef<std::pair<IdentifierInfo *, SourceLocation>> ModuleIdPath;
  class ModuleLoader;
  class MultiLevelTemplateArgumentList;
  class NamedDecl;
  class NonNullAttr;
  class ObjCCategoryDecl;
  class ObjCCategoryImplDecl;
  class ObjCCompatibleAliasDecl;
  class ObjCContainerDecl;
  class ObjCImplDecl;
  class ObjCImplementationDecl;
  class ObjCInterfaceDecl;
  class ObjCIvarDecl;
  template <class T> class ObjCList;
  class ObjCMessageExpr;
  class ObjCMethodDecl;
  class ObjCPropertyDecl;
  class ObjCProtocolDecl;
  class OMPDeclareReductionDecl;
  class OMPDeclareSimdDecl;
  class OMPDeclareTargetDecl;
  class OMPThreadPrivateDecl;
  class OMPClause;
  class OverloadCandidateSet;
  class OverloadExpr;
  class ParenListExpr;
  class ParmVarDecl;
  class Preprocessor;
  class PseudoDestructorTypeStorage;
  class PseudoObjectExpr;
  class QualType;
  class StandardConversionSequence;
  class Stmt;
  class StringLiteral;
  class SwitchStmt;
  class TemplateArgument;
  class TemplateArgumentList;
  class TemplateArgumentLoc;
  class TemplateDecl;
  class TemplateParameterList;
  class TemplatePartialOrderingContext;
  class TemplateTemplateParmDecl;
  class Token;
  class TypeAliasDecl;
  class TypedefDecl;
  class TypedefNameDecl;
  class TypeLoc;
  class UnqualifiedId;
  class UnresolvedLookupExpr;
  class UnresolvedMemberExpr;
  class UnresolvedSetImpl;
  class UnresolvedSetIterator;
  class UsingDecl;
  class UsingShadowDecl;
  class ValueDecl;
  class VarDecl;
  class VarTemplateSpecializationDecl;
  class VisibilityAttr;
  class VisibleDeclConsumer;
  class IndirectFieldDecl;
  struct DeductionFailureInfo;
  class TemplateSpecCandidateSet;

namespace sema {
  class AccessedEntity;
  class BlockScopeInfo;
  class CapturedRegionScopeInfo;
  class CapturingScopeInfo;
  class CompoundScopeInfo;
  class DelayedDiagnostic;
  class DelayedDiagnosticPool;
  class FunctionScopeInfo;
  class LambdaScopeInfo;
  class PossiblyUnreachableDiag;
  class TemplateDeductionInfo;
}

// FIXME: No way to easily map from TemplateTypeParmTypes to
// TemplateTypeParmDecls, so we have this horrible PointerUnion.
typedef std::pair<llvm::PointerUnion<const TemplateTypeParmType*, NamedDecl*>,
                  SourceLocation> UnexpandedParameterPack;

/// Sema - This implements semantic analysis and AST building for C.
class Sema {
  Sema(const Sema &) LLVM_DELETED_FUNCTION;
  void operator=(const Sema &) LLVM_DELETED_FUNCTION;

  ///\brief Source of additional semantic information.
  ExternalSemaSource *ExternalSource;

  ///\brief Whether Sema has generated a multiplexer and has to delete it.
  bool isMultiplexExternalSource;

  static bool mightHaveNonExternalLinkage(const DeclaratorDecl *FD);

  static bool
  shouldLinkPossiblyHiddenDecl(const NamedDecl *Old, const NamedDecl *New) {
    // We are about to link these. It is now safe to compute the linkage of
    // the new decl. If the new decl has external linkage, we will
    // link it with the hidden decl (which also has external linkage) and
    // it will keep having external linkage. If it has internal linkage, we
    // will not link it. Since it has no previous decls, it will remain
    // with internal linkage.
    return !Old->isHidden() || New->isExternallyVisible();
  }

public:
  typedef OpaquePtr<DeclGroupRef> DeclGroupPtrTy;
  typedef OpaquePtr<TemplateName> TemplateTy;
  typedef OpaquePtr<QualType> TypeTy;

  OpenCLOptions OpenCLFeatures;
  FPOptions FPFeatures;

  const LangOptions &LangOpts;
  Preprocessor &PP;
  ASTContext &Context;
  ASTConsumer &Consumer;
  DiagnosticsEngine &Diags;
  SourceManager &SourceMgr;

  /// \brief Flag indicating whether or not to collect detailed statistics.
  bool CollectStats;

  /// \brief Code-completion consumer.
  CodeCompleteConsumer *CodeCompleter;

  /// CurContext - This is the current declaration context of parsing.
  DeclContext *CurContext;

  /// \brief Generally null except when we temporarily switch decl contexts,
  /// like in \see ActOnObjCTemporaryExitContainerContext.
  DeclContext *OriginalLexicalContext;

  /// VAListTagName - The declaration name corresponding to __va_list_tag.
  /// This is used as part of a hack to omit that class from ADL results.
  DeclarationName VAListTagName;

  /// PackContext - Manages the stack for \#pragma pack. An alignment
  /// of 0 indicates default alignment.
  void *PackContext; // Really a "PragmaPackStack*"

  bool MSStructPragmaOn; // True when \#pragma ms_struct on

  /// \brief Controls member pointer representation format under the MS ABI.
  LangOptions::PragmaMSPointersToMembersKind
      MSPointerToMemberRepresentationMethod;

  enum PragmaVtorDispKind {
    PVDK_Push,          ///< #pragma vtordisp(push, mode)
    PVDK_Set,           ///< #pragma vtordisp(mode)
    PVDK_Pop,           ///< #pragma vtordisp(pop)
    PVDK_Reset          ///< #pragma vtordisp()
  };

  enum PragmaMsStackAction {
    PSK_Reset,    // #pragma ()
    PSK_Set,      // #pragma ("name")
    PSK_Push,     // #pragma (push[, id])
    PSK_Push_Set, // #pragma (push[, id], "name")
    PSK_Pop,      // #pragma (pop[, id])
    PSK_Pop_Set,  // #pragma (pop[, id], "name")
  };

  /// \brief Whether to insert vtordisps prior to virtual bases in the Microsoft
  /// C++ ABI.  Possible values are 0, 1, and 2, which mean:
  ///
  /// 0: Suppress all vtordisps
  /// 1: Insert vtordisps in the presence of vbase overrides and non-trivial
  ///    structors
  /// 2: Always insert vtordisps to support RTTI on partially constructed
  ///    objects
  ///
  /// The stack always has at least one element in it.
  SmallVector<MSVtorDispAttr::Mode, 2> VtorDispModeStack;

  /// \brief Source location for newly created implicit MSInheritanceAttrs
  SourceLocation ImplicitMSInheritanceAttrLoc;

  template<typename ValueType>
  struct PragmaStack {
    struct Slot {
      llvm::StringRef StackSlotLabel;
      ValueType Value;
      SourceLocation PragmaLocation;
      Slot(llvm::StringRef StackSlotLabel,
           ValueType Value,
           SourceLocation PragmaLocation)
        : StackSlotLabel(StackSlotLabel), Value(Value),
          PragmaLocation(PragmaLocation) {}
    };
    void Act(SourceLocation PragmaLocation,
             PragmaMsStackAction Action,
             llvm::StringRef StackSlotLabel,
             ValueType Value);
    explicit PragmaStack(const ValueType &Value)
      : CurrentValue(Value) {}
    SmallVector<Slot, 2> Stack;
    ValueType CurrentValue;
    SourceLocation CurrentPragmaLocation;
  };
  // FIXME: We should serialize / deserialize these if they occur in a PCH (but
  // we shouldn't do so if they're in a module).
  PragmaStack<StringLiteral *> DataSegStack;
  PragmaStack<StringLiteral *> BSSSegStack;
  PragmaStack<StringLiteral *> ConstSegStack;
  PragmaStack<StringLiteral *> CodeSegStack;

  /// VisContext - Manages the stack for \#pragma GCC visibility.
  void *VisContext; // Really a "PragmaVisStack*"

  /// \brief This represents the last location of a "#pragma clang optimize off"
  /// directive if such a directive has not been closed by an "on" yet. If
  /// optimizations are currently "on", this is set to an invalid location.
  SourceLocation OptimizeOffPragmaLocation;

  /// \brief Flag indicating if Sema is building a recovery call expression.
  ///
  /// This flag is used to avoid building recovery call expressions
  /// if Sema is already doing so, which would cause infinite recursions.
  bool IsBuildingRecoveryCallExpr;

  /// ExprNeedsCleanups - True if the current evaluation context
  /// requires cleanups to be run at its conclusion.
  bool ExprNeedsCleanups;

  /// ExprCleanupObjects - This is the stack of objects requiring
  /// cleanup that are created by the current full expression.  The
  /// element type here is ExprWithCleanups::Object.
  SmallVector<BlockDecl*, 8> ExprCleanupObjects;

  /// \brief Store a list of either DeclRefExprs or MemberExprs
  ///  that contain a reference to a variable (constant) that may or may not
  ///  be odr-used in this Expr, and we won't know until all lvalue-to-rvalue
  ///  and discarded value conversions have been applied to all subexpressions 
  ///  of the enclosing full expression.  This is cleared at the end of each 
  ///  full expression. 
  llvm::SmallPtrSet<Expr*, 2> MaybeODRUseExprs;

  /// \brief Stack containing information about each of the nested
  /// function, block, and method scopes that are currently active.
  ///
  /// This array is never empty.  Clients should ignore the first
  /// element, which is used to cache a single FunctionScopeInfo
  /// that's used to parse every top-level function.
  SmallVector<sema::FunctionScopeInfo *, 4> FunctionScopes;

  typedef LazyVector<TypedefNameDecl *, ExternalSemaSource,
                     &ExternalSemaSource::ReadExtVectorDecls, 2, 2>
    ExtVectorDeclsType;

  /// ExtVectorDecls - This is a list all the extended vector types. This allows
  /// us to associate a raw vector type with one of the ext_vector type names.
  /// This is only necessary for issuing pretty diagnostics.
  ExtVectorDeclsType ExtVectorDecls;

  /// FieldCollector - Collects CXXFieldDecls during parsing of C++ classes.
  std::unique_ptr<CXXFieldCollector> FieldCollector;

  typedef llvm::SmallSetVector<const NamedDecl*, 16> NamedDeclSetType;

  /// \brief Set containing all declared private fields that are not used.
  NamedDeclSetType UnusedPrivateFields;

  typedef llvm::SmallPtrSet<const CXXRecordDecl*, 8> RecordDeclSetTy;

  /// PureVirtualClassDiagSet - a set of class declarations which we have
  /// emitted a list of pure virtual functions. Used to prevent emitting the
  /// same list more than once.
  std::unique_ptr<RecordDeclSetTy> PureVirtualClassDiagSet;

  /// ParsingInitForAutoVars - a set of declarations with auto types for which
  /// we are currently parsing the initializer.
  llvm::SmallPtrSet<const Decl*, 4> ParsingInitForAutoVars;

  /// \brief A mapping from external names to the most recent
  /// locally-scoped extern "C" declaration with that name.
  ///
  /// This map contains external declarations introduced in local
  /// scopes, e.g.,
  ///
  /// \code
  /// extern "C" void f() {
  ///   void foo(int, int);
  /// }
  /// \endcode
  ///
  /// Here, the name "foo" will be associated with the declaration of
  /// "foo" within f. This name is not visible outside of
  /// "f". However, we still find it in two cases:
  ///
  ///   - If we are declaring another global or extern "C" entity with
  ///     the name "foo", we can find "foo" as a previous declaration,
  ///     so that the types of this external declaration can be checked
  ///     for compatibility.
  ///
  ///   - If we would implicitly declare "foo" (e.g., due to a call to
  ///     "foo" in C when no prototype or definition is visible), then
  ///     we find this declaration of "foo" and complain that it is
  ///     not visible.
  llvm::DenseMap<DeclarationName, NamedDecl *> LocallyScopedExternCDecls;

  /// \brief Look for a locally scoped extern "C" declaration by the given name.
  NamedDecl *findLocallyScopedExternCDecl(DeclarationName Name);

  typedef LazyVector<VarDecl *, ExternalSemaSource,
                     &ExternalSemaSource::ReadTentativeDefinitions, 2, 2>
    TentativeDefinitionsType;

  /// \brief All the tentative definitions encountered in the TU.
  TentativeDefinitionsType TentativeDefinitions;

  typedef LazyVector<const DeclaratorDecl *, ExternalSemaSource,
                     &ExternalSemaSource::ReadUnusedFileScopedDecls, 2, 2>
    UnusedFileScopedDeclsType;

  /// \brief The set of file scoped decls seen so far that have not been used
  /// and must warn if not used. Only contains the first declaration.
  UnusedFileScopedDeclsType UnusedFileScopedDecls;

  typedef LazyVector<CXXConstructorDecl *, ExternalSemaSource,
                     &ExternalSemaSource::ReadDelegatingConstructors, 2, 2>
    DelegatingCtorDeclsType;

  /// \brief All the delegating constructors seen so far in the file, used for
  /// cycle detection at the end of the TU.
  DelegatingCtorDeclsType DelegatingCtorDecls;

  /// \brief All the overriding destructors seen during a class definition
  /// (there could be multiple due to nested classes) that had their exception
  /// spec checks delayed, plus the overridden destructor.
  SmallVector<std::pair<const CXXDestructorDecl*,
                              const CXXDestructorDecl*>, 2>
      DelayedDestructorExceptionSpecChecks;

  /// \brief All the members seen during a class definition which were both
  /// explicitly defaulted and had explicitly-specified exception
  /// specifications, along with the function type containing their
  /// user-specified exception specification. Those exception specifications
  /// were overridden with the default specifications, but we still need to
  /// check whether they are compatible with the default specification, and
  /// we can't do that until the nesting set of class definitions is complete.
  SmallVector<std::pair<CXXMethodDecl*, const FunctionProtoType*>, 2>
    DelayedDefaultedMemberExceptionSpecs;

  typedef llvm::DenseMap<const FunctionDecl *, LateParsedTemplate *>
  LateParsedTemplateMapT;
  LateParsedTemplateMapT LateParsedTemplateMap;

  /// \brief Callback to the parser to parse templated functions when needed.
  typedef void LateTemplateParserCB(void *P, LateParsedTemplate &LPT);
  LateTemplateParserCB *LateTemplateParser;
  void *OpaqueParser;

  void SetLateTemplateParser(LateTemplateParserCB *LTP, void *P) {
    LateTemplateParser = LTP;
    OpaqueParser = P;
  }

  class DelayedDiagnostics;

  class DelayedDiagnosticsState {
    sema::DelayedDiagnosticPool *SavedPool;
    friend class Sema::DelayedDiagnostics;
  };
  typedef DelayedDiagnosticsState ParsingDeclState;
  typedef DelayedDiagnosticsState ProcessingContextState;

  /// A class which encapsulates the logic for delaying diagnostics
  /// during parsing and other processing.
  class DelayedDiagnostics {
    /// \brief The current pool of diagnostics into which delayed
    /// diagnostics should go.
    sema::DelayedDiagnosticPool *CurPool;

  public:
    DelayedDiagnostics() : CurPool(nullptr) {}

    /// Adds a delayed diagnostic.
    void add(const sema::DelayedDiagnostic &diag); // in DelayedDiagnostic.h

    /// Determines whether diagnostics should be delayed.
    bool shouldDelayDiagnostics() { return CurPool != nullptr; }

    /// Returns the current delayed-diagnostics pool.
    sema::DelayedDiagnosticPool *getCurrentPool() const {
      return CurPool;
    }

    /// Enter a new scope.  Access and deprecation diagnostics will be
    /// collected in this pool.
    DelayedDiagnosticsState push(sema::DelayedDiagnosticPool &pool) {
      DelayedDiagnosticsState state;
      state.SavedPool = CurPool;
      CurPool = &pool;
      return state;
    }

    /// Leave a delayed-diagnostic state that was previously pushed.
    /// Do not emit any of the diagnostics.  This is performed as part
    /// of the bookkeeping of popping a pool "properly".
    void popWithoutEmitting(DelayedDiagnosticsState state) {
      CurPool = state.SavedPool;
    }

    /// Enter a new scope where access and deprecation diagnostics are
    /// not delayed.
    DelayedDiagnosticsState pushUndelayed() {
      DelayedDiagnosticsState state;
      state.SavedPool = CurPool;
      CurPool = nullptr;
      return state;
    }

    /// Undo a previous pushUndelayed().
    void popUndelayed(DelayedDiagnosticsState state) {
      assert(CurPool == nullptr);
      CurPool = state.SavedPool;
    }
  } DelayedDiagnostics;

  /// A RAII object to temporarily push a declaration context.
  class ContextRAII {
  private:
    Sema &S;
    DeclContext *SavedContext;
    ProcessingContextState SavedContextState;
    QualType SavedCXXThisTypeOverride;

  public:
    ContextRAII(Sema &S, DeclContext *ContextToPush, bool NewThisContext = true)
      : S(S), SavedContext(S.CurContext),
        SavedContextState(S.DelayedDiagnostics.pushUndelayed()),
        SavedCXXThisTypeOverride(S.CXXThisTypeOverride)
    {
      assert(ContextToPush && "pushing null context");
      S.CurContext = ContextToPush;
      if (NewThisContext)
        S.CXXThisTypeOverride = QualType();
    }

    void pop() {
      if (!SavedContext) return;
      S.CurContext = SavedContext;
      S.DelayedDiagnostics.popUndelayed(SavedContextState);
      S.CXXThisTypeOverride = SavedCXXThisTypeOverride;
      SavedContext = nullptr;
    }

    ~ContextRAII() {
      pop();
    }
  };

  /// \brief RAII object to handle the state changes required to synthesize
  /// a function body.
  class SynthesizedFunctionScope {
    Sema &S;
    Sema::ContextRAII SavedContext;
    
  public:
    SynthesizedFunctionScope(Sema &S, DeclContext *DC)
      : S(S), SavedContext(S, DC) 
    {
      S.PushFunctionScope();
      S.PushExpressionEvaluationContext(Sema::PotentiallyEvaluated);
    }
    
    ~SynthesizedFunctionScope() {
      S.PopExpressionEvaluationContext();
      S.PopFunctionScopeInfo();
    }
  };

  /// WeakUndeclaredIdentifiers - Identifiers contained in
  /// \#pragma weak before declared. rare. may alias another
  /// identifier, declared or undeclared
  llvm::DenseMap<IdentifierInfo*,WeakInfo> WeakUndeclaredIdentifiers;

  /// ExtnameUndeclaredIdentifiers - Identifiers contained in
  /// \#pragma redefine_extname before declared.  Used in Solaris system headers
  /// to define functions that occur in multiple standards to call the version
  /// in the currently selected standard.
  llvm::DenseMap<IdentifierInfo*,AsmLabelAttr*> ExtnameUndeclaredIdentifiers;


  /// \brief Load weak undeclared identifiers from the external source.
  void LoadExternalWeakUndeclaredIdentifiers();

  /// WeakTopLevelDecl - Translation-unit scoped declarations generated by
  /// \#pragma weak during processing of other Decls.
  /// I couldn't figure out a clean way to generate these in-line, so
  /// we store them here and handle separately -- which is a hack.
  /// It would be best to refactor this.
  SmallVector<Decl*,2> WeakTopLevelDecl;

  IdentifierResolver IdResolver;

  /// Translation Unit Scope - useful to Objective-C actions that need
  /// to lookup file scope declarations in the "ordinary" C decl namespace.
  /// For example, user-defined classes, built-in "id" type, etc.
  Scope *TUScope;

  /// \brief The C++ "std" namespace, where the standard library resides.
  LazyDeclPtr StdNamespace;

  /// \brief The C++ "std::bad_alloc" class, which is defined by the C++
  /// standard library.
  LazyDeclPtr StdBadAlloc;

  /// \brief The C++ "std::initializer_list" template, which is defined in
  /// \<initializer_list>.
  ClassTemplateDecl *StdInitializerList;

  /// \brief The C++ "type_info" declaration, which is defined in \<typeinfo>.
  RecordDecl *CXXTypeInfoDecl;

  /// \brief The MSVC "_GUID" struct, which is defined in MSVC header files.
  RecordDecl *MSVCGuidDecl;

  /// \brief Caches identifiers/selectors for NSFoundation APIs.
  std::unique_ptr<NSAPI> NSAPIObj;

  /// \brief The declaration of the Objective-C NSNumber class.
  ObjCInterfaceDecl *NSNumberDecl;

  /// \brief Pointer to NSNumber type (NSNumber *).
  QualType NSNumberPointer;

  /// \brief The Objective-C NSNumber methods used to create NSNumber literals.
  ObjCMethodDecl *NSNumberLiteralMethods[NSAPI::NumNSNumberLiteralMethods];

  /// \brief The declaration of the Objective-C NSString class.
  ObjCInterfaceDecl *NSStringDecl;

  /// \brief Pointer to NSString type (NSString *).
  QualType NSStringPointer;

  /// \brief The declaration of the stringWithUTF8String: method.
  ObjCMethodDecl *StringWithUTF8StringMethod;

  /// \brief The declaration of the Objective-C NSArray class.
  ObjCInterfaceDecl *NSArrayDecl;

  /// \brief The declaration of the arrayWithObjects:count: method.
  ObjCMethodDecl *ArrayWithObjectsMethod;

  /// \brief The declaration of the Objective-C NSDictionary class.
  ObjCInterfaceDecl *NSDictionaryDecl;

  /// \brief The declaration of the dictionaryWithObjects:forKeys:count: method.
  ObjCMethodDecl *DictionaryWithObjectsMethod;

  /// \brief id<NSCopying> type.
  QualType QIDNSCopying;

  /// \brief will hold 'respondsToSelector:'
  Selector RespondsToSelectorSel;
  
  /// A flag to remember whether the implicit forms of operator new and delete
  /// have been declared.
  bool GlobalNewDeleteDeclared;

  /// A flag to indicate that we're in a context that permits abstract
  /// references to fields.  This is really a 
  bool AllowAbstractFieldReference;

  /// \brief Describes how the expressions currently being parsed are
  /// evaluated at run-time, if at all.
  enum ExpressionEvaluationContext {
    /// \brief The current expression and its subexpressions occur within an
    /// unevaluated operand (C++11 [expr]p7), such as the subexpression of
    /// \c sizeof, where the type of the expression may be significant but
    /// no code will be generated to evaluate the value of the expression at
    /// run time.
    Unevaluated,

    /// \brief The current expression occurs within an unevaluated
    /// operand that unconditionally permits abstract references to
    /// fields, such as a SIZE operator in MS-style inline assembly.
    UnevaluatedAbstract,

    /// \brief The current context is "potentially evaluated" in C++11 terms,
    /// but the expression is evaluated at compile-time (like the values of
    /// cases in a switch statement).
    ConstantEvaluated,

    /// \brief The current expression is potentially evaluated at run time,
    /// which means that code may be generated to evaluate the value of the
    /// expression at run time.
    PotentiallyEvaluated,

    /// \brief The current expression is potentially evaluated, but any
    /// declarations referenced inside that expression are only used if
    /// in fact the current expression is used.
    ///
    /// This value is used when parsing default function arguments, for which
    /// we would like to provide diagnostics (e.g., passing non-POD arguments
    /// through varargs) but do not want to mark declarations as "referenced"
    /// until the default argument is used.
    PotentiallyEvaluatedIfUsed
  };

  /// \brief Data structure used to record current or nested
  /// expression evaluation contexts.
  struct ExpressionEvaluationContextRecord {
    /// \brief The expression evaluation context.
    ExpressionEvaluationContext Context;

    /// \brief Whether the enclosing context needed a cleanup.
    bool ParentNeedsCleanups;

    /// \brief Whether we are in a decltype expression.
    bool IsDecltype;

    /// \brief The number of active cleanup objects when we entered
    /// this expression evaluation context.
    unsigned NumCleanupObjects;

    llvm::SmallPtrSet<Expr*, 2> SavedMaybeODRUseExprs;

    /// \brief The lambdas that are present within this context, if it
    /// is indeed an unevaluated context.
    SmallVector<LambdaExpr *, 2> Lambdas;

    /// \brief The declaration that provides context for lambda expressions
    /// and block literals if the normal declaration context does not
    /// suffice, e.g., in a default function argument.
    Decl *ManglingContextDecl;

    /// \brief The context information used to mangle lambda expressions
    /// and block literals within this context.
    ///
    /// This mangling information is allocated lazily, since most contexts
    /// do not have lambda expressions or block literals.
    IntrusiveRefCntPtr<MangleNumberingContext> MangleNumbering;

    /// \brief If we are processing a decltype type, a set of call expressions
    /// for which we have deferred checking the completeness of the return type.
    SmallVector<CallExpr *, 8> DelayedDecltypeCalls;

    /// \brief If we are processing a decltype type, a set of temporary binding
    /// expressions for which we have deferred checking the destructor.
    SmallVector<CXXBindTemporaryExpr *, 8> DelayedDecltypeBinds;

    ExpressionEvaluationContextRecord(ExpressionEvaluationContext Context,
                                      unsigned NumCleanupObjects,
                                      bool ParentNeedsCleanups,
                                      Decl *ManglingContextDecl,
                                      bool IsDecltype)
      : Context(Context), ParentNeedsCleanups(ParentNeedsCleanups),
        IsDecltype(IsDecltype), NumCleanupObjects(NumCleanupObjects),
        ManglingContextDecl(ManglingContextDecl), MangleNumbering() { }

    /// \brief Retrieve the mangling numbering context, used to consistently
    /// number constructs like lambdas for mangling.
    MangleNumberingContext &getMangleNumberingContext(ASTContext &Ctx);

    bool isUnevaluated() const {
      return Context == Unevaluated || Context == UnevaluatedAbstract;
    }
  };

  /// A stack of expression evaluation contexts.
  SmallVector<ExpressionEvaluationContextRecord, 8> ExprEvalContexts;

  /// \brief Compute the mangling number context for a lambda expression or
  /// block literal.
  ///
  /// \param DC - The DeclContext containing the lambda expression or
  /// block literal.
  /// \param[out] ManglingContextDecl - Returns the ManglingContextDecl
  /// associated with the context, if relevant.
  MangleNumberingContext *getCurrentMangleNumberContext(
    const DeclContext *DC,
    Decl *&ManglingContextDecl);


  /// SpecialMemberOverloadResult - The overloading result for a special member
  /// function.
  ///
  /// This is basically a wrapper around PointerIntPair. The lowest bits of the
  /// integer are used to determine whether overload resolution succeeded.
  class SpecialMemberOverloadResult : public llvm::FastFoldingSetNode {
  public:
    enum Kind {
      NoMemberOrDeleted,
      Ambiguous,
      Success
    };

  private:
    llvm::PointerIntPair<CXXMethodDecl*, 2> Pair;

  public:
    SpecialMemberOverloadResult(const llvm::FoldingSetNodeID &ID)
      : FastFoldingSetNode(ID)
    {}

    CXXMethodDecl *getMethod() const { return Pair.getPointer(); }
    void setMethod(CXXMethodDecl *MD) { Pair.setPointer(MD); }

    Kind getKind() const { return static_cast<Kind>(Pair.getInt()); }
    void setKind(Kind K) { Pair.setInt(K); }
  };

  /// \brief A cache of special member function overload resolution results
  /// for C++ records.
  llvm::FoldingSet<SpecialMemberOverloadResult> SpecialMemberCache;

  /// \brief The kind of translation unit we are processing.
  ///
  /// When we're processing a complete translation unit, Sema will perform
  /// end-of-translation-unit semantic tasks (such as creating
  /// initializers for tentative definitions in C) once parsing has
  /// completed. Modules and precompiled headers perform different kinds of
  /// checks.
  TranslationUnitKind TUKind;

  llvm::BumpPtrAllocator BumpAlloc;

  /// \brief The number of SFINAE diagnostics that have been trapped.
  unsigned NumSFINAEErrors;

  typedef llvm::DenseMap<ParmVarDecl *, llvm::TinyPtrVector<ParmVarDecl *>>
    UnparsedDefaultArgInstantiationsMap;

  /// \brief A mapping from parameters with unparsed default arguments to the
  /// set of instantiations of each parameter.
  ///
  /// This mapping is a temporary data structure used when parsing
  /// nested class templates or nested classes of class templates,
  /// where we might end up instantiating an inner class before the
  /// default arguments of its methods have been parsed.
  UnparsedDefaultArgInstantiationsMap UnparsedDefaultArgInstantiations;

  // Contains the locations of the beginning of unparsed default
  // argument locations.
  llvm::DenseMap<ParmVarDecl *, SourceLocation> UnparsedDefaultArgLocs;

  /// UndefinedInternals - all the used, undefined objects which require a
  /// definition in this translation unit.
  llvm::DenseMap<NamedDecl *, SourceLocation> UndefinedButUsed;

  /// Obtain a sorted list of functions that are undefined but ODR-used.
  void getUndefinedButUsed(
      SmallVectorImpl<std::pair<NamedDecl *, SourceLocation> > &Undefined);

  typedef std::pair<ObjCMethodList, ObjCMethodList> GlobalMethods;
  typedef llvm::DenseMap<Selector, GlobalMethods> GlobalMethodPool;

  /// Method Pool - allows efficient lookup when typechecking messages to "id".
  /// We need to maintain a list, since selectors can have differing signatures
  /// across classes. In Cocoa, this happens to be extremely uncommon (only 1%
  /// of selectors are "overloaded").
  /// At the head of the list it is recorded whether there were 0, 1, or >= 2
  /// methods inside categories with a particular selector.
  GlobalMethodPool MethodPool;

  /// Method selectors used in a \@selector expression. Used for implementation
  /// of -Wselector.
  llvm::DenseMap<Selector, SourceLocation> ReferencedSelectors;

  /// Kinds of C++ special members.
  enum CXXSpecialMember {
    CXXDefaultConstructor,
    CXXCopyConstructor,
    CXXMoveConstructor,
    CXXCopyAssignment,
    CXXMoveAssignment,
    CXXDestructor,
    CXXInvalid
  };

  typedef std::pair<CXXRecordDecl*, CXXSpecialMember> SpecialMemberDecl;

  /// The C++ special members which we are currently in the process of
  /// declaring. If this process recursively triggers the declaration of the
  /// same special member, we should act as if it is not yet declared.
  llvm::SmallSet<SpecialMemberDecl, 4> SpecialMembersBeingDeclared;

  void ReadMethodPool(Selector Sel);

  /// Private Helper predicate to check for 'self'.
  bool isSelfExpr(Expr *RExpr);
  bool isSelfExpr(Expr *RExpr, const ObjCMethodDecl *Method);

  /// \brief Cause the active diagnostic on the DiagosticsEngine to be
  /// emitted. This is closely coupled to the SemaDiagnosticBuilder class and
  /// should not be used elsewhere.
  void EmitCurrentDiagnostic(unsigned DiagID);

  /// Records and restores the FP_CONTRACT state on entry/exit of compound
  /// statements.
  class FPContractStateRAII {
  public:
    FPContractStateRAII(Sema& S)
      : S(S), OldFPContractState(S.FPFeatures.fp_contract) {}
    ~FPContractStateRAII() {
      S.FPFeatures.fp_contract = OldFPContractState;
    }
  private:
    Sema& S;
    bool OldFPContractState : 1;
  };

  typedef llvm::MCAsmParserSemaCallback::InlineAsmIdentifierInfo
    InlineAsmIdentifierInfo;

  void addImplicitTypedef(StringRef Name, QualType T);

public:
  Sema(Preprocessor &pp, ASTContext &ctxt, ASTConsumer &consumer,
       TranslationUnitKind TUKind = TU_Complete,
       CodeCompleteConsumer *CompletionConsumer = nullptr);
  ~Sema();

  /// \brief Perform initialization that occurs after the parser has been
  /// initialized but before it parses anything.
  void Initialize();

  const LangOptions &getLangOpts() const { return LangOpts; }
  OpenCLOptions &getOpenCLOptions() { return OpenCLFeatures; }
  FPOptions     &getFPOptions() { return FPFeatures; }

  DiagnosticsEngine &getDiagnostics() const { return Diags; }
  SourceManager &getSourceManager() const { return SourceMgr; }
  Preprocessor &getPreprocessor() const { return PP; }
  ASTContext &getASTContext() const { return Context; }
  ASTConsumer &getASTConsumer() const { return Consumer; }
  ASTMutationListener *getASTMutationListener() const;
  ExternalSemaSource* getExternalSource() const { return ExternalSource; }

  ///\brief Registers an external source. If an external source already exists,
  /// creates a multiplex external source and appends to it.
  ///
  ///\param[in] E - A non-null external sema source.
  ///
  void addExternalSource(ExternalSemaSource *E);

  void PrintStats() const;

  /// \brief Helper class that creates diagnostics with optional
  /// template instantiation stacks.
  ///
  /// This class provides a wrapper around the basic DiagnosticBuilder
  /// class that emits diagnostics. SemaDiagnosticBuilder is
  /// responsible for emitting the diagnostic (as DiagnosticBuilder
  /// does) and, if the diagnostic comes from inside a template
  /// instantiation, printing the template instantiation stack as
  /// well.
  class SemaDiagnosticBuilder : public DiagnosticBuilder {
    Sema &SemaRef;
    unsigned DiagID;

  public:
    SemaDiagnosticBuilder(DiagnosticBuilder &DB, Sema &SemaRef, unsigned DiagID)
      : DiagnosticBuilder(DB), SemaRef(SemaRef), DiagID(DiagID) { }

    ~SemaDiagnosticBuilder() {
      // If we aren't active, there is nothing to do.
      if (!isActive()) return;

      // Otherwise, we need to emit the diagnostic. First flush the underlying
      // DiagnosticBuilder data, and clear the diagnostic builder itself so it
      // won't emit the diagnostic in its own destructor.
      //
      // This seems wasteful, in that as written the DiagnosticBuilder dtor will
      // do its own needless checks to see if the diagnostic needs to be
      // emitted. However, because we take care to ensure that the builder
      // objects never escape, a sufficiently smart compiler will be able to
      // eliminate that code.
      FlushCounts();
      Clear();

      // Dispatch to Sema to emit the diagnostic.
      SemaRef.EmitCurrentDiagnostic(DiagID);
    }

    /// Teach operator<< to produce an object of the correct type.
    template<typename T>
    friend const SemaDiagnosticBuilder &operator<<(
        const SemaDiagnosticBuilder &Diag, const T &Value) {
      const DiagnosticBuilder &BaseDiag = Diag;
      BaseDiag << Value;
      return Diag;
    }
  };

  /// \brief Emit a diagnostic.
  SemaDiagnosticBuilder Diag(SourceLocation Loc, unsigned DiagID) {
    DiagnosticBuilder DB = Diags.Report(Loc, DiagID);
    return SemaDiagnosticBuilder(DB, *this, DiagID);
  }

  /// \brief Emit a partial diagnostic.
  SemaDiagnosticBuilder Diag(SourceLocation Loc, const PartialDiagnostic& PD);

  /// \brief Build a partial diagnostic.
  PartialDiagnostic PDiag(unsigned DiagID = 0); // in SemaInternal.h

  bool findMacroSpelling(SourceLocation &loc, StringRef name);

  /// \brief Get a string to suggest for zero-initialization of a type.
  std::string
  getFixItZeroInitializerForType(QualType T, SourceLocation Loc) const;
  std::string getFixItZeroLiteralForType(QualType T, SourceLocation Loc) const;

  /// \brief Calls \c Lexer::getLocForEndOfToken()
  SourceLocation getLocForEndOfToken(SourceLocation Loc, unsigned Offset = 0);

  /// \brief Retrieve the module loader associated with the preprocessor.
  ModuleLoader &getModuleLoader() const;

  void ActOnEndOfTranslationUnit();

  void CheckDelegatingCtorCycles();

  Scope *getScopeForContext(DeclContext *Ctx);

  void PushFunctionScope();
  void PushBlockScope(Scope *BlockScope, BlockDecl *Block);
  sema::LambdaScopeInfo *PushLambdaScope();

  /// \brief This is used to inform Sema what the current TemplateParameterDepth
  /// is during Parsing.  Currently it is used to pass on the depth
  /// when parsing generic lambda 'auto' parameters.
  void RecordParsingTemplateParameterDepth(unsigned Depth);
  
  void PushCapturedRegionScope(Scope *RegionScope, CapturedDecl *CD,
                               RecordDecl *RD, CapturedRegionKind K);
  void PopFunctionScopeInfo(const sema::AnalysisBasedWarnings::Policy *WP =0,
                            const Decl *D = 0, const BlockExpr *blkExpr = 0);

  sema::FunctionScopeInfo *getCurFunction() const {
    return FunctionScopes.back();
  }
  
  sema::FunctionScopeInfo *getEnclosingFunction() const {
    if (FunctionScopes.empty())
      return nullptr;
    
    for (int e = FunctionScopes.size()-1; e >= 0; --e) {
      if (isa<sema::BlockScopeInfo>(FunctionScopes[e]))
        continue;
      return FunctionScopes[e];
    }
    return nullptr;
  }
  
  template <typename ExprT>
  void recordUseOfEvaluatedWeak(const ExprT *E, bool IsRead=true) {
    if (!isUnevaluatedContext())
      getCurFunction()->recordUseOfWeak(E, IsRead);
  }
  
  void PushCompoundScope();
  void PopCompoundScope();

  sema::CompoundScopeInfo &getCurCompoundScope() const;

  bool hasAnyUnrecoverableErrorsInThisFunction() const;

  /// \brief Retrieve the current block, if any.
  sema::BlockScopeInfo *getCurBlock();

  /// \brief Retrieve the current lambda scope info, if any.
  sema::LambdaScopeInfo *getCurLambda();

  /// \brief Retrieve the current generic lambda info, if any.
  sema::LambdaScopeInfo *getCurGenericLambda();

  /// \brief Retrieve the current captured region, if any.
  sema::CapturedRegionScopeInfo *getCurCapturedRegion();

  /// WeakTopLevelDeclDecls - access to \#pragma weak-generated Decls
  SmallVectorImpl<Decl *> &WeakTopLevelDecls() { return WeakTopLevelDecl; }

  void ActOnComment(SourceRange Comment);

  //===--------------------------------------------------------------------===//
  // Type Analysis / Processing: SemaType.cpp.
  //

  QualType BuildQualifiedType(QualType T, SourceLocation Loc, Qualifiers Qs,
                              const DeclSpec *DS = nullptr);
  QualType BuildQualifiedType(QualType T, SourceLocation Loc, unsigned CVRA,
                              const DeclSpec *DS = nullptr);
  QualType BuildPointerType(QualType T,
                            SourceLocation Loc, DeclarationName Entity);
  QualType BuildReferenceType(QualType T, bool LValueRef,
                              SourceLocation Loc, DeclarationName Entity);
  QualType BuildArrayType(QualType T, ArrayType::ArraySizeModifier ASM,
                          Expr *ArraySize, unsigned Quals,
                          SourceRange Brackets, DeclarationName Entity);
  QualType BuildExtVectorType(QualType T, Expr *ArraySize,
                              SourceLocation AttrLoc);

  bool CheckFunctionReturnType(QualType T, SourceLocation Loc);

  /// \brief Build a function type.
  ///
  /// This routine checks the function type according to C++ rules and
  /// under the assumption that the result type and parameter types have
  /// just been instantiated from a template. It therefore duplicates
  /// some of the behavior of GetTypeForDeclarator, but in a much
  /// simpler form that is only suitable for this narrow use case.
  ///
  /// \param T The return type of the function.
  ///
  /// \param ParamTypes The parameter types of the function. This array
  /// will be modified to account for adjustments to the types of the
  /// function parameters.
  ///
  /// \param Loc The location of the entity whose type involves this
  /// function type or, if there is no such entity, the location of the
  /// type that will have function type.
  ///
  /// \param Entity The name of the entity that involves the function
  /// type, if known.
  ///
  /// \param EPI Extra information about the function type. Usually this will
  /// be taken from an existing function with the same prototype.
  ///
  /// \returns A suitable function type, if there are no errors. The
  /// unqualified type will always be a FunctionProtoType.
  /// Otherwise, returns a NULL type.
  QualType BuildFunctionType(QualType T,
                             llvm::MutableArrayRef<QualType> ParamTypes,
                             SourceLocation Loc, DeclarationName Entity,
                             const FunctionProtoType::ExtProtoInfo &EPI);

  QualType BuildMemberPointerType(QualType T, QualType Class,
                                  SourceLocation Loc,
                                  DeclarationName Entity);
  QualType BuildBlockPointerType(QualType T,
                                 SourceLocation Loc, DeclarationName Entity);
  QualType BuildParenType(QualType T);
  QualType BuildAtomicType(QualType T, SourceLocation Loc);

  TypeSourceInfo *GetTypeForDeclarator(Declarator &D, Scope *S);
  TypeSourceInfo *GetTypeForDeclaratorCast(Declarator &D, QualType FromTy);
  TypeSourceInfo *GetTypeSourceInfoForDeclarator(Declarator &D, QualType T,
                                               TypeSourceInfo *ReturnTypeInfo);

  /// \brief Package the given type and TSI into a ParsedType.
  ParsedType CreateParsedType(QualType T, TypeSourceInfo *TInfo);
  DeclarationNameInfo GetNameForDeclarator(Declarator &D);
  DeclarationNameInfo GetNameFromUnqualifiedId(const UnqualifiedId &Name);
  static QualType GetTypeFromParser(ParsedType Ty,
                                    TypeSourceInfo **TInfo = nullptr);
  CanThrowResult canThrow(const Expr *E);
  const FunctionProtoType *ResolveExceptionSpec(SourceLocation Loc,
                                                const FunctionProtoType *FPT);
  void UpdateExceptionSpec(FunctionDecl *FD,
                           const FunctionProtoType::ExtProtoInfo &EPI);
  bool CheckSpecifiedExceptionType(QualType &T, const SourceRange &Range);
  bool CheckDistantExceptionSpec(QualType T);
  bool CheckEquivalentExceptionSpec(FunctionDecl *Old, FunctionDecl *New);
  bool CheckEquivalentExceptionSpec(
      const FunctionProtoType *Old, SourceLocation OldLoc,
      const FunctionProtoType *New, SourceLocation NewLoc);
  bool CheckEquivalentExceptionSpec(
      const PartialDiagnostic &DiagID, const PartialDiagnostic & NoteID,
      const FunctionProtoType *Old, SourceLocation OldLoc,
      const FunctionProtoType *New, SourceLocation NewLoc,
      bool *MissingExceptionSpecification = nullptr,
      bool *MissingEmptyExceptionSpecification = nullptr,
      bool AllowNoexceptAllMatchWithNoSpec = false,
      bool IsOperatorNew = false);
  bool CheckExceptionSpecSubset(
      const PartialDiagnostic &DiagID, const PartialDiagnostic & NoteID,
      const FunctionProtoType *Superset, SourceLocation SuperLoc,
      const FunctionProtoType *Subset, SourceLocation SubLoc);
  bool CheckParamExceptionSpec(const PartialDiagnostic & NoteID,
      const FunctionProtoType *Target, SourceLocation TargetLoc,
      const FunctionProtoType *Source, SourceLocation SourceLoc);

  TypeResult ActOnTypeName(Scope *S, Declarator &D);

  /// \brief The parser has parsed the context-sensitive type 'instancetype'
  /// in an Objective-C message declaration. Return the appropriate type.
  ParsedType ActOnObjCInstanceType(SourceLocation Loc);

  /// \brief Abstract class used to diagnose incomplete types.
  struct TypeDiagnoser {
    bool Suppressed;

    TypeDiagnoser(bool Suppressed = false) : Suppressed(Suppressed) { }

    virtual void diagnose(Sema &S, SourceLocation Loc, QualType T) = 0;
    virtual ~TypeDiagnoser() {}
  };

  static int getPrintable(int I) { return I; }
  static unsigned getPrintable(unsigned I) { return I; }
  static bool getPrintable(bool B) { return B; }
  static const char * getPrintable(const char *S) { return S; }
  static StringRef getPrintable(StringRef S) { return S; }
  static const std::string &getPrintable(const std::string &S) { return S; }
  static const IdentifierInfo *getPrintable(const IdentifierInfo *II) {
    return II;
  }
  static DeclarationName getPrintable(DeclarationName N) { return N; }
  static QualType getPrintable(QualType T) { return T; }
  static SourceRange getPrintable(SourceRange R) { return R; }
  static SourceRange getPrintable(SourceLocation L) { return L; }
  static SourceRange getPrintable(Expr *E) { return E->getSourceRange(); }
  static SourceRange getPrintable(TypeLoc TL) { return TL.getSourceRange();}

  template<typename T1>
  class BoundTypeDiagnoser1 : public TypeDiagnoser {
    unsigned DiagID;
    const T1 &Arg1;

  public:
    BoundTypeDiagnoser1(unsigned DiagID, const T1 &Arg1)
      : TypeDiagnoser(DiagID == 0), DiagID(DiagID), Arg1(Arg1) { }
    void diagnose(Sema &S, SourceLocation Loc, QualType T) override {
      if (Suppressed) return;
      S.Diag(Loc, DiagID) << getPrintable(Arg1) << T;
    }

    virtual ~BoundTypeDiagnoser1() { }
  };

  template<typename T1, typename T2>
  class BoundTypeDiagnoser2 : public TypeDiagnoser {
    unsigned DiagID;
    const T1 &Arg1;
    const T2 &Arg2;

  public:
    BoundTypeDiagnoser2(unsigned DiagID, const T1 &Arg1,
                                  const T2 &Arg2)
      : TypeDiagnoser(DiagID == 0), DiagID(DiagID), Arg1(Arg1),
        Arg2(Arg2) { }

    void diagnose(Sema &S, SourceLocation Loc, QualType T) override {
      if (Suppressed) return;
      S.Diag(Loc, DiagID) << getPrintable(Arg1) << getPrintable(Arg2) << T;
    }

    virtual ~BoundTypeDiagnoser2() { }
  };

  template<typename T1, typename T2, typename T3>
  class BoundTypeDiagnoser3 : public TypeDiagnoser {
    unsigned DiagID;
    const T1 &Arg1;
    const T2 &Arg2;
    const T3 &Arg3;

  public:
    BoundTypeDiagnoser3(unsigned DiagID, const T1 &Arg1,
                                  const T2 &Arg2, const T3 &Arg3)
    : TypeDiagnoser(DiagID == 0), DiagID(DiagID), Arg1(Arg1),
      Arg2(Arg2), Arg3(Arg3) { }

    void diagnose(Sema &S, SourceLocation Loc, QualType T) override {
      if (Suppressed) return;
      S.Diag(Loc, DiagID)
        << getPrintable(Arg1) << getPrintable(Arg2) << getPrintable(Arg3) << T;
    }

    virtual ~BoundTypeDiagnoser3() { }
  };

private:
  bool RequireCompleteTypeImpl(SourceLocation Loc, QualType T,
                           TypeDiagnoser &Diagnoser);
public:
  bool RequireCompleteType(SourceLocation Loc, QualType T,
                           TypeDiagnoser &Diagnoser);
  bool RequireCompleteType(SourceLocation Loc, QualType T,
                           unsigned DiagID);

  template<typename T1>
  bool RequireCompleteType(SourceLocation Loc, QualType T,
                           unsigned DiagID, const T1 &Arg1) {
    BoundTypeDiagnoser1<T1> Diagnoser(DiagID, Arg1);
    return RequireCompleteType(Loc, T, Diagnoser);
  }

  template<typename T1, typename T2>
  bool RequireCompleteType(SourceLocation Loc, QualType T,
                           unsigned DiagID, const T1 &Arg1, const T2 &Arg2) {
    BoundTypeDiagnoser2<T1, T2> Diagnoser(DiagID, Arg1, Arg2);
    return RequireCompleteType(Loc, T, Diagnoser);
  }

  template<typename T1, typename T2, typename T3>
  bool RequireCompleteType(SourceLocation Loc, QualType T,
                           unsigned DiagID, const T1 &Arg1, const T2 &Arg2,
                           const T3 &Arg3) {
    BoundTypeDiagnoser3<T1, T2, T3> Diagnoser(DiagID, Arg1, Arg2,
                                                        Arg3);
    return RequireCompleteType(Loc, T, Diagnoser);
  }

  bool RequireCompleteExprType(Expr *E, TypeDiagnoser &Diagnoser);
  bool RequireCompleteExprType(Expr *E, unsigned DiagID);

  template<typename T1>
  bool RequireCompleteExprType(Expr *E, unsigned DiagID, const T1 &Arg1) {
    BoundTypeDiagnoser1<T1> Diagnoser(DiagID, Arg1);
    return RequireCompleteExprType(E, Diagnoser);
  }

  template<typename T1, typename T2>
  bool RequireCompleteExprType(Expr *E, unsigned DiagID, const T1 &Arg1,
                               const T2 &Arg2) {
    BoundTypeDiagnoser2<T1, T2> Diagnoser(DiagID, Arg1, Arg2);
    return RequireCompleteExprType(E, Diagnoser);
  }

  template<typename T1, typename T2, typename T3>
  bool RequireCompleteExprType(Expr *E, unsigned DiagID, const T1 &Arg1,
                               const T2 &Arg2, const T3 &Arg3) {
    BoundTypeDiagnoser3<T1, T2, T3> Diagnoser(DiagID, Arg1, Arg2,
                                                        Arg3);
    return RequireCompleteExprType(E, Diagnoser);
  }

  bool RequireLiteralType(SourceLocation Loc, QualType T,
                          TypeDiagnoser &Diagnoser);
  bool RequireLiteralType(SourceLocation Loc, QualType T, unsigned DiagID);

  template<typename T1>
  bool RequireLiteralType(SourceLocation Loc, QualType T,
                          unsigned DiagID, const T1 &Arg1) {
    BoundTypeDiagnoser1<T1> Diagnoser(DiagID, Arg1);
    return RequireLiteralType(Loc, T, Diagnoser);
  }

  template<typename T1, typename T2>
  bool RequireLiteralType(SourceLocation Loc, QualType T,
                          unsigned DiagID, const T1 &Arg1, const T2 &Arg2) {
    BoundTypeDiagnoser2<T1, T2> Diagnoser(DiagID, Arg1, Arg2);
    return RequireLiteralType(Loc, T, Diagnoser);
  }

  template<typename T1, typename T2, typename T3>
  bool RequireLiteralType(SourceLocation Loc, QualType T,
                          unsigned DiagID, const T1 &Arg1, const T2 &Arg2,
                          const T3 &Arg3) {
    BoundTypeDiagnoser3<T1, T2, T3> Diagnoser(DiagID, Arg1, Arg2,
                                                        Arg3);
    return RequireLiteralType(Loc, T, Diagnoser);
  }

  QualType getElaboratedType(ElaboratedTypeKeyword Keyword,
                             const CXXScopeSpec &SS, QualType T);

  QualType BuildTypeofExprType(Expr *E, SourceLocation Loc);
  QualType BuildDecltypeType(Expr *E, SourceLocation Loc);
  QualType BuildUnaryTransformType(QualType BaseType,
                                   UnaryTransformType::UTTKind UKind,
                                   SourceLocation Loc);

  //===--------------------------------------------------------------------===//
  // Symbol table / Decl tracking callbacks: SemaDecl.cpp.
  //

  /// List of decls defined in a function prototype. This contains EnumConstants
  /// that incorrectly end up in translation unit scope because there is no
  /// function to pin them on. ActOnFunctionDeclarator reads this list and patches
  /// them into the FunctionDecl.
  std::vector<NamedDecl*> DeclsInPrototypeScope;

  DeclGroupPtrTy ConvertDeclToDeclGroup(Decl *Ptr, Decl *OwnedType = nullptr);

  void DiagnoseUseOfUnimplementedSelectors();

  bool isSimpleTypeSpecifier(tok::TokenKind Kind) const;

  ParsedType getTypeName(const IdentifierInfo &II, SourceLocation NameLoc,
                         Scope *S, CXXScopeSpec *SS = nullptr,
                         bool isClassName = false,
                         bool HasTrailingDot = false,
                         ParsedType ObjectType = ParsedType(),
                         bool IsCtorOrDtorName = false,
                         bool WantNontrivialTypeSourceInfo = false,
                         IdentifierInfo **CorrectedII = nullptr);
  TypeSpecifierType isTagName(IdentifierInfo &II, Scope *S);
  bool isMicrosoftMissingTypename(const CXXScopeSpec *SS, Scope *S);
  bool DiagnoseUnknownTypeName(IdentifierInfo *&II,
                               SourceLocation IILoc,
                               Scope *S,
                               CXXScopeSpec *SS,
                               ParsedType &SuggestedType,
                               bool AllowClassTemplates = false);

  /// \brief Describes the result of the name lookup and resolution performed
  /// by \c ClassifyName().
  enum NameClassificationKind {
    NC_Unknown,
    NC_Error,
    NC_Keyword,
    NC_Type,
    NC_Expression,
    NC_NestedNameSpecifier,
    NC_TypeTemplate,
    NC_VarTemplate,
    NC_FunctionTemplate
  };

  class NameClassification {
    NameClassificationKind Kind;
    ExprResult Expr;
    TemplateName Template;
    ParsedType Type;
    const IdentifierInfo *Keyword;

    explicit NameClassification(NameClassificationKind Kind) : Kind(Kind) {}

  public:
    NameClassification(ExprResult Expr) : Kind(NC_Expression), Expr(Expr) {}

    NameClassification(ParsedType Type) : Kind(NC_Type), Type(Type) {}

    NameClassification(const IdentifierInfo *Keyword)
      : Kind(NC_Keyword), Keyword(Keyword) { }

    static NameClassification Error() {
      return NameClassification(NC_Error);
    }

    static NameClassification Unknown() {
      return NameClassification(NC_Unknown);
    }

    static NameClassification NestedNameSpecifier() {
      return NameClassification(NC_NestedNameSpecifier);
    }

    static NameClassification TypeTemplate(TemplateName Name) {
      NameClassification Result(NC_TypeTemplate);
      Result.Template = Name;
      return Result;
    }

    static NameClassification VarTemplate(TemplateName Name) {
      NameClassification Result(NC_VarTemplate);
      Result.Template = Name;
      return Result;
    }

    static NameClassification FunctionTemplate(TemplateName Name) {
      NameClassification Result(NC_FunctionTemplate);
      Result.Template = Name;
      return Result;
    }

    NameClassificationKind getKind() const { return Kind; }

    ParsedType getType() const {
      assert(Kind == NC_Type);
      return Type;
    }

    ExprResult getExpression() const {
      assert(Kind == NC_Expression);
      return Expr;
    }

    TemplateName getTemplateName() const {
      assert(Kind == NC_TypeTemplate || Kind == NC_FunctionTemplate ||
             Kind == NC_VarTemplate);
      return Template;
    }

    TemplateNameKind getTemplateNameKind() const {
      switch (Kind) {
      case NC_TypeTemplate:
        return TNK_Type_template;
      case NC_FunctionTemplate:
        return TNK_Function_template;
      case NC_VarTemplate:
        return TNK_Var_template;
      default:
        llvm_unreachable("unsupported name classification.");
      }
    }
  };

  /// \brief Perform name lookup on the given name, classifying it based on
  /// the results of name lookup and the following token.
  ///
  /// This routine is used by the parser to resolve identifiers and help direct
  /// parsing. When the identifier cannot be found, this routine will attempt
  /// to correct the typo and classify based on the resulting name.
  ///
  /// \param S The scope in which we're performing name lookup.
  ///
  /// \param SS The nested-name-specifier that precedes the name.
  ///
  /// \param Name The identifier. If typo correction finds an alternative name,
  /// this pointer parameter will be updated accordingly.
  ///
  /// \param NameLoc The location of the identifier.
  ///
  /// \param NextToken The token following the identifier. Used to help
  /// disambiguate the name.
  ///
  /// \param IsAddressOfOperand True if this name is the operand of a unary
  ///        address of ('&') expression, assuming it is classified as an
  ///        expression.
  ///
  /// \param CCC The correction callback, if typo correction is desired.
  NameClassification ClassifyName(Scope *S,
                                  CXXScopeSpec &SS,
                                  IdentifierInfo *&Name,
                                  SourceLocation NameLoc,
                                  const Token &NextToken,
                                  bool IsAddressOfOperand,
                                  CorrectionCandidateCallback *CCC = nullptr);

  Decl *ActOnDeclarator(Scope *S, Declarator &D);

  NamedDecl *HandleDeclarator(Scope *S, Declarator &D,
                              MultiTemplateParamsArg TemplateParameterLists);
  void RegisterLocallyScopedExternCDecl(NamedDecl *ND, Scope *S);
  bool DiagnoseClassNameShadow(DeclContext *DC, DeclarationNameInfo Info);
  bool diagnoseQualifiedDeclaration(CXXScopeSpec &SS, DeclContext *DC,
                                    DeclarationName Name,
                                    SourceLocation Loc);
  static bool adjustContextForLocalExternDecl(DeclContext *&DC);
  void DiagnoseFunctionSpecifiers(const DeclSpec &DS);
  void CheckShadow(Scope *S, VarDecl *D, const LookupResult& R);
  void CheckShadow(Scope *S, VarDecl *D);
  void CheckCastAlign(Expr *Op, QualType T, SourceRange TRange);
  void CheckTypedefForVariablyModifiedType(Scope *S, TypedefNameDecl *D);
  NamedDecl* ActOnTypedefDeclarator(Scope* S, Declarator& D, DeclContext* DC,
                                    TypeSourceInfo *TInfo,
                                    LookupResult &Previous);
  NamedDecl* ActOnTypedefNameDecl(Scope* S, DeclContext* DC, TypedefNameDecl *D,
                                  LookupResult &Previous, bool &Redeclaration);
  NamedDecl *ActOnVariableDeclarator(Scope *S, Declarator &D, DeclContext *DC,
                                     TypeSourceInfo *TInfo,
                                     LookupResult &Previous,
                                     MultiTemplateParamsArg TemplateParamLists,
                                     bool &AddToScope);
  // Returns true if the variable declaration is a redeclaration
  bool CheckVariableDeclaration(VarDecl *NewVD, LookupResult &Previous);
  void CheckVariableDeclarationType(VarDecl *NewVD);
  void CheckCompleteVariableDeclaration(VarDecl *var);
  void MaybeSuggestAddingStaticToDecl(const FunctionDecl *D);

  NamedDecl* ActOnFunctionDeclarator(Scope* S, Declarator& D, DeclContext* DC,
                                     TypeSourceInfo *TInfo,
                                     LookupResult &Previous,
                                     MultiTemplateParamsArg TemplateParamLists,
                                     bool &AddToScope);
  bool AddOverriddenMethods(CXXRecordDecl *DC, CXXMethodDecl *MD);

  bool CheckConstexprFunctionDecl(const FunctionDecl *FD);
  bool CheckConstexprFunctionBody(const FunctionDecl *FD, Stmt *Body);

  void DiagnoseHiddenVirtualMethods(CXXMethodDecl *MD);
  void FindHiddenVirtualMethods(CXXMethodDecl *MD,
                          SmallVectorImpl<CXXMethodDecl*> &OverloadedMethods);
  void NoteHiddenVirtualMethods(CXXMethodDecl *MD,
                          SmallVectorImpl<CXXMethodDecl*> &OverloadedMethods);
  // Returns true if the function declaration is a redeclaration
  bool CheckFunctionDeclaration(Scope *S,
                                FunctionDecl *NewFD, LookupResult &Previous,
                                bool IsExplicitSpecialization);
  void CheckMain(FunctionDecl *FD, const DeclSpec &D);
  void CheckMSVCRTEntryPoint(FunctionDecl *FD);
  Decl *ActOnParamDeclarator(Scope *S, Declarator &D);
  ParmVarDecl *BuildParmVarDeclForTypedef(DeclContext *DC,
                                          SourceLocation Loc,
                                          QualType T);
  ParmVarDecl *CheckParameter(DeclContext *DC, SourceLocation StartLoc,
                              SourceLocation NameLoc, IdentifierInfo *Name,
                              QualType T, TypeSourceInfo *TSInfo,
                              StorageClass SC);
  void ActOnParamDefaultArgument(Decl *param,
                                 SourceLocation EqualLoc,
                                 Expr *defarg);
  void ActOnParamUnparsedDefaultArgument(Decl *param,
                                         SourceLocation EqualLoc,
                                         SourceLocation ArgLoc);
  void ActOnParamDefaultArgumentError(Decl *param);
  bool SetParamDefaultArgument(ParmVarDecl *Param, Expr *DefaultArg,
                               SourceLocation EqualLoc);

  void AddInitializerToDecl(Decl *dcl, Expr *init, bool DirectInit,
                            bool TypeMayContainAuto);
  void ActOnUninitializedDecl(Decl *dcl, bool TypeMayContainAuto);
  void ActOnInitializerError(Decl *Dcl);
  void ActOnCXXForRangeDecl(Decl *D);
  void SetDeclDeleted(Decl *dcl, SourceLocation DelLoc);
  void SetDeclDefaulted(Decl *dcl, SourceLocation DefaultLoc);
  void FinalizeDeclaration(Decl *D);
  DeclGroupPtrTy FinalizeDeclaratorGroup(Scope *S, const DeclSpec &DS,
                                         ArrayRef<Decl *> Group);
  DeclGroupPtrTy BuildDeclaratorGroup(llvm::MutableArrayRef<Decl *> Group,
                                      bool TypeMayContainAuto = true);

  /// Should be called on all declarations that might have attached
  /// documentation comments.
  void ActOnDocumentableDecl(Decl *D);
  void ActOnDocumentableDecls(ArrayRef<Decl *> Group);

  void ActOnFinishKNRParamDeclarations(Scope *S, Declarator &D,
                                       SourceLocation LocAfterDecls);
  void CheckForFunctionRedefinition(FunctionDecl *FD,
                                    const FunctionDecl *EffectiveDefinition =
                                        nullptr);
  Decl *ActOnStartOfFunctionDef(Scope *S, Declarator &D);
  Decl *ActOnStartOfFunctionDef(Scope *S, Decl *D);
  void ActOnStartOfObjCMethodDef(Scope *S, Decl *D);
  bool isObjCMethodDecl(Decl *D) {
    return D && isa<ObjCMethodDecl>(D);
  }

  /// \brief Determine whether we can delay parsing the body of a function or
  /// function template until it is used, assuming we don't care about emitting
  /// code for that function.
  ///
  /// This will be \c false if we may need the body of the function in the
  /// middle of parsing an expression (where it's impractical to switch to
  /// parsing a different function), for instance, if it's constexpr in C++11
  /// or has an 'auto' return type in C++14. These cases are essentially bugs.
  bool canDelayFunctionBody(const Declarator &D);

  /// \brief Determine whether we can skip parsing the body of a function
  /// definition, assuming we don't care about analyzing its body or emitting
  /// code for that function.
  ///
  /// This will be \c false only if we may need the body of the function in
  /// order to parse the rest of the program (for instance, if it is
  /// \c constexpr in C++11 or has an 'auto' return type in C++14).
  bool canSkipFunctionBody(Decl *D);

  void computeNRVO(Stmt *Body, sema::FunctionScopeInfo *Scope);
  Decl *ActOnFinishFunctionBody(Decl *Decl, Stmt *Body);
  Decl *ActOnFinishFunctionBody(Decl *Decl, Stmt *Body, bool IsInstantiation);
  Decl *ActOnSkippedFunctionBody(Decl *Decl);
  void ActOnFinishInlineMethodDef(CXXMethodDecl *D);

  /// ActOnFinishDelayedAttribute - Invoked when we have finished parsing an
  /// attribute for which parsing is delayed.
  void ActOnFinishDelayedAttribute(Scope *S, Decl *D, ParsedAttributes &Attrs);

  /// \brief Diagnose any unused parameters in the given sequence of
  /// ParmVarDecl pointers.
  void DiagnoseUnusedParameters(ParmVarDecl * const *Begin,
                                ParmVarDecl * const *End);

  /// \brief Diagnose whether the size of parameters or return value of a
  /// function or obj-c method definition is pass-by-value and larger than a
  /// specified threshold.
  void DiagnoseSizeOfParametersAndReturnValue(ParmVarDecl * const *Begin,
                                              ParmVarDecl * const *End,
                                              QualType ReturnTy,
                                              NamedDecl *D);

  void DiagnoseInvalidJumps(Stmt *Body);
  Decl *ActOnFileScopeAsmDecl(Expr *expr,
                              SourceLocation AsmLoc,
                              SourceLocation RParenLoc);

  /// \brief Handle a C++11 empty-declaration and attribute-declaration.
  Decl *ActOnEmptyDeclaration(Scope *S,
                              AttributeList *AttrList,
                              SourceLocation SemiLoc);

  /// \brief The parser has processed a module import declaration.
  ///
  /// \param AtLoc The location of the '@' symbol, if any.
  ///
  /// \param ImportLoc The location of the 'import' keyword.
  ///
  /// \param Path The module access path.
  DeclResult ActOnModuleImport(SourceLocation AtLoc, SourceLocation ImportLoc,
                               ModuleIdPath Path);

  /// \brief The parser has processed a module import translated from a
  /// #include or similar preprocessing directive.
  void ActOnModuleInclude(SourceLocation DirectiveLoc, Module *Mod);

  /// \brief Create an implicit import of the given module at the given
  /// source location, for error recovery, if possible.
  ///
  /// This routine is typically used when an entity found by name lookup
  /// is actually hidden within a module that we know about but the user
  /// has forgotten to import.
  void createImplicitModuleImportForErrorRecovery(SourceLocation Loc,
                                                  Module *Mod);

  /// \brief Retrieve a suitable printing policy.
  PrintingPolicy getPrintingPolicy() const {
    return getPrintingPolicy(Context, PP);
  }

  /// \brief Retrieve a suitable printing policy.
  static PrintingPolicy getPrintingPolicy(const ASTContext &Ctx,
                                          const Preprocessor &PP);

  /// Scope actions.
  void ActOnPopScope(SourceLocation Loc, Scope *S);
  void ActOnTranslationUnitScope(Scope *S);

  Decl *ParsedFreeStandingDeclSpec(Scope *S, AccessSpecifier AS,
                                   DeclSpec &DS);
  Decl *ParsedFreeStandingDeclSpec(Scope *S, AccessSpecifier AS,
                                   DeclSpec &DS,
                                   MultiTemplateParamsArg TemplateParams,
                                   bool IsExplicitInstantiation = false);

  Decl *BuildAnonymousStructOrUnion(Scope *S, DeclSpec &DS,
                                    AccessSpecifier AS,
                                    RecordDecl *Record,
                                    const PrintingPolicy &Policy);

  Decl *BuildMicrosoftCAnonymousStruct(Scope *S, DeclSpec &DS,
                                       RecordDecl *Record);

  bool isAcceptableTagRedeclaration(const TagDecl *Previous,
                                    TagTypeKind NewTag, bool isDefinition,
                                    SourceLocation NewTagLoc,
                                    const IdentifierInfo &Name);

  enum TagUseKind {
    TUK_Reference,   // Reference to a tag:  'struct foo *X;'
    TUK_Declaration, // Fwd decl of a tag:   'struct foo;'
    TUK_Definition,  // Definition of a tag: 'struct foo { int X; } Y;'
    TUK_Friend       // Friend declaration:  'friend struct foo;'
  };

  Decl *ActOnTag(Scope *S, unsigned TagSpec, TagUseKind TUK,
                 SourceLocation KWLoc, CXXScopeSpec &SS,
                 IdentifierInfo *Name, SourceLocation NameLoc,
                 AttributeList *Attr, AccessSpecifier AS,
                 SourceLocation ModulePrivateLoc,
                 MultiTemplateParamsArg TemplateParameterLists,
                 bool &OwnedDecl, bool &IsDependent,
                 SourceLocation ScopedEnumKWLoc,
                 bool ScopedEnumUsesClassTag, TypeResult UnderlyingType,
                 bool IsTypeSpecifier);

  Decl *ActOnTemplatedFriendTag(Scope *S, SourceLocation FriendLoc,
                                unsigned TagSpec, SourceLocation TagLoc,
                                CXXScopeSpec &SS,
                                IdentifierInfo *Name, SourceLocation NameLoc,
                                AttributeList *Attr,
                                MultiTemplateParamsArg TempParamLists);

  TypeResult ActOnDependentTag(Scope *S,
                               unsigned TagSpec,
                               TagUseKind TUK,
                               const CXXScopeSpec &SS,
                               IdentifierInfo *Name,
                               SourceLocation TagLoc,
                               SourceLocation NameLoc);

  void ActOnDefs(Scope *S, Decl *TagD, SourceLocation DeclStart,
                 IdentifierInfo *ClassName,
                 SmallVectorImpl<Decl *> &Decls);
  Decl *ActOnField(Scope *S, Decl *TagD, SourceLocation DeclStart,
                   Declarator &D, Expr *BitfieldWidth);

  FieldDecl *HandleField(Scope *S, RecordDecl *TagD, SourceLocation DeclStart,
                         Declarator &D, Expr *BitfieldWidth,
                         InClassInitStyle InitStyle,
                         AccessSpecifier AS);
  MSPropertyDecl *HandleMSProperty(Scope *S, RecordDecl *TagD,
                                   SourceLocation DeclStart,
                                   Declarator &D, Expr *BitfieldWidth,
                                   InClassInitStyle InitStyle,
                                   AccessSpecifier AS,
                                   AttributeList *MSPropertyAttr);

  FieldDecl *CheckFieldDecl(DeclarationName Name, QualType T,
                            TypeSourceInfo *TInfo,
                            RecordDecl *Record, SourceLocation Loc,
                            bool Mutable, Expr *BitfieldWidth,
                            InClassInitStyle InitStyle,
                            SourceLocation TSSL,
                            AccessSpecifier AS, NamedDecl *PrevDecl,
                            Declarator *D = nullptr);

  bool CheckNontrivialField(FieldDecl *FD);
  void DiagnoseNontrivial(const CXXRecordDecl *Record, CXXSpecialMember CSM);
  bool SpecialMemberIsTrivial(CXXMethodDecl *MD, CXXSpecialMember CSM,
                              bool Diagnose = false);
  CXXSpecialMember getSpecialMember(const CXXMethodDecl *MD);
  void ActOnLastBitfield(SourceLocation DeclStart,
                         SmallVectorImpl<Decl *> &AllIvarDecls);
  Decl *ActOnIvar(Scope *S, SourceLocation DeclStart,
                  Declarator &D, Expr *BitfieldWidth,
                  tok::ObjCKeywordKind visibility);

  // This is used for both record definitions and ObjC interface declarations.
  void ActOnFields(Scope* S, SourceLocation RecLoc, Decl *TagDecl,
                   ArrayRef<Decl *> Fields,
                   SourceLocation LBrac, SourceLocation RBrac,
                   AttributeList *AttrList);

  /// ActOnTagStartDefinition - Invoked when we have entered the
  /// scope of a tag's definition (e.g., for an enumeration, class,
  /// struct, or union).
  void ActOnTagStartDefinition(Scope *S, Decl *TagDecl);

  Decl *ActOnObjCContainerStartDefinition(Decl *IDecl);

  /// ActOnStartCXXMemberDeclarations - Invoked when we have parsed a
  /// C++ record definition's base-specifiers clause and are starting its
  /// member declarations.
  void ActOnStartCXXMemberDeclarations(Scope *S, Decl *TagDecl,
                                       SourceLocation FinalLoc,
                                       bool IsFinalSpelledSealed,
                                       SourceLocation LBraceLoc);

  /// ActOnTagFinishDefinition - Invoked once we have finished parsing
  /// the definition of a tag (enumeration, class, struct, or union).
  void ActOnTagFinishDefinition(Scope *S, Decl *TagDecl,
                                SourceLocation RBraceLoc);

  void ActOnObjCContainerFinishDefinition();

  /// \brief Invoked when we must temporarily exit the objective-c container
  /// scope for parsing/looking-up C constructs.
  ///
  /// Must be followed by a call to \see ActOnObjCReenterContainerContext
  void ActOnObjCTemporaryExitContainerContext(DeclContext *DC);
  void ActOnObjCReenterContainerContext(DeclContext *DC);

  /// ActOnTagDefinitionError - Invoked when there was an unrecoverable
  /// error parsing the definition of a tag.
  void ActOnTagDefinitionError(Scope *S, Decl *TagDecl);

  EnumConstantDecl *CheckEnumConstant(EnumDecl *Enum,
                                      EnumConstantDecl *LastEnumConst,
                                      SourceLocation IdLoc,
                                      IdentifierInfo *Id,
                                      Expr *val);
  bool CheckEnumUnderlyingType(TypeSourceInfo *TI);
  bool CheckEnumRedeclaration(SourceLocation EnumLoc, bool IsScoped,
                              QualType EnumUnderlyingTy, const EnumDecl *Prev);

  Decl *ActOnEnumConstant(Scope *S, Decl *EnumDecl, Decl *LastEnumConstant,
                          SourceLocation IdLoc, IdentifierInfo *Id,
                          AttributeList *Attrs,
                          SourceLocation EqualLoc, Expr *Val);
  void ActOnEnumBody(SourceLocation EnumLoc, SourceLocation LBraceLoc,
                     SourceLocation RBraceLoc, Decl *EnumDecl,
                     ArrayRef<Decl *> Elements,
                     Scope *S, AttributeList *Attr);

  DeclContext *getContainingDC(DeclContext *DC);

  /// Set the current declaration context until it gets popped.
  void PushDeclContext(Scope *S, DeclContext *DC);
  void PopDeclContext();

  /// EnterDeclaratorContext - Used when we must lookup names in the context
  /// of a declarator's nested name specifier.
  void EnterDeclaratorContext(Scope *S, DeclContext *DC);
  void ExitDeclaratorContext(Scope *S);

  /// Push the parameters of D, which must be a function, into scope.
  void ActOnReenterFunctionContext(Scope* S, Decl* D);
  void ActOnExitFunctionContext();

  DeclContext *getFunctionLevelDeclContext();

  /// getCurFunctionDecl - If inside of a function body, this returns a pointer
  /// to the function decl for the function being parsed.  If we're currently
  /// in a 'block', this returns the containing context.
  FunctionDecl *getCurFunctionDecl();

  /// getCurMethodDecl - If inside of a method body, this returns a pointer to
  /// the method decl for the method being parsed.  If we're currently
  /// in a 'block', this returns the containing context.
  ObjCMethodDecl *getCurMethodDecl();

  /// getCurFunctionOrMethodDecl - Return the Decl for the current ObjC method
  /// or C function we're in, otherwise return null.  If we're currently
  /// in a 'block', this returns the containing context.
  NamedDecl *getCurFunctionOrMethodDecl();

  /// Add this decl to the scope shadowed decl chains.
  void PushOnScopeChains(NamedDecl *D, Scope *S, bool AddToContext = true);

  /// \brief Make the given externally-produced declaration visible at the
  /// top level scope.
  ///
  /// \param D The externally-produced declaration to push.
  ///
  /// \param Name The name of the externally-produced declaration.
  void pushExternalDeclIntoScope(NamedDecl *D, DeclarationName Name);

  /// isDeclInScope - If 'Ctx' is a function/method, isDeclInScope returns true
  /// if 'D' is in Scope 'S', otherwise 'S' is ignored and isDeclInScope returns
  /// true if 'D' belongs to the given declaration context.
  ///
  /// \param AllowInlineNamespace If \c true, allow the declaration to be in the
  ///        enclosing namespace set of the context, rather than contained
  ///        directly within it.
  bool isDeclInScope(NamedDecl *D, DeclContext *Ctx, Scope *S = nullptr,
                     bool AllowInlineNamespace = false);

  /// Finds the scope corresponding to the given decl context, if it
  /// happens to be an enclosing scope.  Otherwise return NULL.
  static Scope *getScopeForDeclContext(Scope *S, DeclContext *DC);

  /// Subroutines of ActOnDeclarator().
  TypedefDecl *ParseTypedefDecl(Scope *S, Declarator &D, QualType T,
                                TypeSourceInfo *TInfo);
  bool isIncompatibleTypedef(TypeDecl *Old, TypedefNameDecl *New);

  /// Attribute merging methods. Return true if a new attribute was added.
  AvailabilityAttr *mergeAvailabilityAttr(NamedDecl *D, SourceRange Range,
                                          IdentifierInfo *Platform,
                                          VersionTuple Introduced,
                                          VersionTuple Deprecated,
                                          VersionTuple Obsoleted,
                                          bool IsUnavailable,
                                          StringRef Message,
                                          bool Override,
                                          unsigned AttrSpellingListIndex);
  TypeVisibilityAttr *mergeTypeVisibilityAttr(Decl *D, SourceRange Range,
                                       TypeVisibilityAttr::VisibilityType Vis,
                                              unsigned AttrSpellingListIndex);
  VisibilityAttr *mergeVisibilityAttr(Decl *D, SourceRange Range,
                                      VisibilityAttr::VisibilityType Vis,
                                      unsigned AttrSpellingListIndex);
  DLLImportAttr *mergeDLLImportAttr(Decl *D, SourceRange Range,
                                    unsigned AttrSpellingListIndex);
  DLLExportAttr *mergeDLLExportAttr(Decl *D, SourceRange Range,
                                    unsigned AttrSpellingListIndex);
  MSInheritanceAttr *
  mergeMSInheritanceAttr(Decl *D, SourceRange Range, bool BestCase,
                         unsigned AttrSpellingListIndex,
                         MSInheritanceAttr::Spelling SemanticSpelling);
  FormatAttr *mergeFormatAttr(Decl *D, SourceRange Range,
                              IdentifierInfo *Format, int FormatIdx,
                              int FirstArg, unsigned AttrSpellingListIndex);
  SectionAttr *mergeSectionAttr(Decl *D, SourceRange Range, StringRef Name,
                                unsigned AttrSpellingListIndex);

  /// \brief Describes the kind of merge to perform for availability
  /// attributes (including "deprecated", "unavailable", and "availability").
  enum AvailabilityMergeKind {
    /// \brief Don't merge availability attributes at all.
    AMK_None,
    /// \brief Merge availability attributes for a redeclaration, which requires
    /// an exact match.
    AMK_Redeclaration,
    /// \brief Merge availability attributes for an override, which requires
    /// an exact match or a weakening of constraints.
    AMK_Override
  };

  void mergeDeclAttributes(NamedDecl *New, Decl *Old,
                           AvailabilityMergeKind AMK = AMK_Redeclaration);
  void MergeTypedefNameDecl(TypedefNameDecl *New, LookupResult &OldDecls);
  bool MergeFunctionDecl(FunctionDecl *New, NamedDecl *&Old, Scope *S,
                         bool MergeTypeWithOld);
  bool MergeCompatibleFunctionDecls(FunctionDecl *New, FunctionDecl *Old,
                                    Scope *S, bool MergeTypeWithOld);
  void mergeObjCMethodDecls(ObjCMethodDecl *New, ObjCMethodDecl *Old);
  void MergeVarDecl(VarDecl *New, LookupResult &Previous);
  void MergeVarDeclTypes(VarDecl *New, VarDecl *Old, bool MergeTypeWithOld);
  void MergeVarDeclExceptionSpecs(VarDecl *New, VarDecl *Old);
  bool MergeCXXFunctionDecl(FunctionDecl *New, FunctionDecl *Old, Scope *S);

  // AssignmentAction - This is used by all the assignment diagnostic functions
  // to represent what is actually causing the operation
  enum AssignmentAction {
    AA_Assigning,
    AA_Passing,
    AA_Returning,
    AA_Converting,
    AA_Initializing,
    AA_Sending,
    AA_Casting,
    AA_Passing_CFAudited
  };

  /// C++ Overloading.
  enum OverloadKind {
    /// This is a legitimate overload: the existing declarations are
    /// functions or function templates with different signatures.
    Ovl_Overload,

    /// This is not an overload because the signature exactly matches
    /// an existing declaration.
    Ovl_Match,

    /// This is not an overload because the lookup results contain a
    /// non-function.
    Ovl_NonFunction
  };
  OverloadKind CheckOverload(Scope *S,
                             FunctionDecl *New,
                             const LookupResult &OldDecls,
                             NamedDecl *&OldDecl,
                             bool IsForUsingDecl);
  bool IsOverload(FunctionDecl *New, FunctionDecl *Old, bool IsForUsingDecl);

  /// \brief Checks availability of the function depending on the current
  /// function context.Inside an unavailable function,unavailability is ignored.
  ///
  /// \returns true if \p FD is unavailable and current context is inside
  /// an available function, false otherwise.
  bool isFunctionConsideredUnavailable(FunctionDecl *FD);

  ImplicitConversionSequence
  TryImplicitConversion(Expr *From, QualType ToType,
                        bool SuppressUserConversions,
                        bool AllowExplicit,
                        bool InOverloadResolution,
                        bool CStyle,
                        bool AllowObjCWritebackConversion);

  bool IsIntegralPromotion(Expr *From, QualType FromType, QualType ToType);
  bool IsFloatingPointPromotion(QualType FromType, QualType ToType);
  bool IsComplexPromotion(QualType FromType, QualType ToType);
  bool IsPointerConversion(Expr *From, QualType FromType, QualType ToType,
                           bool InOverloadResolution,
                           QualType& ConvertedType, bool &IncompatibleObjC);
  bool isObjCPointerConversion(QualType FromType, QualType ToType,
                               QualType& ConvertedType, bool &IncompatibleObjC);
  bool isObjCWritebackConversion(QualType FromType, QualType ToType,
                                 QualType &ConvertedType);
  bool IsBlockPointerConversion(QualType FromType, QualType ToType,
                                QualType& ConvertedType);
  bool FunctionParamTypesAreEqual(const FunctionProtoType *OldType,
                                  const FunctionProtoType *NewType,
                                  unsigned *ArgPos = nullptr);
  void HandleFunctionTypeMismatch(PartialDiagnostic &PDiag,
                                  QualType FromType, QualType ToType);

  CastKind PrepareCastToObjCObjectPointer(ExprResult &E);
  bool CheckPointerConversion(Expr *From, QualType ToType,
                              CastKind &Kind,
                              CXXCastPath& BasePath,
                              bool IgnoreBaseAccess);
  bool IsMemberPointerConversion(Expr *From, QualType FromType, QualType ToType,
                                 bool InOverloadResolution,
                                 QualType &ConvertedType);
  bool CheckMemberPointerConversion(Expr *From, QualType ToType,
                                    CastKind &Kind,
                                    CXXCastPath &BasePath,
                                    bool IgnoreBaseAccess);
  bool IsQualificationConversion(QualType FromType, QualType ToType,
                                 bool CStyle, bool &ObjCLifetimeConversion);
  bool IsNoReturnConversion(QualType FromType, QualType ToType,
                            QualType &ResultTy);
  bool DiagnoseMultipleUserDefinedConversion(Expr *From, QualType ToType);
  bool isSameOrCompatibleFunctionType(CanQualType Param, CanQualType Arg);

  ExprResult PerformMoveOrCopyInitialization(const InitializedEntity &Entity,
                                             const VarDecl *NRVOCandidate,
                                             QualType ResultType,
                                             Expr *Value,
                                             bool AllowNRVO = true);

  bool CanPerformCopyInitialization(const InitializedEntity &Entity,
                                    ExprResult Init);
  ExprResult PerformCopyInitialization(const InitializedEntity &Entity,
                                       SourceLocation EqualLoc,
                                       ExprResult Init,
                                       bool TopLevelOfInitList = false,
                                       bool AllowExplicit = false);
  ExprResult PerformObjectArgumentInitialization(Expr *From,
                                                 NestedNameSpecifier *Qualifier,
                                                 NamedDecl *FoundDecl,
                                                 CXXMethodDecl *Method);

  ExprResult PerformContextuallyConvertToBool(Expr *From);
  ExprResult PerformContextuallyConvertToObjCPointer(Expr *From);

  /// Contexts in which a converted constant expression is required.
  enum CCEKind {
    CCEK_CaseValue,   ///< Expression in a case label.
    CCEK_Enumerator,  ///< Enumerator value with fixed underlying type.
    CCEK_TemplateArg, ///< Value of a non-type template parameter.
    CCEK_NewExpr      ///< Constant expression in a noptr-new-declarator.
  };
  ExprResult CheckConvertedConstantExpression(Expr *From, QualType T,
                                              llvm::APSInt &Value, CCEKind CCE);

  /// \brief Abstract base class used to perform a contextual implicit
  /// conversion from an expression to any type passing a filter.
  class ContextualImplicitConverter {
  public:
    bool Suppress;
    bool SuppressConversion;

    ContextualImplicitConverter(bool Suppress = false,
                                bool SuppressConversion = false)
        : Suppress(Suppress), SuppressConversion(SuppressConversion) {}

    /// \brief Determine whether the specified type is a valid destination type
    /// for this conversion.
    virtual bool match(QualType T) = 0;

    /// \brief Emits a diagnostic complaining that the expression does not have
    /// integral or enumeration type.
    virtual SemaDiagnosticBuilder
    diagnoseNoMatch(Sema &S, SourceLocation Loc, QualType T) = 0;

    /// \brief Emits a diagnostic when the expression has incomplete class type.
    virtual SemaDiagnosticBuilder
    diagnoseIncomplete(Sema &S, SourceLocation Loc, QualType T) = 0;

    /// \brief Emits a diagnostic when the only matching conversion function
    /// is explicit.
    virtual SemaDiagnosticBuilder diagnoseExplicitConv(
        Sema &S, SourceLocation Loc, QualType T, QualType ConvTy) = 0;

    /// \brief Emits a note for the explicit conversion function.
    virtual SemaDiagnosticBuilder
    noteExplicitConv(Sema &S, CXXConversionDecl *Conv, QualType ConvTy) = 0;

    /// \brief Emits a diagnostic when there are multiple possible conversion
    /// functions.
    virtual SemaDiagnosticBuilder
    diagnoseAmbiguous(Sema &S, SourceLocation Loc, QualType T) = 0;

    /// \brief Emits a note for one of the candidate conversions.
    virtual SemaDiagnosticBuilder
    noteAmbiguous(Sema &S, CXXConversionDecl *Conv, QualType ConvTy) = 0;

    /// \brief Emits a diagnostic when we picked a conversion function
    /// (for cases when we are not allowed to pick a conversion function).
    virtual SemaDiagnosticBuilder diagnoseConversion(
        Sema &S, SourceLocation Loc, QualType T, QualType ConvTy) = 0;

    virtual ~ContextualImplicitConverter() {}
  };

  class ICEConvertDiagnoser : public ContextualImplicitConverter {
    bool AllowScopedEnumerations;

  public:
    ICEConvertDiagnoser(bool AllowScopedEnumerations,
                        bool Suppress, bool SuppressConversion)
        : ContextualImplicitConverter(Suppress, SuppressConversion),
          AllowScopedEnumerations(AllowScopedEnumerations) {}

    /// Match an integral or (possibly scoped) enumeration type.
    bool match(QualType T) override;

    SemaDiagnosticBuilder
    diagnoseNoMatch(Sema &S, SourceLocation Loc, QualType T) override {
      return diagnoseNotInt(S, Loc, T);
    }

    /// \brief Emits a diagnostic complaining that the expression does not have
    /// integral or enumeration type.
    virtual SemaDiagnosticBuilder
    diagnoseNotInt(Sema &S, SourceLocation Loc, QualType T) = 0;
  };

  /// Perform a contextual implicit conversion.
  ExprResult PerformContextualImplicitConversion(
      SourceLocation Loc, Expr *FromE, ContextualImplicitConverter &Converter);


  enum ObjCSubscriptKind {
    OS_Array,
    OS_Dictionary,
    OS_Error
  };
  ObjCSubscriptKind CheckSubscriptingKind(Expr *FromE);

  // Note that LK_String is intentionally after the other literals, as
  // this is used for diagnostics logic.
  enum ObjCLiteralKind {
    LK_Array,
    LK_Dictionary,
    LK_Numeric,
    LK_Boxed,
    LK_String,
    LK_Block,
    LK_None
  };
  ObjCLiteralKind CheckLiteralKind(Expr *FromE);

  ExprResult PerformObjectMemberConversion(Expr *From,
                                           NestedNameSpecifier *Qualifier,
                                           NamedDecl *FoundDecl,
                                           NamedDecl *Member);

  // Members have to be NamespaceDecl* or TranslationUnitDecl*.
  // TODO: make this is a typesafe union.
  typedef llvm::SmallPtrSet<DeclContext   *, 16> AssociatedNamespaceSet;
  typedef llvm::SmallPtrSet<CXXRecordDecl *, 16> AssociatedClassSet;

  void AddOverloadCandidate(FunctionDecl *Function,
                            DeclAccessPair FoundDecl,
                            ArrayRef<Expr *> Args,
                            OverloadCandidateSet& CandidateSet,
                            bool SuppressUserConversions = false,
                            bool PartialOverloading = false,
                            bool AllowExplicit = false);
  void AddFunctionCandidates(const UnresolvedSetImpl &Functions,
                      ArrayRef<Expr *> Args,
                      OverloadCandidateSet &CandidateSet,
                      bool SuppressUserConversions = false,
                      TemplateArgumentListInfo *ExplicitTemplateArgs = nullptr);
  void AddMethodCandidate(DeclAccessPair FoundDecl,
                          QualType ObjectType,
                          Expr::Classification ObjectClassification,
                          ArrayRef<Expr *> Args,
                          OverloadCandidateSet& CandidateSet,
                          bool SuppressUserConversion = false);
  void AddMethodCandidate(CXXMethodDecl *Method,
                          DeclAccessPair FoundDecl,
                          CXXRecordDecl *ActingContext, QualType ObjectType,
                          Expr::Classification ObjectClassification,
                          ArrayRef<Expr *> Args,
                          OverloadCandidateSet& CandidateSet,
                          bool SuppressUserConversions = false);
  void AddMethodTemplateCandidate(FunctionTemplateDecl *MethodTmpl,
                                  DeclAccessPair FoundDecl,
                                  CXXRecordDecl *ActingContext,
                                 TemplateArgumentListInfo *ExplicitTemplateArgs,
                                  QualType ObjectType,
                                  Expr::Classification ObjectClassification,
                                  ArrayRef<Expr *> Args,
                                  OverloadCandidateSet& CandidateSet,
                                  bool SuppressUserConversions = false);
  void AddTemplateOverloadCandidate(FunctionTemplateDecl *FunctionTemplate,
                                    DeclAccessPair FoundDecl,
                                 TemplateArgumentListInfo *ExplicitTemplateArgs,
                                    ArrayRef<Expr *> Args,
                                    OverloadCandidateSet& CandidateSet,
                                    bool SuppressUserConversions = false);
  void AddConversionCandidate(CXXConversionDecl *Conversion,
                              DeclAccessPair FoundDecl,
                              CXXRecordDecl *ActingContext,
                              Expr *From, QualType ToType,
                              OverloadCandidateSet& CandidateSet,
                              bool AllowObjCConversionOnExplicit);
  void AddTemplateConversionCandidate(FunctionTemplateDecl *FunctionTemplate,
                                      DeclAccessPair FoundDecl,
                                      CXXRecordDecl *ActingContext,
                                      Expr *From, QualType ToType,
                                      OverloadCandidateSet &CandidateSet,
                                      bool AllowObjCConversionOnExplicit);
  void AddSurrogateCandidate(CXXConversionDecl *Conversion,
                             DeclAccessPair FoundDecl,
                             CXXRecordDecl *ActingContext,
                             const FunctionProtoType *Proto,
                             Expr *Object, ArrayRef<Expr *> Args,
                             OverloadCandidateSet& CandidateSet);
  void AddMemberOperatorCandidates(OverloadedOperatorKind Op,
                                   SourceLocation OpLoc, ArrayRef<Expr *> Args,
                                   OverloadCandidateSet& CandidateSet,
                                   SourceRange OpRange = SourceRange());
  void AddBuiltinCandidate(QualType ResultTy, QualType *ParamTys,
                           ArrayRef<Expr *> Args, 
                           OverloadCandidateSet& CandidateSet,
                           bool IsAssignmentOperator = false,
                           unsigned NumContextualBoolArguments = 0);
  void AddBuiltinOperatorCandidates(OverloadedOperatorKind Op,
                                    SourceLocation OpLoc, ArrayRef<Expr *> Args,
                                    OverloadCandidateSet& CandidateSet);
  void AddArgumentDependentLookupCandidates(DeclarationName Name,
                                            SourceLocation Loc,
                                            ArrayRef<Expr *> Args,
                                TemplateArgumentListInfo *ExplicitTemplateArgs,
                                            OverloadCandidateSet& CandidateSet,
                                            bool PartialOverloading = false);

  // Emit as a 'note' the specific overload candidate
  void NoteOverloadCandidate(FunctionDecl *Fn, QualType DestType = QualType());

  // Emit as a series of 'note's all template and non-templates
  // identified by the expression Expr
  void NoteAllOverloadCandidates(Expr* E, QualType DestType = QualType());

  /// Check the enable_if expressions on the given function. Returns the first
  /// failing attribute, or NULL if they were all successful.
  EnableIfAttr *CheckEnableIf(FunctionDecl *Function, ArrayRef<Expr *> Args,
                              bool MissingImplicitThis = false);

  // [PossiblyAFunctionType]  -->   [Return]
  // NonFunctionType --> NonFunctionType
  // R (A) --> R(A)
  // R (*)(A) --> R (A)
  // R (&)(A) --> R (A)
  // R (S::*)(A) --> R (A)
  QualType ExtractUnqualifiedFunctionType(QualType PossiblyAFunctionType);

  FunctionDecl *
  ResolveAddressOfOverloadedFunction(Expr *AddressOfExpr,
                                     QualType TargetType,
                                     bool Complain,
                                     DeclAccessPair &Found,
                                     bool *pHadMultipleCandidates = nullptr);

  FunctionDecl *
  ResolveSingleFunctionTemplateSpecialization(OverloadExpr *ovl,
                                              bool Complain = false,
                                              DeclAccessPair *Found = nullptr);

  bool ResolveAndFixSingleFunctionTemplateSpecialization(
                      ExprResult &SrcExpr,
                      bool DoFunctionPointerConverion = false,
                      bool Complain = false,
                      const SourceRange& OpRangeForComplaining = SourceRange(),
                      QualType DestTypeForComplaining = QualType(),
                      unsigned DiagIDForComplaining = 0);


  Expr *FixOverloadedFunctionReference(Expr *E,
                                       DeclAccessPair FoundDecl,
                                       FunctionDecl *Fn);
  ExprResult FixOverloadedFunctionReference(ExprResult,
                                            DeclAccessPair FoundDecl,
                                            FunctionDecl *Fn);

  void AddOverloadedCallCandidates(UnresolvedLookupExpr *ULE,
                                   ArrayRef<Expr *> Args,
                                   OverloadCandidateSet &CandidateSet,
                                   bool PartialOverloading = false);

  // An enum used to represent the different possible results of building a
  // range-based for loop.
  enum ForRangeStatus {
    FRS_Success,
    FRS_NoViableFunction,
    FRS_DiagnosticIssued
  };

  // An enum to represent whether something is dealing with a call to begin()
  // or a call to end() in a range-based for loop.
  enum BeginEndFunction {
    BEF_begin,
    BEF_end
  };

  ForRangeStatus BuildForRangeBeginEndCall(Scope *S, SourceLocation Loc,
                                           SourceLocation RangeLoc,
                                           VarDecl *Decl,
                                           BeginEndFunction BEF,
                                           const DeclarationNameInfo &NameInfo,
                                           LookupResult &MemberLookup,
                                           OverloadCandidateSet *CandidateSet,
                                           Expr *Range, ExprResult *CallExpr);

  ExprResult BuildOverloadedCallExpr(Scope *S, Expr *Fn,
                                     UnresolvedLookupExpr *ULE,
                                     SourceLocation LParenLoc,
                                     MultiExprArg Args,
                                     SourceLocation RParenLoc,
                                     Expr *ExecConfig,
                                     bool AllowTypoCorrection=true);

  bool buildOverloadedCallSet(Scope *S, Expr *Fn, UnresolvedLookupExpr *ULE,
                              MultiExprArg Args, SourceLocation RParenLoc,
                              OverloadCandidateSet *CandidateSet,
                              ExprResult *Result);

  ExprResult CreateOverloadedUnaryOp(SourceLocation OpLoc,
                                     unsigned Opc,
                                     const UnresolvedSetImpl &Fns,
                                     Expr *input);

  ExprResult CreateOverloadedBinOp(SourceLocation OpLoc,
                                   unsigned Opc,
                                   const UnresolvedSetImpl &Fns,
                                   Expr *LHS, Expr *RHS);

  ExprResult CreateOverloadedArraySubscriptExpr(SourceLocation LLoc,
                                                SourceLocation RLoc,
                                                Expr *Base,Expr *Idx);

  ExprResult
  BuildCallToMemberFunction(Scope *S, Expr *MemExpr,
                            SourceLocation LParenLoc,
                            MultiExprArg Args,
                            SourceLocation RParenLoc);
  ExprResult
  BuildCallToObjectOfClassType(Scope *S, Expr *Object, SourceLocation LParenLoc,
                               MultiExprArg Args,
                               SourceLocation RParenLoc);

  ExprResult BuildOverloadedArrowExpr(Scope *S, Expr *Base,
                                      SourceLocation OpLoc,
                                      bool *NoArrowOperatorFound = nullptr);

  /// CheckCallReturnType - Checks that a call expression's return type is
  /// complete. Returns true on failure. The location passed in is the location
  /// that best represents the call.
  bool CheckCallReturnType(QualType ReturnType, SourceLocation Loc,
                           CallExpr *CE, FunctionDecl *FD);

  /// Helpers for dealing with blocks and functions.
  bool CheckParmsForFunctionDef(ParmVarDecl *const *Param,
                                ParmVarDecl *const *ParamEnd,
                                bool CheckParameterNames);
  void CheckCXXDefaultArguments(FunctionDecl *FD);
  void CheckExtraCXXDefaultArguments(Declarator &D);
  Scope *getNonFieldDeclScope(Scope *S);

  /// \name Name lookup
  ///
  /// These routines provide name lookup that is used during semantic
  /// analysis to resolve the various kinds of names (identifiers,
  /// overloaded operator names, constructor names, etc.) into zero or
  /// more declarations within a particular scope. The major entry
  /// points are LookupName, which performs unqualified name lookup,
  /// and LookupQualifiedName, which performs qualified name lookup.
  ///
  /// All name lookup is performed based on some specific criteria,
  /// which specify what names will be visible to name lookup and how
  /// far name lookup should work. These criteria are important both
  /// for capturing language semantics (certain lookups will ignore
  /// certain names, for example) and for performance, since name
  /// lookup is often a bottleneck in the compilation of C++. Name
  /// lookup criteria is specified via the LookupCriteria enumeration.
  ///
  /// The results of name lookup can vary based on the kind of name
  /// lookup performed, the current language, and the translation
  /// unit. In C, for example, name lookup will either return nothing
  /// (no entity found) or a single declaration. In C++, name lookup
  /// can additionally refer to a set of overloaded functions or
  /// result in an ambiguity. All of the possible results of name
  /// lookup are captured by the LookupResult class, which provides
  /// the ability to distinguish among them.
  //@{

  /// @brief Describes the kind of name lookup to perform.
  enum LookupNameKind {
    /// Ordinary name lookup, which finds ordinary names (functions,
    /// variables, typedefs, etc.) in C and most kinds of names
    /// (functions, variables, members, types, etc.) in C++.
    LookupOrdinaryName = 0,
    /// Tag name lookup, which finds the names of enums, classes,
    /// structs, and unions.
    LookupTagName,
    /// Label name lookup.
    LookupLabel,
    /// Member name lookup, which finds the names of
    /// class/struct/union members.
    LookupMemberName,
    /// Look up of an operator name (e.g., operator+) for use with
    /// operator overloading. This lookup is similar to ordinary name
    /// lookup, but will ignore any declarations that are class members.
    LookupOperatorName,
    /// Look up of a name that precedes the '::' scope resolution
    /// operator in C++. This lookup completely ignores operator, object,
    /// function, and enumerator names (C++ [basic.lookup.qual]p1).
    LookupNestedNameSpecifierName,
    /// Look up a namespace name within a C++ using directive or
    /// namespace alias definition, ignoring non-namespace names (C++
    /// [basic.lookup.udir]p1).
    LookupNamespaceName,
    /// Look up all declarations in a scope with the given name,
    /// including resolved using declarations.  This is appropriate
    /// for checking redeclarations for a using declaration.
    LookupUsingDeclName,
    /// Look up an ordinary name that is going to be redeclared as a
    /// name with linkage. This lookup ignores any declarations that
    /// are outside of the current scope unless they have linkage. See
    /// C99 6.2.2p4-5 and C++ [basic.link]p6.
    LookupRedeclarationWithLinkage,
    /// Look up a friend of a local class. This lookup does not look
    /// outside the innermost non-class scope. See C++11 [class.friend]p11.
    LookupLocalFriendName,
    /// Look up the name of an Objective-C protocol.
    LookupObjCProtocolName,
    /// Look up implicit 'self' parameter of an objective-c method.
    LookupObjCImplicitSelfParam,
    // Look up OpenMP declare reduction constructs only.
    LookupOMPDeclareReduction,
    /// \brief Look up any declaration with any name.
    LookupAnyName
  };

  /// \brief Specifies whether (or how) name lookup is being performed for a
  /// redeclaration (vs. a reference).
  enum RedeclarationKind {
    /// \brief The lookup is a reference to this name that is not for the
    /// purpose of redeclaring the name.
    NotForRedeclaration = 0,
    /// \brief The lookup results will be used for redeclaration of a name,
    /// if an entity by that name already exists.
    ForRedeclaration
  };

  /// \brief The possible outcomes of name lookup for a literal operator.
  enum LiteralOperatorLookupResult {
    /// \brief The lookup resulted in an error.
    LOLR_Error,
    /// \brief The lookup found a single 'cooked' literal operator, which
    /// expects a normal literal to be built and passed to it.
    LOLR_Cooked,
    /// \brief The lookup found a single 'raw' literal operator, which expects
    /// a string literal containing the spelling of the literal token.
    LOLR_Raw,
    /// \brief The lookup found an overload set of literal operator templates,
    /// which expect the characters of the spelling of the literal token to be
    /// passed as a non-type template argument pack.
    LOLR_Template,
    /// \brief The lookup found an overload set of literal operator templates,
    /// which expect the character type and characters of the spelling of the
    /// string literal token to be passed as template arguments.
    LOLR_StringTemplate
  };

  SpecialMemberOverloadResult *LookupSpecialMember(CXXRecordDecl *D,
                                                   CXXSpecialMember SM,
                                                   bool ConstArg,
                                                   bool VolatileArg,
                                                   bool RValueThis,
                                                   bool ConstThis,
                                                   bool VolatileThis);

private:
  bool CppLookupName(LookupResult &R, Scope *S);

  // \brief The set of known/encountered (unique, canonicalized) NamespaceDecls.
  //
  // The boolean value will be true to indicate that the namespace was loaded
  // from an AST/PCH file, or false otherwise.
  llvm::MapVector<NamespaceDecl*, bool> KnownNamespaces;

  /// \brief Whether we have already loaded known namespaces from an extenal
  /// source.
  bool LoadedExternalKnownNamespaces;

public:
  /// \brief Look up a name, looking for a single declaration.  Return
  /// null if the results were absent, ambiguous, or overloaded.
  ///
  /// It is preferable to use the elaborated form and explicitly handle
  /// ambiguity and overloaded.
  NamedDecl *LookupSingleName(Scope *S, DeclarationName Name,
                              SourceLocation Loc,
                              LookupNameKind NameKind,
                              RedeclarationKind Redecl
                                = NotForRedeclaration);
  bool LookupName(LookupResult &R, Scope *S,
                  bool AllowBuiltinCreation = false);
  bool LookupQualifiedName(LookupResult &R, DeclContext *LookupCtx,
                           bool InUnqualifiedLookup = false);
  bool LookupParsedName(LookupResult &R, Scope *S, CXXScopeSpec *SS,
                        bool AllowBuiltinCreation = false,
                        bool EnteringContext = false);
  ObjCProtocolDecl *LookupProtocol(IdentifierInfo *II, SourceLocation IdLoc,
                                   RedeclarationKind Redecl
                                     = NotForRedeclaration);

  void LookupOverloadedOperatorName(OverloadedOperatorKind Op, Scope *S,
                                    QualType T1, QualType T2,
                                    UnresolvedSetImpl &Functions);
  void addOverloadedOperatorToUnresolvedSet(UnresolvedSetImpl &Functions,
                                            DeclAccessPair Operator,
                                            QualType T1, QualType T2);

  LabelDecl *LookupOrCreateLabel(IdentifierInfo *II, SourceLocation IdentLoc,
                                 SourceLocation GnuLabelLoc = SourceLocation());

  DeclContextLookupResult LookupConstructors(CXXRecordDecl *Class);
  CXXConstructorDecl *LookupDefaultConstructor(CXXRecordDecl *Class);
  CXXConstructorDecl *LookupCopyingConstructor(CXXRecordDecl *Class,
                                               unsigned Quals);
  CXXMethodDecl *LookupCopyingAssignment(CXXRecordDecl *Class, unsigned Quals,
                                         bool RValueThis, unsigned ThisQuals);
  CXXConstructorDecl *LookupMovingConstructor(CXXRecordDecl *Class,
                                              unsigned Quals);
  CXXMethodDecl *LookupMovingAssignment(CXXRecordDecl *Class, unsigned Quals,
                                        bool RValueThis, unsigned ThisQuals);
  CXXDestructorDecl *LookupDestructor(CXXRecordDecl *Class);

  bool checkLiteralOperatorId(const CXXScopeSpec &SS, const UnqualifiedId &Id);
  LiteralOperatorLookupResult LookupLiteralOperator(Scope *S, LookupResult &R,
                                                    ArrayRef<QualType> ArgTys,
                                                    bool AllowRaw,
                                                    bool AllowTemplate,
                                                    bool AllowStringTemplate);
  bool isKnownName(StringRef name);

  void ArgumentDependentLookup(DeclarationName Name, SourceLocation Loc,
                               ArrayRef<Expr *> Args, ADLResult &Functions);

  void LookupVisibleDecls(Scope *S, LookupNameKind Kind,
                          VisibleDeclConsumer &Consumer,
                          bool IncludeGlobalScope = true);
  void LookupVisibleDecls(DeclContext *Ctx, LookupNameKind Kind,
                          VisibleDeclConsumer &Consumer,
                          bool IncludeGlobalScope = true);

  enum CorrectTypoKind {
    CTK_NonError,     // CorrectTypo used in a non error recovery situation.
    CTK_ErrorRecovery // CorrectTypo used in normal error recovery.
  };

  TypoCorrection CorrectTypo(const DeclarationNameInfo &Typo,
                             Sema::LookupNameKind LookupKind,
                             Scope *S, CXXScopeSpec *SS,
                             CorrectionCandidateCallback &CCC,
                             CorrectTypoKind Mode,
                             DeclContext *MemberContext = nullptr,
                             bool EnteringContext = false,
                             const ObjCObjectPointerType *OPT = nullptr,
                             bool RecordFailure = true);

  void diagnoseTypo(const TypoCorrection &Correction,
                    const PartialDiagnostic &TypoDiag,
                    bool ErrorRecovery = true);

  void diagnoseTypo(const TypoCorrection &Correction,
                    const PartialDiagnostic &TypoDiag,
                    const PartialDiagnostic &PrevNote,
                    bool ErrorRecovery = true);

  void FindAssociatedClassesAndNamespaces(SourceLocation InstantiationLoc,
                                          ArrayRef<Expr *> Args,
                                   AssociatedNamespaceSet &AssociatedNamespaces,
                                   AssociatedClassSet &AssociatedClasses);

  void FilterLookupForScope(LookupResult &R, DeclContext *Ctx, Scope *S,
                            bool ConsiderLinkage, bool AllowInlineNamespace);

  void DiagnoseAmbiguousLookup(LookupResult &Result);
  //@}

  ObjCInterfaceDecl *getObjCInterfaceDecl(IdentifierInfo *&Id,
                                          SourceLocation IdLoc,
                                          bool TypoCorrection = false);
  NamedDecl *LazilyCreateBuiltin(IdentifierInfo *II, unsigned ID,
                                 Scope *S, bool ForRedeclaration,
                                 SourceLocation Loc);
  NamedDecl *ImplicitlyDefineFunction(SourceLocation Loc, IdentifierInfo &II,
                                      Scope *S);
  void AddKnownFunctionAttributes(FunctionDecl *FD);

  // More parsing and symbol table subroutines.

  void ProcessPragmaWeak(Scope *S, Decl *D);
  // Decl attributes - this routine is the top level dispatcher.
  void ProcessDeclAttributes(Scope *S, Decl *D, const Declarator &PD);
  void ProcessDeclAttributeList(Scope *S, Decl *D, const AttributeList *AL,
                                bool IncludeCXX11Attributes = true);
  bool ProcessAccessDeclAttributeList(AccessSpecDecl *ASDecl,
                                      const AttributeList *AttrList);

  void checkUnusedDeclAttributes(Declarator &D);

  bool CheckRegparmAttr(const AttributeList &attr, unsigned &value);
  bool CheckCallingConvAttr(const AttributeList &attr, CallingConv &CC, 
                            const FunctionDecl *FD = nullptr);
  bool CheckNoReturnAttr(const AttributeList &attr);
  bool checkStringLiteralArgumentAttr(const AttributeList &Attr,
                                      unsigned ArgNum, StringRef &Str,
                                      SourceLocation *ArgLocation = nullptr);
  bool checkMSInheritanceAttrOnDefinition(
      CXXRecordDecl *RD, SourceRange Range, bool BestCase,
      MSInheritanceAttr::Spelling SemanticSpelling);

  void CheckAlignasUnderalignment(Decl *D);

  /// Adjust the calling convention of a method to be the ABI default if it
  /// wasn't specified explicitly.  This handles method types formed from
  /// function type typedefs and typename template arguments.
  void adjustMemberFunctionCC(QualType &T, bool IsStatic);

  // Check if there is an explicit attribute, but only look through parens.
  // The intent is to look for an attribute on the current declarator, but not
  // one that came from a typedef.
  bool hasExplicitCallingConv(QualType &T);

  /// Get the outermost AttributedType node that sets a calling convention.
  /// Valid types should not have multiple attributes with different CCs.
  const AttributedType *getCallingConvAttributedType(QualType T) const;

  /// \brief Stmt attributes - this routine is the top level dispatcher.
  StmtResult ProcessStmtAttributes(Stmt *Stmt, AttributeList *Attrs,
                                   SourceRange Range);

  void WarnConflictingTypedMethods(ObjCMethodDecl *Method,
                                   ObjCMethodDecl *MethodDecl,
                                   bool IsProtocolMethodDecl);

  void CheckConflictingOverridingMethod(ObjCMethodDecl *Method,
                                   ObjCMethodDecl *Overridden,
                                   bool IsProtocolMethodDecl);

  /// WarnExactTypedMethods - This routine issues a warning if method
  /// implementation declaration matches exactly that of its declaration.
  void WarnExactTypedMethods(ObjCMethodDecl *Method,
                             ObjCMethodDecl *MethodDecl,
                             bool IsProtocolMethodDecl);

  typedef llvm::SmallPtrSet<Selector, 8> SelectorSet;
  typedef llvm::DenseMap<Selector, ObjCMethodDecl*> ProtocolsMethodsMap;

  /// CheckImplementationIvars - This routine checks if the instance variables
  /// listed in the implelementation match those listed in the interface.
  void CheckImplementationIvars(ObjCImplementationDecl *ImpDecl,
                                ObjCIvarDecl **Fields, unsigned nIvars,
                                SourceLocation Loc);

  /// ImplMethodsVsClassMethods - This is main routine to warn if any method
  /// remains unimplemented in the class or category \@implementation.
  void ImplMethodsVsClassMethods(Scope *S, ObjCImplDecl* IMPDecl,
                                 ObjCContainerDecl* IDecl,
                                 bool IncompleteImpl = false);

  /// DiagnoseUnimplementedProperties - This routine warns on those properties
  /// which must be implemented by this implementation.
  void DiagnoseUnimplementedProperties(Scope *S, ObjCImplDecl* IMPDecl,
                                       ObjCContainerDecl *CDecl,
                                       bool SynthesizeProperties);

  /// DefaultSynthesizeProperties - This routine default synthesizes all
  /// properties which must be synthesized in the class's \@implementation.
  void DefaultSynthesizeProperties (Scope *S, ObjCImplDecl* IMPDecl,
                                    ObjCInterfaceDecl *IDecl);
  void DefaultSynthesizeProperties(Scope *S, Decl *D);

  /// IvarBacksCurrentMethodAccessor - This routine returns 'true' if 'IV' is
  /// an ivar synthesized for 'Method' and 'Method' is a property accessor
  /// declared in class 'IFace'.
  bool IvarBacksCurrentMethodAccessor(ObjCInterfaceDecl *IFace,
                                      ObjCMethodDecl *Method, ObjCIvarDecl *IV);
  
  /// DiagnoseUnusedBackingIvarInAccessor - Issue an 'unused' warning if ivar which
  /// backs the property is not used in the property's accessor.
  void DiagnoseUnusedBackingIvarInAccessor(Scope *S,
                                           const ObjCImplementationDecl *ImplD);
  
  /// GetIvarBackingPropertyAccessor - If method is a property setter/getter and
  /// it property has a backing ivar, returns this ivar; otherwise, returns NULL.
  /// It also returns ivar's property on success.
  ObjCIvarDecl *GetIvarBackingPropertyAccessor(const ObjCMethodDecl *Method,
                                               const ObjCPropertyDecl *&PDecl) const;
  
  /// Called by ActOnProperty to handle \@property declarations in
  /// class extensions.
  ObjCPropertyDecl *HandlePropertyInClassExtension(Scope *S,
                      SourceLocation AtLoc,
                      SourceLocation LParenLoc,
                      FieldDeclarator &FD,
                      Selector GetterSel,
                      Selector SetterSel,
                      const bool isAssign,
                      const bool isReadWrite,
                      const unsigned Attributes,
                      const unsigned AttributesAsWritten,
                      bool *isOverridingProperty,
                      TypeSourceInfo *T,
                      tok::ObjCKeywordKind MethodImplKind);

  /// Called by ActOnProperty and HandlePropertyInClassExtension to
  /// handle creating the ObjcPropertyDecl for a category or \@interface.
  ObjCPropertyDecl *CreatePropertyDecl(Scope *S,
                                       ObjCContainerDecl *CDecl,
                                       SourceLocation AtLoc,
                                       SourceLocation LParenLoc,
                                       FieldDeclarator &FD,
                                       Selector GetterSel,
                                       Selector SetterSel,
                                       const bool isAssign,
                                       const bool isReadWrite,
                                       const unsigned Attributes,
                                       const unsigned AttributesAsWritten,
                                       TypeSourceInfo *T,
                                       tok::ObjCKeywordKind MethodImplKind,
                                       DeclContext *lexicalDC = nullptr);

  /// AtomicPropertySetterGetterRules - This routine enforces the rule (via
  /// warning) when atomic property has one but not the other user-declared
  /// setter or getter.
  void AtomicPropertySetterGetterRules(ObjCImplDecl* IMPDecl,
                                       ObjCContainerDecl* IDecl);

  void DiagnoseOwningPropertyGetterSynthesis(const ObjCImplementationDecl *D);

  void DiagnoseMissingDesignatedInitOverrides(
                                          const ObjCImplementationDecl *ImplD,
                                          const ObjCInterfaceDecl *IFD);

  void DiagnoseDuplicateIvars(ObjCInterfaceDecl *ID, ObjCInterfaceDecl *SID);

  enum MethodMatchStrategy {
    MMS_loose,
    MMS_strict
  };

  /// MatchTwoMethodDeclarations - Checks if two methods' type match and returns
  /// true, or false, accordingly.
  bool MatchTwoMethodDeclarations(const ObjCMethodDecl *Method,
                                  const ObjCMethodDecl *PrevMethod,
                                  MethodMatchStrategy strategy = MMS_strict);

  /// MatchAllMethodDeclarations - Check methods declaraed in interface or
  /// or protocol against those declared in their implementations.
  void MatchAllMethodDeclarations(const SelectorSet &InsMap,
                                  const SelectorSet &ClsMap,
                                  SelectorSet &InsMapSeen,
                                  SelectorSet &ClsMapSeen,
                                  ObjCImplDecl* IMPDecl,
                                  ObjCContainerDecl* IDecl,
                                  bool &IncompleteImpl,
                                  bool ImmediateClass,
                                  bool WarnCategoryMethodImpl=false);

  /// CheckCategoryVsClassMethodMatches - Checks that methods implemented in
  /// category matches with those implemented in its primary class and
  /// warns each time an exact match is found.
  void CheckCategoryVsClassMethodMatches(ObjCCategoryImplDecl *CatIMP);

  /// \brief Add the given method to the list of globally-known methods.
  void addMethodToGlobalList(ObjCMethodList *List, ObjCMethodDecl *Method);

private:
  /// AddMethodToGlobalPool - Add an instance or factory method to the global
  /// pool. See descriptoin of AddInstanceMethodToGlobalPool.
  void AddMethodToGlobalPool(ObjCMethodDecl *Method, bool impl, bool instance);

  /// LookupMethodInGlobalPool - Returns the instance or factory method and
  /// optionally warns if there are multiple signatures.
  ObjCMethodDecl *LookupMethodInGlobalPool(Selector Sel, SourceRange R,
                                           bool receiverIdOrClass,
                                           bool warn, bool instance);

  /// \brief Record the typo correction failure and return an empty correction.
  TypoCorrection FailedCorrection(IdentifierInfo *Typo, SourceLocation TypoLoc,
                                  bool RecordFailure = true,
                                  bool IsUnqualifiedLookup = false) {
    if (IsUnqualifiedLookup)
      (void)UnqualifiedTyposCorrected[Typo];
    if (RecordFailure)
      TypoCorrectionFailures[Typo].insert(TypoLoc);
    return TypoCorrection();
  }

public:
  /// AddInstanceMethodToGlobalPool - All instance methods in a translation
  /// unit are added to a global pool. This allows us to efficiently associate
  /// a selector with a method declaraation for purposes of typechecking
  /// messages sent to "id" (where the class of the object is unknown).
  void AddInstanceMethodToGlobalPool(ObjCMethodDecl *Method, bool impl=false) {
    AddMethodToGlobalPool(Method, impl, /*instance*/true);
  }

  /// AddFactoryMethodToGlobalPool - Same as above, but for factory methods.
  void AddFactoryMethodToGlobalPool(ObjCMethodDecl *Method, bool impl=false) {
    AddMethodToGlobalPool(Method, impl, /*instance*/false);
  }

  /// AddAnyMethodToGlobalPool - Add any method, instance or factory to global
  /// pool.
  void AddAnyMethodToGlobalPool(Decl *D);

  /// LookupInstanceMethodInGlobalPool - Returns the method and warns if
  /// there are multiple signatures.
  ObjCMethodDecl *LookupInstanceMethodInGlobalPool(Selector Sel, SourceRange R,
                                                   bool receiverIdOrClass=false,
                                                   bool warn=true) {
    return LookupMethodInGlobalPool(Sel, R, receiverIdOrClass,
                                    warn, /*instance*/true);
  }

  /// LookupFactoryMethodInGlobalPool - Returns the method and warns if
  /// there are multiple signatures.
  ObjCMethodDecl *LookupFactoryMethodInGlobalPool(Selector Sel, SourceRange R,
                                                  bool receiverIdOrClass=false,
                                                  bool warn=true) {
    return LookupMethodInGlobalPool(Sel, R, receiverIdOrClass,
                                    warn, /*instance*/false);
  }

  const ObjCMethodDecl *SelectorsForTypoCorrection(Selector Sel,
                              QualType ObjectType=QualType());
  /// LookupImplementedMethodInGlobalPool - Returns the method which has an
  /// implementation.
  ObjCMethodDecl *LookupImplementedMethodInGlobalPool(Selector Sel);

  /// CollectIvarsToConstructOrDestruct - Collect those ivars which require
  /// initialization.
  void CollectIvarsToConstructOrDestruct(ObjCInterfaceDecl *OI,
                                  SmallVectorImpl<ObjCIvarDecl*> &Ivars);

  //===--------------------------------------------------------------------===//
  // Statement Parsing Callbacks: SemaStmt.cpp.
public:
  class FullExprArg {
  public:
    FullExprArg(Sema &actions) : E(nullptr) { }

    // FIXME: The const_cast here is ugly. RValue references would make this
    // much nicer (or we could duplicate a bunch of the move semantics
    // emulation code from Ownership.h).
    FullExprArg(const FullExprArg& Other) : E(Other.E) {}

    ExprResult release() {
      return E;
    }

    Expr *get() const { return E; }

    Expr *operator->() {
      return E;
    }

  private:
    // FIXME: No need to make the entire Sema class a friend when it's just
    // Sema::MakeFullExpr that needs access to the constructor below.
    friend class Sema;

    explicit FullExprArg(Expr *expr) : E(expr) {}

    Expr *E;
  };

  FullExprArg MakeFullExpr(Expr *Arg) {
    return MakeFullExpr(Arg, Arg ? Arg->getExprLoc() : SourceLocation());
  }
  FullExprArg MakeFullExpr(Expr *Arg, SourceLocation CC) {
    return FullExprArg(ActOnFinishFullExpr(Arg, CC).get());
  }
  FullExprArg MakeFullDiscardedValueExpr(Expr *Arg) {
    ExprResult FE =
      ActOnFinishFullExpr(Arg, Arg ? Arg->getExprLoc() : SourceLocation(),
                          /*DiscardedValue*/ true);
    return FullExprArg(FE.get());
  }

  StmtResult ActOnExprStmt(ExprResult Arg);
  StmtResult ActOnExprStmtError();

  StmtResult ActOnNullStmt(SourceLocation SemiLoc,
                           bool HasLeadingEmptyMacro = false);

  void ActOnStartOfCompoundStmt();
  void ActOnFinishOfCompoundStmt();
  StmtResult ActOnCompoundStmt(SourceLocation L, SourceLocation R,
                               ArrayRef<Stmt *> Elts, bool isStmtExpr);

  /// \brief A RAII object to enter scope of a compound statement.
  class CompoundScopeRAII {
  public:
    CompoundScopeRAII(Sema &S): S(S) {
      S.ActOnStartOfCompoundStmt();
    }

    ~CompoundScopeRAII() {
      S.ActOnFinishOfCompoundStmt();
    }

  private:
    Sema &S;
  };

  StmtResult ActOnDeclStmt(DeclGroupPtrTy Decl,
                                   SourceLocation StartLoc,
                                   SourceLocation EndLoc);
  void ActOnForEachDeclStmt(DeclGroupPtrTy Decl);
  StmtResult ActOnForEachLValueExpr(Expr *E);
  StmtResult ActOnCaseStmt(SourceLocation CaseLoc, Expr *LHSVal,
                                   SourceLocation DotDotDotLoc, Expr *RHSVal,
                                   SourceLocation ColonLoc);
  void ActOnCaseStmtBody(Stmt *CaseStmt, Stmt *SubStmt);

  StmtResult ActOnDefaultStmt(SourceLocation DefaultLoc,
                                      SourceLocation ColonLoc,
                                      Stmt *SubStmt, Scope *CurScope);
  StmtResult ActOnLabelStmt(SourceLocation IdentLoc, LabelDecl *TheDecl,
                            SourceLocation ColonLoc, Stmt *SubStmt);

  StmtResult ActOnAttributedStmt(SourceLocation AttrLoc,
                                 ArrayRef<const Attr*> Attrs,
                                 Stmt *SubStmt);

  StmtResult ActOnIfStmt(SourceLocation IfLoc,
                         FullExprArg CondVal, Decl *CondVar,
                         Stmt *ThenVal,
                         SourceLocation ElseLoc, Stmt *ElseVal);
  StmtResult ActOnStartOfSwitchStmt(SourceLocation SwitchLoc,
                                            Expr *Cond,
                                            Decl *CondVar);
  StmtResult ActOnFinishSwitchStmt(SourceLocation SwitchLoc,
                                           Stmt *Switch, Stmt *Body);
  StmtResult ActOnWhileStmt(SourceLocation WhileLoc,
                            FullExprArg Cond,
                            Decl *CondVar, Stmt *Body);
  StmtResult ActOnDoStmt(SourceLocation DoLoc, Stmt *Body,
                                 SourceLocation WhileLoc,
                                 SourceLocation CondLParen, Expr *Cond,
                                 SourceLocation CondRParen);

  void CheckForLoopConditionalStatement(Expr *Second, Expr *Third, Stmt *Body);

  StmtResult ActOnForStmt(SourceLocation ForLoc,
                          SourceLocation LParenLoc,
                          Stmt *First, FullExprArg Second,
                          Decl *SecondVar,
                          FullExprArg Third,
                          SourceLocation RParenLoc,
                          Stmt *Body);
  ExprResult CheckObjCForCollectionOperand(SourceLocation forLoc,
                                           Expr *collection);
  StmtResult ActOnObjCForCollectionStmt(SourceLocation ForColLoc,
                                        Stmt *First, Expr *collection,
                                        SourceLocation RParenLoc);
  StmtResult FinishObjCForCollectionStmt(Stmt *ForCollection, Stmt *Body);

  enum BuildForRangeKind {
    /// Initial building of a for-range statement.
    BFRK_Build,
    /// Instantiation or recovery rebuild of a for-range statement. Don't
    /// attempt any typo-correction.
    BFRK_Rebuild,
    /// Determining whether a for-range statement could be built. Avoid any
    /// unnecessary or irreversible actions.
    BFRK_Check
  };

  StmtResult ActOnCXXForRangeStmt(SourceLocation ForLoc, Stmt *LoopVar,
                                  SourceLocation ColonLoc, Expr *Collection,
                                  SourceLocation RParenLoc,
                                  BuildForRangeKind Kind);
  StmtResult BuildCXXForRangeStmt(SourceLocation ForLoc,
                                  SourceLocation ColonLoc,
                                  Stmt *RangeDecl, Stmt *BeginEndDecl,
                                  Expr *Cond, Expr *Inc,
                                  Stmt *LoopVarDecl,
                                  SourceLocation RParenLoc,
                                  BuildForRangeKind Kind);
  StmtResult FinishCXXForRangeStmt(Stmt *ForRange, Stmt *Body);

  StmtResult ActOnGotoStmt(SourceLocation GotoLoc,
                           SourceLocation LabelLoc,
                           LabelDecl *TheDecl);
  StmtResult ActOnIndirectGotoStmt(SourceLocation GotoLoc,
                                   SourceLocation StarLoc,
                                   Expr *DestExp);
  StmtResult ActOnContinueStmt(SourceLocation ContinueLoc, Scope *CurScope);
  StmtResult ActOnBreakStmt(SourceLocation BreakLoc, Scope *CurScope);

  void ActOnCapturedRegionStart(SourceLocation Loc, Scope *CurScope,
                                CapturedRegionKind Kind, unsigned NumParams);
  typedef std::pair<StringRef, QualType> CapturedParamNameType;
  void ActOnCapturedRegionStart(SourceLocation Loc, Scope *CurScope,
                                CapturedRegionKind Kind,
                                ArrayRef<CapturedParamNameType> Params);
  StmtResult ActOnCapturedRegionEnd(Stmt *S);
  void ActOnCapturedRegionError();
  RecordDecl *CreateCapturedStmtRecordDecl(CapturedDecl *&CD,
                                           SourceLocation Loc,
                                           unsigned NumParams);
  VarDecl *getCopyElisionCandidate(QualType ReturnType, Expr *E,
                                   bool AllowFunctionParameters);
  bool isCopyElisionCandidate(QualType ReturnType, const VarDecl *VD,
                              bool AllowFunctionParameters);

  StmtResult ActOnReturnStmt(SourceLocation ReturnLoc, Expr *RetValExp,
                             Scope *CurScope);
  StmtResult BuildReturnStmt(SourceLocation ReturnLoc, Expr *RetValExp);
  StmtResult ActOnCapScopeReturnStmt(SourceLocation ReturnLoc, Expr *RetValExp);

  StmtResult ActOnGCCAsmStmt(SourceLocation AsmLoc, bool IsSimple,
                             bool IsVolatile, unsigned NumOutputs,
                             unsigned NumInputs, IdentifierInfo **Names,
                             MultiExprArg Constraints, MultiExprArg Exprs,
                             Expr *AsmString, MultiExprArg Clobbers,
                             SourceLocation RParenLoc);

  ExprResult LookupInlineAsmIdentifier(CXXScopeSpec &SS,
                                       SourceLocation TemplateKWLoc,
                                       UnqualifiedId &Id,
                                       InlineAsmIdentifierInfo &Info,
                                       bool IsUnevaluatedContext);
  bool LookupInlineAsmField(StringRef Base, StringRef Member,
                            unsigned &Offset, SourceLocation AsmLoc);
  StmtResult ActOnMSAsmStmt(SourceLocation AsmLoc, SourceLocation LBraceLoc,
                            ArrayRef<Token> AsmToks,
                            StringRef AsmString,
                            unsigned NumOutputs, unsigned NumInputs,
                            ArrayRef<StringRef> Constraints,
                            ArrayRef<StringRef> Clobbers,
                            ArrayRef<Expr*> Exprs,
                            SourceLocation EndLoc);

  VarDecl *BuildObjCExceptionDecl(TypeSourceInfo *TInfo, QualType ExceptionType,
                                  SourceLocation StartLoc,
                                  SourceLocation IdLoc, IdentifierInfo *Id,
                                  bool Invalid = false);

  Decl *ActOnObjCExceptionDecl(Scope *S, Declarator &D);

  StmtResult ActOnObjCAtCatchStmt(SourceLocation AtLoc, SourceLocation RParen,
                                  Decl *Parm, Stmt *Body);

  StmtResult ActOnObjCAtFinallyStmt(SourceLocation AtLoc, Stmt *Body);

  StmtResult ActOnObjCAtTryStmt(SourceLocation AtLoc, Stmt *Try,
                                MultiStmtArg Catch, Stmt *Finally);

  StmtResult BuildObjCAtThrowStmt(SourceLocation AtLoc, Expr *Throw);
  StmtResult ActOnObjCAtThrowStmt(SourceLocation AtLoc, Expr *Throw,
                                  Scope *CurScope);
  ExprResult ActOnObjCAtSynchronizedOperand(SourceLocation atLoc,
                                            Expr *operand);
  StmtResult ActOnObjCAtSynchronizedStmt(SourceLocation AtLoc,
                                         Expr *SynchExpr,
                                         Stmt *SynchBody);

  StmtResult ActOnObjCAutoreleasePoolStmt(SourceLocation AtLoc, Stmt *Body);

  VarDecl *BuildExceptionDeclaration(Scope *S, TypeSourceInfo *TInfo,
                                     SourceLocation StartLoc,
                                     SourceLocation IdLoc,
                                     IdentifierInfo *Id);

  Decl *ActOnExceptionDeclarator(Scope *S, Declarator &D);

  StmtResult ActOnCXXCatchBlock(SourceLocation CatchLoc,
                                Decl *ExDecl, Stmt *HandlerBlock);
  StmtResult ActOnCXXTryBlock(SourceLocation TryLoc, Stmt *TryBlock,
                              ArrayRef<Stmt *> Handlers);

  StmtResult ActOnSEHTryBlock(bool IsCXXTry, // try (true) or __try (false) ?
                              SourceLocation TryLoc, Stmt *TryBlock,
                              Stmt *Handler);

  StmtResult ActOnSEHExceptBlock(SourceLocation Loc,
                                 Expr *FilterExpr,
                                 Stmt *Block);

  StmtResult ActOnSEHFinallyBlock(SourceLocation Loc,
                                  Stmt *Block);

  void DiagnoseReturnInConstructorExceptionHandler(CXXTryStmt *TryBlock);

  bool ShouldWarnIfUnusedFileScopedDecl(const DeclaratorDecl *D) const;

  /// \brief If it's a file scoped decl that must warn if not used, keep track
  /// of it.
  void MarkUnusedFileScopedDecl(const DeclaratorDecl *D);

  /// DiagnoseUnusedExprResult - If the statement passed in is an expression
  /// whose result is unused, warn.
  void DiagnoseUnusedExprResult(const Stmt *S);
  void DiagnoseUnusedDecl(const NamedDecl *ND);

  /// Emit \p DiagID if statement located on \p StmtLoc has a suspicious null
  /// statement as a \p Body, and it is located on the same line.
  ///
  /// This helps prevent bugs due to typos, such as:
  ///     if (condition);
  ///       do_stuff();
  void DiagnoseEmptyStmtBody(SourceLocation StmtLoc,
                             const Stmt *Body,
                             unsigned DiagID);

  /// Warn if a for/while loop statement \p S, which is followed by
  /// \p PossibleBody, has a suspicious null statement as a body.
  void DiagnoseEmptyLoopBody(const Stmt *S,
                             const Stmt *PossibleBody);

  ParsingDeclState PushParsingDeclaration(sema::DelayedDiagnosticPool &pool) {
    return DelayedDiagnostics.push(pool);
  }
  void PopParsingDeclaration(ParsingDeclState state, Decl *decl);

  typedef ProcessingContextState ParsingClassState;
  ParsingClassState PushParsingClass() {
    return DelayedDiagnostics.pushUndelayed();
  }
  void PopParsingClass(ParsingClassState state) {
    DelayedDiagnostics.popUndelayed(state);
  }

  void redelayDiagnostics(sema::DelayedDiagnosticPool &pool);

  enum AvailabilityDiagnostic { AD_Deprecation, AD_Unavailable };

  void EmitAvailabilityWarning(AvailabilityDiagnostic AD,
                               NamedDecl *D, StringRef Message,
                               SourceLocation Loc,
                               const ObjCInterfaceDecl *UnknownObjCClass,
                               const ObjCPropertyDecl  *ObjCProperty);

  void HandleDelayedAvailabilityCheck(sema::DelayedDiagnostic &DD, Decl *Ctx);

  bool makeUnavailableInSystemHeader(SourceLocation loc,
                                     StringRef message);

  //===--------------------------------------------------------------------===//
  // Expression Parsing Callbacks: SemaExpr.cpp.

  bool CanUseDecl(NamedDecl *D);
  bool DiagnoseUseOfDecl(NamedDecl *D, SourceLocation Loc,
                         const ObjCInterfaceDecl *UnknownObjCClass=nullptr);
  void NoteDeletedFunction(FunctionDecl *FD);
  std::string getDeletedOrUnavailableSuffix(const FunctionDecl *FD);
  bool DiagnosePropertyAccessorMismatch(ObjCPropertyDecl *PD,
                                        ObjCMethodDecl *Getter,
                                        SourceLocation Loc);
  void DiagnoseSentinelCalls(NamedDecl *D, SourceLocation Loc,
                             ArrayRef<Expr *> Args);

  void PushExpressionEvaluationContext(ExpressionEvaluationContext NewContext,
                                       Decl *LambdaContextDecl = nullptr,
                                       bool IsDecltype = false);
  enum ReuseLambdaContextDecl_t { ReuseLambdaContextDecl };
  void PushExpressionEvaluationContext(ExpressionEvaluationContext NewContext,
                                       ReuseLambdaContextDecl_t,
                                       bool IsDecltype = false);
  void PopExpressionEvaluationContext();

  void DiscardCleanupsInEvaluationContext();

  ExprResult TransformToPotentiallyEvaluated(Expr *E);
  ExprResult HandleExprEvaluationContextForTypeof(Expr *E);

  ExprResult ActOnConstantExpression(ExprResult Res);

  // Functions for marking a declaration referenced.  These functions also
  // contain the relevant logic for marking if a reference to a function or
  // variable is an odr-use (in the C++11 sense).  There are separate variants
  // for expressions referring to a decl; these exist because odr-use marking
  // needs to be delayed for some constant variables when we build one of the
  // named expressions.
  void MarkAnyDeclReferenced(SourceLocation Loc, Decl *D, bool OdrUse);
  void MarkFunctionReferenced(SourceLocation Loc, FunctionDecl *Func);
  void MarkVariableReferenced(SourceLocation Loc, VarDecl *Var);
  void MarkDeclRefReferenced(DeclRefExpr *E);
  void MarkMemberReferenced(MemberExpr *E);

  void UpdateMarkingForLValueToRValue(Expr *E);
  void CleanupVarDeclMarking();

  enum TryCaptureKind {
    TryCapture_Implicit, TryCapture_ExplicitByVal, TryCapture_ExplicitByRef
  };

  /// \brief Try to capture the given variable.
  ///
  /// \param Var The variable to capture.
  ///
  /// \param Loc The location at which the capture occurs.
  ///
  /// \param Kind The kind of capture, which may be implicit (for either a
  /// block or a lambda), or explicit by-value or by-reference (for a lambda).
  ///
  /// \param EllipsisLoc The location of the ellipsis, if one is provided in
  /// an explicit lambda capture.
  ///
  /// \param BuildAndDiagnose Whether we are actually supposed to add the
  /// captures or diagnose errors. If false, this routine merely check whether
  /// the capture can occur without performing the capture itself or complaining
  /// if the variable cannot be captured.
  ///
  /// \param CaptureType Will be set to the type of the field used to capture
  /// this variable in the innermost block or lambda. Only valid when the
  /// variable can be captured.
  ///
  /// \param DeclRefType Will be set to the type of a reference to the capture
  /// from within the current scope. Only valid when the variable can be
  /// captured.
  ///
  /// \param FunctionScopeIndexToStopAt If non-null, it points to the index
  /// of the FunctionScopeInfo stack beyond which we do not attempt to capture.
  /// This is useful when enclosing lambdas must speculatively capture 
  /// variables that may or may not be used in certain specializations of
  /// a nested generic lambda.
  /// 
  /// \returns true if an error occurred (i.e., the variable cannot be
  /// captured) and false if the capture succeeded.
  bool tryCaptureVariable(VarDecl *Var, SourceLocation Loc, TryCaptureKind Kind,
                          SourceLocation EllipsisLoc, bool BuildAndDiagnose,
                          QualType &CaptureType,
                          QualType &DeclRefType, 
                          const unsigned *const FunctionScopeIndexToStopAt);

  /// \brief Try to capture the given variable.
  bool tryCaptureVariable(VarDecl *Var, SourceLocation Loc,
                          TryCaptureKind Kind = TryCapture_Implicit,
                          SourceLocation EllipsisLoc = SourceLocation());

  /// \brief Given a variable, determine the type that a reference to that
  /// variable will have in the given scope.
  QualType getCapturedDeclRefType(VarDecl *Var, SourceLocation Loc);

  void MarkDeclarationsReferencedInType(SourceLocation Loc, QualType T);
  void MarkDeclarationsReferencedInExpr(Expr *E,
                                        bool SkipLocalVariables = false);

  /// \brief Try to recover by turning the given expression into a
  /// call.  Returns true if recovery was attempted or an error was
  /// emitted; this may also leave the ExprResult invalid.
  bool tryToRecoverWithCall(ExprResult &E, const PartialDiagnostic &PD,
                            bool ForceComplain = false,
                            bool (*IsPlausibleResult)(QualType) = nullptr);

  /// \brief Figure out if an expression could be turned into a call.
  bool tryExprAsCall(Expr &E, QualType &ZeroArgCallReturnTy,
                     UnresolvedSetImpl &NonTemplateOverloads);

  /// \brief Conditionally issue a diagnostic based on the current
  /// evaluation context.
  ///
  /// \param Statement If Statement is non-null, delay reporting the
  /// diagnostic until the function body is parsed, and then do a basic
  /// reachability analysis to determine if the statement is reachable.
  /// If it is unreachable, the diagnostic will not be emitted.
  bool DiagRuntimeBehavior(SourceLocation Loc, const Stmt *Statement,
                           const PartialDiagnostic &PD);

  // Primary Expressions.
  SourceRange getExprRange(Expr *E) const;

  ExprResult ActOnIdExpression(Scope *S, CXXScopeSpec &SS,
                               SourceLocation TemplateKWLoc,
                               UnqualifiedId &Id,
                               bool HasTrailingLParen, bool IsAddressOfOperand,
                               CorrectionCandidateCallback *CCC = nullptr,
                               bool IsInlineAsmIdentifier = false);

  void DecomposeUnqualifiedId(const UnqualifiedId &Id,
                              TemplateArgumentListInfo &Buffer,
                              DeclarationNameInfo &NameInfo,
                              const TemplateArgumentListInfo *&TemplateArgs);

  bool
  DiagnoseEmptyLookup(Scope *S, CXXScopeSpec &SS, LookupResult &R,
                      CorrectionCandidateCallback &CCC,
                      TemplateArgumentListInfo *ExplicitTemplateArgs = nullptr,
                      ArrayRef<Expr *> Args = None);

  ExprResult LookupInObjCMethod(LookupResult &LookUp, Scope *S,
                                IdentifierInfo *II,
                                bool AllowBuiltinCreation=false);

  ExprResult ActOnDependentIdExpression(const CXXScopeSpec &SS,
                                        SourceLocation TemplateKWLoc,
                                        const DeclarationNameInfo &NameInfo,
                                        bool isAddressOfOperand,
                                const TemplateArgumentListInfo *TemplateArgs);

  ExprResult BuildDeclRefExpr(ValueDecl *D, QualType Ty,
                              ExprValueKind VK,
                              SourceLocation Loc,
                              const CXXScopeSpec *SS = nullptr);
  ExprResult
  BuildDeclRefExpr(ValueDecl *D, QualType Ty, ExprValueKind VK,
                   const DeclarationNameInfo &NameInfo,
                   const CXXScopeSpec *SS = nullptr,
                   NamedDecl *FoundD = nullptr,
                   const TemplateArgumentListInfo *TemplateArgs = nullptr);
  ExprResult
  BuildAnonymousStructUnionMemberReference(
      const CXXScopeSpec &SS,
      SourceLocation nameLoc,
      IndirectFieldDecl *indirectField,
      DeclAccessPair FoundDecl = DeclAccessPair::make(nullptr, AS_none),
      Expr *baseObjectExpr = nullptr,
      SourceLocation opLoc = SourceLocation());

  ExprResult BuildPossibleImplicitMemberExpr(const CXXScopeSpec &SS,
                                             SourceLocation TemplateKWLoc,
                                             LookupResult &R,
                                const TemplateArgumentListInfo *TemplateArgs);
  ExprResult BuildImplicitMemberExpr(const CXXScopeSpec &SS,
                                     SourceLocation TemplateKWLoc,
                                     LookupResult &R,
                                const TemplateArgumentListInfo *TemplateArgs,
                                     bool IsDefiniteInstance);
  bool UseArgumentDependentLookup(const CXXScopeSpec &SS,
                                  const LookupResult &R,
                                  bool HasTrailingLParen);

  ExprResult BuildQualifiedDeclarationNameExpr(CXXScopeSpec &SS,
                                         const DeclarationNameInfo &NameInfo,
                                               bool IsAddressOfOperand);
  ExprResult BuildDependentDeclRefExpr(const CXXScopeSpec &SS,
                                       SourceLocation TemplateKWLoc,
                                const DeclarationNameInfo &NameInfo,
                                const TemplateArgumentListInfo *TemplateArgs);

  ExprResult BuildDeclarationNameExpr(const CXXScopeSpec &SS,
                                      LookupResult &R,
                                      bool NeedsADL);
  ExprResult BuildDeclarationNameExpr(
      const CXXScopeSpec &SS, const DeclarationNameInfo &NameInfo, NamedDecl *D,
      NamedDecl *FoundD = nullptr,
      const TemplateArgumentListInfo *TemplateArgs = nullptr);

  ExprResult BuildLiteralOperatorCall(LookupResult &R,
                      DeclarationNameInfo &SuffixInfo,
                      ArrayRef<Expr *> Args,
                      SourceLocation LitEndLoc,
                      TemplateArgumentListInfo *ExplicitTemplateArgs = nullptr);

  ExprResult BuildPredefinedExpr(SourceLocation Loc,
                                 PredefinedExpr::IdentType IT);
  ExprResult ActOnPredefinedExpr(SourceLocation Loc, tok::TokenKind Kind);
  ExprResult ActOnIntegerConstant(SourceLocation Loc, uint64_t Val);
  ExprResult ActOnNumericConstant(const Token &Tok, Scope *UDLScope = nullptr);
  ExprResult ActOnCharacterConstant(const Token &Tok,
                                    Scope *UDLScope = nullptr);
  ExprResult ActOnParenExpr(SourceLocation L, SourceLocation R, Expr *E);
  ExprResult ActOnParenListExpr(SourceLocation L,
                                SourceLocation R,
                                MultiExprArg Val);

  /// ActOnStringLiteral - The specified tokens were lexed as pasted string
  /// fragments (e.g. "foo" "bar" L"baz").
  ExprResult ActOnStringLiteral(const Token *StringToks, unsigned NumStringToks,
                                Scope *UDLScope = nullptr);

  ExprResult ActOnGenericSelectionExpr(SourceLocation KeyLoc,
                                       SourceLocation DefaultLoc,
                                       SourceLocation RParenLoc,
                                       Expr *ControllingExpr,
                                       ArrayRef<ParsedType> ArgTypes,
                                       ArrayRef<Expr *> ArgExprs);
  ExprResult CreateGenericSelectionExpr(SourceLocation KeyLoc,
                                        SourceLocation DefaultLoc,
                                        SourceLocation RParenLoc,
                                        Expr *ControllingExpr,
                                        ArrayRef<TypeSourceInfo *> Types,
                                        ArrayRef<Expr *> Exprs);

  // Binary/Unary Operators.  'Tok' is the token for the operator.
  ExprResult CreateBuiltinUnaryOp(SourceLocation OpLoc, UnaryOperatorKind Opc,
                                  Expr *InputExpr);
  ExprResult BuildUnaryOp(Scope *S, SourceLocation OpLoc,
                          UnaryOperatorKind Opc, Expr *Input);
  ExprResult ActOnUnaryOp(Scope *S, SourceLocation OpLoc,
                          tok::TokenKind Op, Expr *Input);

  QualType CheckAddressOfOperand(ExprResult &Operand, SourceLocation OpLoc);

  ExprResult CreateUnaryExprOrTypeTraitExpr(TypeSourceInfo *TInfo,
                                            SourceLocation OpLoc,
                                            UnaryExprOrTypeTrait ExprKind,
                                            SourceRange R);
  ExprResult CreateUnaryExprOrTypeTraitExpr(Expr *E, SourceLocation OpLoc,
                                            UnaryExprOrTypeTrait ExprKind);
  ExprResult
    ActOnUnaryExprOrTypeTraitExpr(SourceLocation OpLoc,
                                  UnaryExprOrTypeTrait ExprKind,
                                  bool IsType, void *TyOrEx,
                                  const SourceRange &ArgRange);

  ExprResult CheckPlaceholderExpr(Expr *E);
  bool CheckVecStepExpr(Expr *E);

  bool CheckUnaryExprOrTypeTraitOperand(Expr *E, UnaryExprOrTypeTrait ExprKind);
  bool CheckUnaryExprOrTypeTraitOperand(QualType ExprType, SourceLocation OpLoc,
                                        SourceRange ExprRange,
                                        UnaryExprOrTypeTrait ExprKind);
  ExprResult ActOnSizeofParameterPackExpr(Scope *S,
                                          SourceLocation OpLoc,
                                          IdentifierInfo &Name,
                                          SourceLocation NameLoc,
                                          SourceLocation RParenLoc);
  ExprResult ActOnPostfixUnaryOp(Scope *S, SourceLocation OpLoc,
                                 tok::TokenKind Kind, Expr *Input);

  ExprResult ActOnArraySubscriptExpr(Scope *S, Expr *Base, SourceLocation LLoc,
                                     Expr *Idx, SourceLocation RLoc);
  ExprResult CreateBuiltinArraySubscriptExpr(Expr *Base, SourceLocation LLoc,
                                             Expr *Idx, SourceLocation RLoc);
  ExprResult ActOnCEANIndexExpr(Scope *S, Expr *Base, Expr *LowerBound,
                                SourceLocation ColonLoc, Expr *Length);

  ExprResult BuildMemberReferenceExpr(Expr *Base, QualType BaseType,
                                      SourceLocation OpLoc, bool IsArrow,
                                      CXXScopeSpec &SS,
                                      SourceLocation TemplateKWLoc,
                                      NamedDecl *FirstQualifierInScope,
                                const DeclarationNameInfo &NameInfo,
                                const TemplateArgumentListInfo *TemplateArgs);

  // This struct is for use by ActOnMemberAccess to allow
  // BuildMemberReferenceExpr to be able to reinvoke ActOnMemberAccess after
  // changing the access operator from a '.' to a '->' (to see if that is the
  // change needed to fix an error about an unknown member, e.g. when the class
  // defines a custom operator->).
  struct ActOnMemberAccessExtraArgs {
    Scope *S;
    UnqualifiedId &Id;
    Decl *ObjCImpDecl;
    bool HasTrailingLParen;
  };

  ExprResult
  BuildMemberReferenceExpr(Expr *Base, QualType BaseType, SourceLocation OpLoc,
                           bool IsArrow, const CXXScopeSpec &SS,
                           SourceLocation TemplateKWLoc,
                           NamedDecl *FirstQualifierInScope, LookupResult &R,
                           const TemplateArgumentListInfo *TemplateArgs,
                           bool SuppressQualifierCheck = false,
                           ActOnMemberAccessExtraArgs *ExtraArgs = nullptr);

  ExprResult PerformMemberExprBaseConversion(Expr *Base, bool IsArrow);
  ExprResult LookupMemberExpr(LookupResult &R, ExprResult &Base,
                              bool &IsArrow, SourceLocation OpLoc,
                              CXXScopeSpec &SS,
                              Decl *ObjCImpDecl,
                              bool HasTemplateArgs);

  bool CheckQualifiedMemberReference(Expr *BaseExpr, QualType BaseType,
                                     const CXXScopeSpec &SS,
                                     const LookupResult &R);

  ExprResult ActOnDependentMemberExpr(Expr *Base, QualType BaseType,
                                      bool IsArrow, SourceLocation OpLoc,
                                      const CXXScopeSpec &SS,
                                      SourceLocation TemplateKWLoc,
                                      NamedDecl *FirstQualifierInScope,
                               const DeclarationNameInfo &NameInfo,
                               const TemplateArgumentListInfo *TemplateArgs);

  ExprResult ActOnMemberAccessExpr(Scope *S, Expr *Base,
                                   SourceLocation OpLoc,
                                   tok::TokenKind OpKind,
                                   CXXScopeSpec &SS,
                                   SourceLocation TemplateKWLoc,
                                   UnqualifiedId &Member,
                                   Decl *ObjCImpDecl,
                                   bool HasTrailingLParen);

  void ActOnDefaultCtorInitializers(Decl *CDtorDecl);
  bool ConvertArgumentsForCall(CallExpr *Call, Expr *Fn,
                               FunctionDecl *FDecl,
                               const FunctionProtoType *Proto,
                               ArrayRef<Expr *> Args,
                               SourceLocation RParenLoc,
                               bool ExecConfig = false);
  void CheckStaticArrayArgument(SourceLocation CallLoc,
                                ParmVarDecl *Param,
                                const Expr *ArgExpr);

  /// ActOnCallExpr - Handle a call to Fn with the specified array of arguments.
  /// This provides the location of the left/right parens and a list of comma
  /// locations.
  ExprResult ActOnCallExpr(Scope *S, Expr *Fn, SourceLocation LParenLoc,
                           MultiExprArg ArgExprs, SourceLocation RParenLoc,
                           Expr *ExecConfig = nullptr,
                           bool IsExecConfig = false);
  ExprResult BuildResolvedCallExpr(Expr *Fn, NamedDecl *NDecl,
                                   SourceLocation LParenLoc,
                                   ArrayRef<Expr *> Arg,
                                   SourceLocation RParenLoc,
                                   Expr *Config = nullptr,
                                   bool IsExecConfig = false);

  ExprResult ActOnCUDAExecConfigExpr(Scope *S, SourceLocation LLLLoc,
                                     MultiExprArg ExecConfig,
                                     SourceLocation GGGLoc);

  ExprResult ActOnCastExpr(Scope *S, SourceLocation LParenLoc,
                           Declarator &D, ParsedType &Ty,
                           SourceLocation RParenLoc, Expr *CastExpr);
  ExprResult BuildCStyleCastExpr(SourceLocation LParenLoc,
                                 TypeSourceInfo *Ty,
                                 SourceLocation RParenLoc,
                                 Expr *Op);
  CastKind PrepareScalarCast(ExprResult &src, QualType destType);

  /// \brief Build an altivec or OpenCL literal.
  ExprResult BuildVectorLiteral(SourceLocation LParenLoc,
                                SourceLocation RParenLoc, Expr *E,
                                TypeSourceInfo *TInfo);

  ExprResult MaybeConvertParenListExprToParenExpr(Scope *S, Expr *ME);

  ExprResult ActOnCompoundLiteral(SourceLocation LParenLoc,
                                  ParsedType Ty,
                                  SourceLocation RParenLoc,
                                  Expr *InitExpr);

  ExprResult BuildCompoundLiteralExpr(SourceLocation LParenLoc,
                                      TypeSourceInfo *TInfo,
                                      SourceLocation RParenLoc,
                                      Expr *LiteralExpr);

  ExprResult ActOnInitList(SourceLocation LBraceLoc,
                           MultiExprArg InitArgList,
                           SourceLocation RBraceLoc);

  ExprResult ActOnDesignatedInitializer(Designation &Desig,
                                        SourceLocation Loc,
                                        bool GNUSyntax,
                                        ExprResult Init);

  ExprResult ActOnBinOp(Scope *S, SourceLocation TokLoc,
                        tok::TokenKind Kind, Expr *LHSExpr, Expr *RHSExpr);
  ExprResult BuildBinOp(Scope *S, SourceLocation OpLoc,
                        BinaryOperatorKind Opc, Expr *LHSExpr, Expr *RHSExpr);
  ExprResult CreateBuiltinBinOp(SourceLocation OpLoc, BinaryOperatorKind Opc,
                                Expr *LHSExpr, Expr *RHSExpr);

  /// ActOnConditionalOp - Parse a ?: operation.  Note that 'LHS' may be null
  /// in the case of a the GNU conditional expr extension.
  ExprResult ActOnConditionalOp(SourceLocation QuestionLoc,
                                SourceLocation ColonLoc,
                                Expr *CondExpr, Expr *LHSExpr, Expr *RHSExpr);

  /// ActOnAddrLabel - Parse the GNU address of label extension: "&&foo".
  ExprResult ActOnAddrLabel(SourceLocation OpLoc, SourceLocation LabLoc,
                            LabelDecl *TheDecl);

  void ActOnStartStmtExpr();
  ExprResult ActOnStmtExpr(SourceLocation LPLoc, Stmt *SubStmt,
                           SourceLocation RPLoc); // "({..})"
  void ActOnStmtExprError();

  // __builtin_offsetof(type, identifier(.identifier|[expr])*)
  struct OffsetOfComponent {
    SourceLocation LocStart, LocEnd;
    bool isBrackets;  // true if [expr], false if .ident
    union {
      IdentifierInfo *IdentInfo;
      Expr *E;
    } U;
  };

  /// __builtin_offsetof(type, a.b[123][456].c)
  ExprResult BuildBuiltinOffsetOf(SourceLocation BuiltinLoc,
                                  TypeSourceInfo *TInfo,
                                  OffsetOfComponent *CompPtr,
                                  unsigned NumComponents,
                                  SourceLocation RParenLoc);
  ExprResult ActOnBuiltinOffsetOf(Scope *S,
                                  SourceLocation BuiltinLoc,
                                  SourceLocation TypeLoc,
                                  ParsedType ParsedArgTy,
                                  OffsetOfComponent *CompPtr,
                                  unsigned NumComponents,
                                  SourceLocation RParenLoc);

  // __builtin_choose_expr(constExpr, expr1, expr2)
  ExprResult ActOnChooseExpr(SourceLocation BuiltinLoc,
                             Expr *CondExpr, Expr *LHSExpr,
                             Expr *RHSExpr, SourceLocation RPLoc);

  // __builtin_va_arg(expr, type)
  ExprResult ActOnVAArg(SourceLocation BuiltinLoc, Expr *E, ParsedType Ty,
                        SourceLocation RPLoc);
  ExprResult BuildVAArgExpr(SourceLocation BuiltinLoc, Expr *E,
                            TypeSourceInfo *TInfo, SourceLocation RPLoc);

  // __null
  ExprResult ActOnGNUNullExpr(SourceLocation TokenLoc);

  bool CheckCaseExpression(Expr *E);

  /// \brief Describes the result of an "if-exists" condition check.
  enum IfExistsResult {
    /// \brief The symbol exists.
    IER_Exists,

    /// \brief The symbol does not exist.
    IER_DoesNotExist,

    /// \brief The name is a dependent name, so the results will differ
    /// from one instantiation to the next.
    IER_Dependent,

    /// \brief An error occurred.
    IER_Error
  };

  IfExistsResult
  CheckMicrosoftIfExistsSymbol(Scope *S, CXXScopeSpec &SS,
                               const DeclarationNameInfo &TargetNameInfo);

  IfExistsResult
  CheckMicrosoftIfExistsSymbol(Scope *S, SourceLocation KeywordLoc,
                               bool IsIfExists, CXXScopeSpec &SS,
                               UnqualifiedId &Name);

  StmtResult BuildMSDependentExistsStmt(SourceLocation KeywordLoc,
                                        bool IsIfExists,
                                        NestedNameSpecifierLoc QualifierLoc,
                                        DeclarationNameInfo NameInfo,
                                        Stmt *Nested);
  StmtResult ActOnMSDependentExistsStmt(SourceLocation KeywordLoc,
                                        bool IsIfExists,
                                        CXXScopeSpec &SS, UnqualifiedId &Name,
                                        Stmt *Nested);

  //===------------------------- "Block" Extension ------------------------===//

  /// ActOnBlockStart - This callback is invoked when a block literal is
  /// started.
  void ActOnBlockStart(SourceLocation CaretLoc, Scope *CurScope);

  /// ActOnBlockArguments - This callback allows processing of block arguments.
  /// If there are no arguments, this is still invoked.
  void ActOnBlockArguments(SourceLocation CaretLoc, Declarator &ParamInfo,
                           Scope *CurScope);

  /// ActOnBlockError - If there is an error parsing a block, this callback
  /// is invoked to pop the information about the block from the action impl.
  void ActOnBlockError(SourceLocation CaretLoc, Scope *CurScope);

  /// ActOnBlockStmtExpr - This is called when the body of a block statement
  /// literal was successfully completed.  ^(int x){...}
  ExprResult ActOnBlockStmtExpr(SourceLocation CaretLoc, Stmt *Body,
                                Scope *CurScope);

  //===---------------------------- Clang Extensions ----------------------===//

  /// __builtin_convertvector(...)
  ExprResult ActOnConvertVectorExpr(Expr *E, ParsedType ParsedDestTy,
                                    SourceLocation BuiltinLoc,
                                    SourceLocation RParenLoc);

  //===---------------------------- OpenCL Features -----------------------===//

  /// __builtin_astype(...)
  ExprResult ActOnAsTypeExpr(Expr *E, ParsedType ParsedDestTy,
                             SourceLocation BuiltinLoc,
                             SourceLocation RParenLoc);

  //===---------------------------- C++ Features --------------------------===//

  // Act on C++ namespaces
  Decl *ActOnStartNamespaceDef(Scope *S, SourceLocation InlineLoc,
                               SourceLocation NamespaceLoc,
                               SourceLocation IdentLoc,
                               IdentifierInfo *Ident,
                               SourceLocation LBrace,
                               AttributeList *AttrList);
  void ActOnFinishNamespaceDef(Decl *Dcl, SourceLocation RBrace);

  NamespaceDecl *getStdNamespace() const;
  NamespaceDecl *getOrCreateStdNamespace();

  CXXRecordDecl *getStdBadAlloc() const;

  /// \brief Tests whether Ty is an instance of std::initializer_list and, if
  /// it is and Element is not NULL, assigns the element type to Element.
  bool isStdInitializerList(QualType Ty, QualType *Element);

  /// \brief Looks for the std::initializer_list template and instantiates it
  /// with Element, or emits an error if it's not found.
  ///
  /// \returns The instantiated template, or null on error.
  QualType BuildStdInitializerList(QualType Element, SourceLocation Loc);

  /// \brief Determine whether Ctor is an initializer-list constructor, as
  /// defined in [dcl.init.list]p2.
  bool isInitListConstructor(const CXXConstructorDecl *Ctor);

  Decl *ActOnUsingDirective(Scope *CurScope,
                            SourceLocation UsingLoc,
                            SourceLocation NamespcLoc,
                            CXXScopeSpec &SS,
                            SourceLocation IdentLoc,
                            IdentifierInfo *NamespcName,
                            AttributeList *AttrList);

  void PushUsingDirective(Scope *S, UsingDirectiveDecl *UDir);

  Decl *ActOnNamespaceAliasDef(Scope *CurScope,
                               SourceLocation NamespaceLoc,
                               SourceLocation AliasLoc,
                               IdentifierInfo *Alias,
                               CXXScopeSpec &SS,
                               SourceLocation IdentLoc,
                               IdentifierInfo *Ident);

  void HideUsingShadowDecl(Scope *S, UsingShadowDecl *Shadow);
  bool CheckUsingShadowDecl(UsingDecl *UD, NamedDecl *Target,
                            const LookupResult &PreviousDecls,
                            UsingShadowDecl *&PrevShadow);
  UsingShadowDecl *BuildUsingShadowDecl(Scope *S, UsingDecl *UD,
                                        NamedDecl *Target,
                                        UsingShadowDecl *PrevDecl);

  bool CheckUsingDeclRedeclaration(SourceLocation UsingLoc,
                                   bool HasTypenameKeyword,
                                   const CXXScopeSpec &SS,
                                   SourceLocation NameLoc,
                                   const LookupResult &Previous);
  bool CheckUsingDeclQualifier(SourceLocation UsingLoc,
                               const CXXScopeSpec &SS,
                               const DeclarationNameInfo &NameInfo,
                               SourceLocation NameLoc);

  NamedDecl *BuildUsingDeclaration(Scope *S, AccessSpecifier AS,
                                   SourceLocation UsingLoc,
                                   CXXScopeSpec &SS,
                                   DeclarationNameInfo NameInfo,
                                   AttributeList *AttrList,
                                   bool IsInstantiation,
                                   bool HasTypenameKeyword,
                                   SourceLocation TypenameLoc);

  bool CheckInheritingConstructorUsingDecl(UsingDecl *UD);

  Decl *ActOnUsingDeclaration(Scope *CurScope,
                              AccessSpecifier AS,
                              bool HasUsingKeyword,
                              SourceLocation UsingLoc,
                              CXXScopeSpec &SS,
                              UnqualifiedId &Name,
                              AttributeList *AttrList,
                              bool HasTypenameKeyword,
                              SourceLocation TypenameLoc);
  Decl *ActOnAliasDeclaration(Scope *CurScope,
                              AccessSpecifier AS,
                              MultiTemplateParamsArg TemplateParams,
                              SourceLocation UsingLoc,
                              UnqualifiedId &Name,
                              AttributeList *AttrList,
                              TypeResult Type);

  /// BuildCXXConstructExpr - Creates a complete call to a constructor,
  /// including handling of its default argument expressions.
  ///
  /// \param ConstructKind - a CXXConstructExpr::ConstructionKind
  ExprResult
  BuildCXXConstructExpr(SourceLocation ConstructLoc, QualType DeclInitType,
                        CXXConstructorDecl *Constructor, MultiExprArg Exprs,
                        bool HadMultipleCandidates, bool IsListInitialization,
                        bool RequiresZeroInit, unsigned ConstructKind,
                        SourceRange ParenRange);

  // FIXME: Can re remove this and have the above BuildCXXConstructExpr check if
  // the constructor can be elidable?
  ExprResult
  BuildCXXConstructExpr(SourceLocation ConstructLoc, QualType DeclInitType,
                        CXXConstructorDecl *Constructor, bool Elidable,
                        MultiExprArg Exprs, bool HadMultipleCandidates,
                        bool IsListInitialization, bool RequiresZeroInit,
                        unsigned ConstructKind, SourceRange ParenRange);

  /// BuildCXXDefaultArgExpr - Creates a CXXDefaultArgExpr, instantiating
  /// the default expr if needed.
  ExprResult BuildCXXDefaultArgExpr(SourceLocation CallLoc,
                                    FunctionDecl *FD,
                                    ParmVarDecl *Param);

  /// FinalizeVarWithDestructor - Prepare for calling destructor on the
  /// constructed variable.
  void FinalizeVarWithDestructor(VarDecl *VD, const RecordType *DeclInitType);

  /// \brief Helper class that collects exception specifications for
  /// implicitly-declared special member functions.
  class ImplicitExceptionSpecification {
    // Pointer to allow copying
    Sema *Self;
    // We order exception specifications thus:
    // noexcept is the most restrictive, but is only used in C++11.
    // throw() comes next.
    // Then a throw(collected exceptions)
    // Finally no specification, which is expressed as noexcept(false).
    // throw(...) is used instead if any called function uses it.
    ExceptionSpecificationType ComputedEST;
    llvm::SmallPtrSet<CanQualType, 4> ExceptionsSeen;
    SmallVector<QualType, 4> Exceptions;

    void ClearExceptions() {
      ExceptionsSeen.clear();
      Exceptions.clear();
    }

  public:
    explicit ImplicitExceptionSpecification(Sema &Self)
      : Self(&Self), ComputedEST(EST_BasicNoexcept) {
      if (!Self.getLangOpts().CPlusPlus11)
        ComputedEST = EST_DynamicNone;
    }

    /// \brief Get the computed exception specification type.
    ExceptionSpecificationType getExceptionSpecType() const {
      assert(ComputedEST != EST_ComputedNoexcept &&
             "noexcept(expr) should not be a possible result");
      return ComputedEST;
    }

    /// \brief The number of exceptions in the exception specification.
    unsigned size() const { return Exceptions.size(); }

    /// \brief The set of exceptions in the exception specification.
    const QualType *data() const { return Exceptions.data(); }

    /// \brief Integrate another called method into the collected data.
    void CalledDecl(SourceLocation CallLoc, const CXXMethodDecl *Method);

    /// \brief Integrate an invoked expression into the collected data.
    void CalledExpr(Expr *E);

    /// \brief Overwrite an EPI's exception specification with this
    /// computed exception specification.
    void getEPI(FunctionProtoType::ExtProtoInfo &EPI) const {
      EPI.ExceptionSpecType = getExceptionSpecType();
      if (EPI.ExceptionSpecType == EST_Dynamic) {
        EPI.NumExceptions = size();
        EPI.Exceptions = data();
      } else if (EPI.ExceptionSpecType == EST_None) {
        /// C++11 [except.spec]p14:
        ///   The exception-specification is noexcept(false) if the set of
        ///   potential exceptions of the special member function contains "any"
        EPI.ExceptionSpecType = EST_ComputedNoexcept;
        EPI.NoexceptExpr = Self->ActOnCXXBoolLiteral(SourceLocation(),
                                                     tok::kw_false).get();
      }
    }
    FunctionProtoType::ExtProtoInfo getEPI() const {
      FunctionProtoType::ExtProtoInfo EPI;
      getEPI(EPI);
      return EPI;
    }
  };

  /// \brief Determine what sort of exception specification a defaulted
  /// copy constructor of a class will have.
  ImplicitExceptionSpecification
  ComputeDefaultedDefaultCtorExceptionSpec(SourceLocation Loc,
                                           CXXMethodDecl *MD);

  /// \brief Determine what sort of exception specification a defaulted
  /// default constructor of a class will have, and whether the parameter
  /// will be const.
  ImplicitExceptionSpecification
  ComputeDefaultedCopyCtorExceptionSpec(CXXMethodDecl *MD);

  /// \brief Determine what sort of exception specification a defautled
  /// copy assignment operator of a class will have, and whether the
  /// parameter will be const.
  ImplicitExceptionSpecification
  ComputeDefaultedCopyAssignmentExceptionSpec(CXXMethodDecl *MD);

  /// \brief Determine what sort of exception specification a defaulted move
  /// constructor of a class will have.
  ImplicitExceptionSpecification
  ComputeDefaultedMoveCtorExceptionSpec(CXXMethodDecl *MD);

  /// \brief Determine what sort of exception specification a defaulted move
  /// assignment operator of a class will have.
  ImplicitExceptionSpecification
  ComputeDefaultedMoveAssignmentExceptionSpec(CXXMethodDecl *MD);

  /// \brief Determine what sort of exception specification a defaulted
  /// destructor of a class will have.
  ImplicitExceptionSpecification
  ComputeDefaultedDtorExceptionSpec(CXXMethodDecl *MD);

  /// \brief Determine what sort of exception specification an inheriting
  /// constructor of a class will have.
  ImplicitExceptionSpecification
  ComputeInheritingCtorExceptionSpec(CXXConstructorDecl *CD);

  /// \brief Evaluate the implicit exception specification for a defaulted
  /// special member function.
  void EvaluateImplicitExceptionSpec(SourceLocation Loc, CXXMethodDecl *MD);

  /// \brief Check the given exception-specification and update the
  /// extended prototype information with the results.
  void checkExceptionSpecification(ExceptionSpecificationType EST,
                                   ArrayRef<ParsedType> DynamicExceptions,
                                   ArrayRef<SourceRange> DynamicExceptionRanges,
                                   Expr *NoexceptExpr,
                                   SmallVectorImpl<QualType> &Exceptions,
                                   FunctionProtoType::ExtProtoInfo &EPI);

  /// \brief Determine if a special member function should have a deleted
  /// definition when it is defaulted.
  bool ShouldDeleteSpecialMember(CXXMethodDecl *MD, CXXSpecialMember CSM,
                                 bool Diagnose = false);

  /// \brief Declare the implicit default constructor for the given class.
  ///
  /// \param ClassDecl The class declaration into which the implicit
  /// default constructor will be added.
  ///
  /// \returns The implicitly-declared default constructor.
  CXXConstructorDecl *DeclareImplicitDefaultConstructor(
                                                     CXXRecordDecl *ClassDecl);

  /// DefineImplicitDefaultConstructor - Checks for feasibility of
  /// defining this constructor as the default constructor.
  void DefineImplicitDefaultConstructor(SourceLocation CurrentLocation,
                                        CXXConstructorDecl *Constructor);

  /// \brief Declare the implicit destructor for the given class.
  ///
  /// \param ClassDecl The class declaration into which the implicit
  /// destructor will be added.
  ///
  /// \returns The implicitly-declared destructor.
  CXXDestructorDecl *DeclareImplicitDestructor(CXXRecordDecl *ClassDecl);

  /// DefineImplicitDestructor - Checks for feasibility of
  /// defining this destructor as the default destructor.
  void DefineImplicitDestructor(SourceLocation CurrentLocation,
                                CXXDestructorDecl *Destructor);

  /// \brief Build an exception spec for destructors that don't have one.
  ///
  /// C++11 says that user-defined destructors with no exception spec get one
  /// that looks as if the destructor was implicitly declared.
  void AdjustDestructorExceptionSpec(CXXRecordDecl *ClassDecl,
                                     CXXDestructorDecl *Destructor);

  /// \brief Declare all inheriting constructors for the given class.
  ///
  /// \param ClassDecl The class declaration into which the inheriting
  /// constructors will be added.
  void DeclareInheritingConstructors(CXXRecordDecl *ClassDecl);

  /// \brief Define the specified inheriting constructor.
  void DefineInheritingConstructor(SourceLocation UseLoc,
                                   CXXConstructorDecl *Constructor);

  /// \brief Declare the implicit copy constructor for the given class.
  ///
  /// \param ClassDecl The class declaration into which the implicit
  /// copy constructor will be added.
  ///
  /// \returns The implicitly-declared copy constructor.
  CXXConstructorDecl *DeclareImplicitCopyConstructor(CXXRecordDecl *ClassDecl);

  /// DefineImplicitCopyConstructor - Checks for feasibility of
  /// defining this constructor as the copy constructor.
  void DefineImplicitCopyConstructor(SourceLocation CurrentLocation,
                                     CXXConstructorDecl *Constructor);

  /// \brief Declare the implicit move constructor for the given class.
  ///
  /// \param ClassDecl The Class declaration into which the implicit
  /// move constructor will be added.
  ///
  /// \returns The implicitly-declared move constructor, or NULL if it wasn't
  /// declared.
  CXXConstructorDecl *DeclareImplicitMoveConstructor(CXXRecordDecl *ClassDecl);

  /// DefineImplicitMoveConstructor - Checks for feasibility of
  /// defining this constructor as the move constructor.
  void DefineImplicitMoveConstructor(SourceLocation CurrentLocation,
                                     CXXConstructorDecl *Constructor);

  /// \brief Declare the implicit copy assignment operator for the given class.
  ///
  /// \param ClassDecl The class declaration into which the implicit
  /// copy assignment operator will be added.
  ///
  /// \returns The implicitly-declared copy assignment operator.
  CXXMethodDecl *DeclareImplicitCopyAssignment(CXXRecordDecl *ClassDecl);

  /// \brief Defines an implicitly-declared copy assignment operator.
  void DefineImplicitCopyAssignment(SourceLocation CurrentLocation,
                                    CXXMethodDecl *MethodDecl);

  /// \brief Declare the implicit move assignment operator for the given class.
  ///
  /// \param ClassDecl The Class declaration into which the implicit
  /// move assignment operator will be added.
  ///
  /// \returns The implicitly-declared move assignment operator, or NULL if it
  /// wasn't declared.
  CXXMethodDecl *DeclareImplicitMoveAssignment(CXXRecordDecl *ClassDecl);

  /// \brief Defines an implicitly-declared move assignment operator.
  void DefineImplicitMoveAssignment(SourceLocation CurrentLocation,
                                    CXXMethodDecl *MethodDecl);

  /// \brief Force the declaration of any implicitly-declared members of this
  /// class.
  void ForceDeclarationOfImplicitMembers(CXXRecordDecl *Class);

  /// \brief Determine whether the given function is an implicitly-deleted
  /// special member function.
  bool isImplicitlyDeleted(FunctionDecl *FD);

  /// \brief Check whether 'this' shows up in the type of a static member
  /// function after the (naturally empty) cv-qualifier-seq would be.
  ///
  /// \returns true if an error occurred.
  bool checkThisInStaticMemberFunctionType(CXXMethodDecl *Method);

  /// \brief Whether this' shows up in the exception specification of a static
  /// member function.
  bool checkThisInStaticMemberFunctionExceptionSpec(CXXMethodDecl *Method);

  /// \brief Check whether 'this' shows up in the attributes of the given
  /// static member function.
  ///
  /// \returns true if an error occurred.
  bool checkThisInStaticMemberFunctionAttributes(CXXMethodDecl *Method);

  /// MaybeBindToTemporary - If the passed in expression has a record type with
  /// a non-trivial destructor, this will return CXXBindTemporaryExpr. Otherwise
  /// it simply returns the passed in expression.
  ExprResult MaybeBindToTemporary(Expr *E);

  bool CompleteConstructorCall(CXXConstructorDecl *Constructor,
                               MultiExprArg ArgsPtr,
                               SourceLocation Loc,
                               SmallVectorImpl<Expr*> &ConvertedArgs,
                               bool AllowExplicit = false,
                               bool IsListInitialization = false);

  ParsedType getInheritingConstructorName(CXXScopeSpec &SS,
                                          SourceLocation NameLoc,
                                          IdentifierInfo &Name);

  ParsedType getDestructorName(SourceLocation TildeLoc,
                               IdentifierInfo &II, SourceLocation NameLoc,
                               Scope *S, CXXScopeSpec &SS,
                               ParsedType ObjectType,
                               bool EnteringContext);

  ParsedType getDestructorType(const DeclSpec& DS, ParsedType ObjectType);

  // Checks that reinterpret casts don't have undefined behavior.
  void CheckCompatibleReinterpretCast(QualType SrcType, QualType DestType,
                                      bool IsDereference, SourceRange Range);

  /// ActOnCXXNamedCast - Parse {dynamic,static,reinterpret,const}_cast's.
  ExprResult ActOnCXXNamedCast(SourceLocation OpLoc,
                               tok::TokenKind Kind,
                               SourceLocation LAngleBracketLoc,
                               Declarator &D,
                               SourceLocation RAngleBracketLoc,
                               SourceLocation LParenLoc,
                               Expr *E,
                               SourceLocation RParenLoc);

  ExprResult BuildCXXNamedCast(SourceLocation OpLoc,
                               tok::TokenKind Kind,
                               TypeSourceInfo *Ty,
                               Expr *E,
                               SourceRange AngleBrackets,
                               SourceRange Parens);

  ExprResult BuildCXXTypeId(QualType TypeInfoType,
                            SourceLocation TypeidLoc,
                            TypeSourceInfo *Operand,
                            SourceLocation RParenLoc);
  ExprResult BuildCXXTypeId(QualType TypeInfoType,
                            SourceLocation TypeidLoc,
                            Expr *Operand,
                            SourceLocation RParenLoc);

  /// ActOnCXXTypeid - Parse typeid( something ).
  ExprResult ActOnCXXTypeid(SourceLocation OpLoc,
                            SourceLocation LParenLoc, bool isType,
                            void *TyOrExpr,
                            SourceLocation RParenLoc);

  ExprResult BuildCXXUuidof(QualType TypeInfoType,
                            SourceLocation TypeidLoc,
                            TypeSourceInfo *Operand,
                            SourceLocation RParenLoc);
  ExprResult BuildCXXUuidof(QualType TypeInfoType,
                            SourceLocation TypeidLoc,
                            Expr *Operand,
                            SourceLocation RParenLoc);

  /// ActOnCXXUuidof - Parse __uuidof( something ).
  ExprResult ActOnCXXUuidof(SourceLocation OpLoc,
                            SourceLocation LParenLoc, bool isType,
                            void *TyOrExpr,
                            SourceLocation RParenLoc);


  //// ActOnCXXThis -  Parse 'this' pointer.
  ExprResult ActOnCXXThis(SourceLocation loc);

  /// \brief Try to retrieve the type of the 'this' pointer.
  ///
  /// \returns The type of 'this', if possible. Otherwise, returns a NULL type.
  QualType getCurrentThisType();

  /// \brief When non-NULL, the C++ 'this' expression is allowed despite the
  /// current context not being a non-static member function. In such cases,
  /// this provides the type used for 'this'.
  QualType CXXThisTypeOverride;

  /// \brief RAII object used to temporarily allow the C++ 'this' expression
  /// to be used, with the given qualifiers on the current class type.
  class CXXThisScopeRAII {
    Sema &S;
    QualType OldCXXThisTypeOverride;
    bool Enabled;

  public:
    /// \brief Introduce a new scope where 'this' may be allowed (when enabled),
    /// using the given declaration (which is either a class template or a
    /// class) along with the given qualifiers.
    /// along with the qualifiers placed on '*this'.
    CXXThisScopeRAII(Sema &S, Decl *ContextDecl, unsigned CXXThisTypeQuals,
                     bool Enabled = true);

    ~CXXThisScopeRAII();
  };

  /// \brief Make sure the value of 'this' is actually available in the current
  /// context, if it is a potentially evaluated context.
  ///
  /// \param Loc The location at which the capture of 'this' occurs.
  ///
  /// \param Explicit Whether 'this' is explicitly captured in a lambda
  /// capture list.
  ///
  /// \param FunctionScopeIndexToStopAt If non-null, it points to the index
  /// of the FunctionScopeInfo stack beyond which we do not attempt to capture.
  /// This is useful when enclosing lambdas must speculatively capture 
  /// 'this' that may or may not be used in certain specializations of
  /// a nested generic lambda (depending on whether the name resolves to 
  /// a non-static member function or a static function).
  /// \return returns 'true' if failed, 'false' if success.
  bool CheckCXXThisCapture(SourceLocation Loc, bool Explicit = false, 
      bool BuildAndDiagnose = true,
      const unsigned *const FunctionScopeIndexToStopAt = nullptr);

  /// \brief Determine whether the given type is the type of *this that is used
  /// outside of the body of a member function for a type that is currently
  /// being defined.
  bool isThisOutsideMemberFunctionBody(QualType BaseType);

  /// ActOnCXXBoolLiteral - Parse {true,false} literals.
  ExprResult ActOnCXXBoolLiteral(SourceLocation OpLoc, tok::TokenKind Kind);


  /// ActOnObjCBoolLiteral - Parse {__objc_yes,__objc_no} literals.
  ExprResult ActOnObjCBoolLiteral(SourceLocation OpLoc, tok::TokenKind Kind);

  /// ActOnCXXNullPtrLiteral - Parse 'nullptr'.
  ExprResult ActOnCXXNullPtrLiteral(SourceLocation Loc);

  //// ActOnCXXThrow -  Parse throw expressions.
  ExprResult ActOnCXXThrow(Scope *S, SourceLocation OpLoc, Expr *expr);
  ExprResult BuildCXXThrow(SourceLocation OpLoc, Expr *Ex,
                           bool IsThrownVarInScope);
  ExprResult CheckCXXThrowOperand(SourceLocation ThrowLoc, Expr *E,
                                  bool IsThrownVarInScope);

  /// ActOnCXXTypeConstructExpr - Parse construction of a specified type.
  /// Can be interpreted either as function-style casting ("int(x)")
  /// or class type construction ("ClassType(x,y,z)")
  /// or creation of a value-initialized type ("int()").
  ExprResult ActOnCXXTypeConstructExpr(ParsedType TypeRep,
                                       SourceLocation LParenLoc,
                                       MultiExprArg Exprs,
                                       SourceLocation RParenLoc);

  ExprResult BuildCXXTypeConstructExpr(TypeSourceInfo *Type,
                                       SourceLocation LParenLoc,
                                       MultiExprArg Exprs,
                                       SourceLocation RParenLoc);

  /// ActOnCXXNew - Parsed a C++ 'new' expression.
  ExprResult ActOnCXXNew(SourceLocation StartLoc, bool UseGlobal,
                         SourceLocation PlacementLParen,
                         MultiExprArg PlacementArgs,
                         SourceLocation PlacementRParen,
                         SourceRange TypeIdParens, Declarator &D,
                         Expr *Initializer);
  ExprResult BuildCXXNew(SourceRange Range, bool UseGlobal,
                         SourceLocation PlacementLParen,
                         MultiExprArg PlacementArgs,
                         SourceLocation PlacementRParen,
                         SourceRange TypeIdParens,
                         QualType AllocType,
                         TypeSourceInfo *AllocTypeInfo,
                         Expr *ArraySize,
                         SourceRange DirectInitRange,
                         Expr *Initializer,
                         bool TypeMayContainAuto = true);

  bool CheckAllocatedType(QualType AllocType, SourceLocation Loc,
                          SourceRange R);
  bool FindAllocationFunctions(SourceLocation StartLoc, SourceRange Range,
                               bool UseGlobal, QualType AllocType, bool IsArray,
                               MultiExprArg PlaceArgs,
                               FunctionDecl *&OperatorNew,
                               FunctionDecl *&OperatorDelete);
  bool FindAllocationOverload(SourceLocation StartLoc, SourceRange Range,
                              DeclarationName Name, MultiExprArg Args,
                              DeclContext *Ctx,
                              bool AllowMissing, FunctionDecl *&Operator,
                              bool Diagnose = true);
  void DeclareGlobalNewDelete();
  void DeclareGlobalAllocationFunction(DeclarationName Name, QualType Return,
                                       QualType Param1,
                                       QualType Param2 = QualType(),
                                       bool addMallocAttr = false);

  bool FindDeallocationFunction(SourceLocation StartLoc, CXXRecordDecl *RD,
                                DeclarationName Name, FunctionDecl* &Operator,
                                bool Diagnose = true);
  FunctionDecl *FindUsualDeallocationFunction(SourceLocation StartLoc,
                                              bool CanProvideSize,
                                              DeclarationName Name);

  /// ActOnCXXDelete - Parsed a C++ 'delete' expression
  ExprResult ActOnCXXDelete(SourceLocation StartLoc,
                            bool UseGlobal, bool ArrayForm,
                            Expr *Operand);

  DeclResult ActOnCXXConditionDeclaration(Scope *S, Declarator &D);
  ExprResult CheckConditionVariable(VarDecl *ConditionVar,
                                    SourceLocation StmtLoc,
                                    bool ConvertToBoolean);

  ExprResult ActOnNoexceptExpr(SourceLocation KeyLoc, SourceLocation LParen,
                               Expr *Operand, SourceLocation RParen);
  ExprResult BuildCXXNoexceptExpr(SourceLocation KeyLoc, Expr *Operand,
                                  SourceLocation RParen);

  /// \brief Parsed one of the type trait support pseudo-functions.
  ExprResult ActOnTypeTrait(TypeTrait Kind, SourceLocation KWLoc,
                            ArrayRef<ParsedType> Args,
                            SourceLocation RParenLoc);
  ExprResult BuildTypeTrait(TypeTrait Kind, SourceLocation KWLoc,
                            ArrayRef<TypeSourceInfo *> Args,
                            SourceLocation RParenLoc);

  /// ActOnArrayTypeTrait - Parsed one of the bianry type trait support
  /// pseudo-functions.
  ExprResult ActOnArrayTypeTrait(ArrayTypeTrait ATT,
                                 SourceLocation KWLoc,
                                 ParsedType LhsTy,
                                 Expr *DimExpr,
                                 SourceLocation RParen);

  ExprResult BuildArrayTypeTrait(ArrayTypeTrait ATT,
                                 SourceLocation KWLoc,
                                 TypeSourceInfo *TSInfo,
                                 Expr *DimExpr,
                                 SourceLocation RParen);

  /// ActOnExpressionTrait - Parsed one of the unary type trait support
  /// pseudo-functions.
  ExprResult ActOnExpressionTrait(ExpressionTrait OET,
                                  SourceLocation KWLoc,
                                  Expr *Queried,
                                  SourceLocation RParen);

  ExprResult BuildExpressionTrait(ExpressionTrait OET,
                                  SourceLocation KWLoc,
                                  Expr *Queried,
                                  SourceLocation RParen);

  ExprResult ActOnStartCXXMemberReference(Scope *S,
                                          Expr *Base,
                                          SourceLocation OpLoc,
                                          tok::TokenKind OpKind,
                                          ParsedType &ObjectType,
                                          bool &MayBePseudoDestructor);

  ExprResult DiagnoseDtorReference(SourceLocation NameLoc, Expr *MemExpr);

  ExprResult BuildPseudoDestructorExpr(Expr *Base,
                                       SourceLocation OpLoc,
                                       tok::TokenKind OpKind,
                                       const CXXScopeSpec &SS,
                                       TypeSourceInfo *ScopeType,
                                       SourceLocation CCLoc,
                                       SourceLocation TildeLoc,
                                     PseudoDestructorTypeStorage DestroyedType,
                                       bool HasTrailingLParen);

  ExprResult ActOnPseudoDestructorExpr(Scope *S, Expr *Base,
                                       SourceLocation OpLoc,
                                       tok::TokenKind OpKind,
                                       CXXScopeSpec &SS,
                                       UnqualifiedId &FirstTypeName,
                                       SourceLocation CCLoc,
                                       SourceLocation TildeLoc,
                                       UnqualifiedId &SecondTypeName,
                                       bool HasTrailingLParen);

  ExprResult ActOnPseudoDestructorExpr(Scope *S, Expr *Base,
                                       SourceLocation OpLoc,
                                       tok::TokenKind OpKind,
                                       SourceLocation TildeLoc,
                                       const DeclSpec& DS,
                                       bool HasTrailingLParen);

  /// MaybeCreateExprWithCleanups - If the current full-expression
  /// requires any cleanups, surround it with a ExprWithCleanups node.
  /// Otherwise, just returns the passed-in expression.
  Expr *MaybeCreateExprWithCleanups(Expr *SubExpr);
  Stmt *MaybeCreateStmtWithCleanups(Stmt *SubStmt);
  ExprResult MaybeCreateExprWithCleanups(ExprResult SubExpr);

  ExprResult ActOnFinishFullExpr(Expr *Expr) {
    return ActOnFinishFullExpr(Expr, Expr ? Expr->getExprLoc()
                                          : SourceLocation());
  }
  ExprResult ActOnFinishFullExpr(Expr *Expr, SourceLocation CC,
                                 bool DiscardedValue = false,
                                 bool IsConstexpr = false,
                                 bool IsLambdaInitCaptureInitializer = false);
  StmtResult ActOnFinishFullStmt(Stmt *Stmt);

  // Marks SS invalid if it represents an incomplete type.
  bool RequireCompleteDeclContext(CXXScopeSpec &SS, DeclContext *DC);

  DeclContext *computeDeclContext(QualType T);
  DeclContext *computeDeclContext(const CXXScopeSpec &SS,
                                  bool EnteringContext = false);
  bool isDependentScopeSpecifier(const CXXScopeSpec &SS);
  CXXRecordDecl *getCurrentInstantiationOf(NestedNameSpecifier *NNS);

  /// \brief The parser has parsed a global nested-name-specifier '::'.
  ///
  /// \param S The scope in which this nested-name-specifier occurs.
  ///
  /// \param CCLoc The location of the '::'.
  ///
  /// \param SS The nested-name-specifier, which will be updated in-place
  /// to reflect the parsed nested-name-specifier.
  ///
  /// \returns true if an error occurred, false otherwise.
  bool ActOnCXXGlobalScopeSpecifier(Scope *S, SourceLocation CCLoc,
                                    CXXScopeSpec &SS);

  bool isAcceptableNestedNameSpecifier(const NamedDecl *SD);
  NamedDecl *FindFirstQualifierInScope(Scope *S, NestedNameSpecifier *NNS);

  bool isNonTypeNestedNameSpecifier(Scope *S, CXXScopeSpec &SS,
                                    SourceLocation IdLoc,
                                    IdentifierInfo &II,
                                    ParsedType ObjectType);

  bool BuildCXXNestedNameSpecifier(Scope *S,
                                   IdentifierInfo &Identifier,
                                   SourceLocation IdentifierLoc,
                                   SourceLocation CCLoc,
                                   QualType ObjectType,
                                   bool EnteringContext,
                                   CXXScopeSpec &SS,
                                   NamedDecl *ScopeLookupResult,
                                   bool ErrorRecoveryLookup,
                                   bool *IsCorrectedToColon = nullptr);

  /// \brief The parser has parsed a nested-name-specifier 'identifier::'.
  ///
  /// \param S The scope in which this nested-name-specifier occurs.
  ///
  /// \param Identifier The identifier preceding the '::'.
  ///
  /// \param IdentifierLoc The location of the identifier.
  ///
  /// \param CCLoc The location of the '::'.
  ///
  /// \param ObjectType The type of the object, if we're parsing
  /// nested-name-specifier in a member access expression.
  ///
  /// \param EnteringContext Whether we're entering the context nominated by
  /// this nested-name-specifier.
  ///
  /// \param SS The nested-name-specifier, which is both an input
  /// parameter (the nested-name-specifier before this type) and an
  /// output parameter (containing the full nested-name-specifier,
  /// including this new type).
  ///
  /// \param ErrorRecoveryLookup If true, then this method is called to improve
  /// error recovery. In this case do not emit error message.
  ///
  /// \param IsCorrectedToColon If not null, suggestions to replace '::' -> ':'
  /// are allowed.  The bool value pointed by this parameter is set to 'true'
  /// if the identifier is treated as if it was followed by ':', not '::'.
  ///
  /// \returns true if an error occurred, false otherwise.
  bool ActOnCXXNestedNameSpecifier(Scope *S,
                                   IdentifierInfo &Identifier,
                                   SourceLocation IdentifierLoc,
                                   SourceLocation CCLoc,
                                   ParsedType ObjectType,
                                   bool EnteringContext,
                                   CXXScopeSpec &SS,
                                   bool ErrorRecoveryLookup = false,
                                   bool *IsCorrectedToColon = nullptr);

  ExprResult ActOnDecltypeExpression(Expr *E);

  bool ActOnCXXNestedNameSpecifierDecltype(CXXScopeSpec &SS,
                                           const DeclSpec &DS,
                                           SourceLocation ColonColonLoc);

  bool IsInvalidUnlessNestedName(Scope *S, CXXScopeSpec &SS,
                                 IdentifierInfo &Identifier,
                                 SourceLocation IdentifierLoc,
                                 SourceLocation ColonLoc,
                                 ParsedType ObjectType,
                                 bool EnteringContext);

  /// \brief The parser has parsed a nested-name-specifier
  /// 'template[opt] template-name < template-args >::'.
  ///
  /// \param S The scope in which this nested-name-specifier occurs.
  ///
  /// \param SS The nested-name-specifier, which is both an input
  /// parameter (the nested-name-specifier before this type) and an
  /// output parameter (containing the full nested-name-specifier,
  /// including this new type).
  ///
  /// \param TemplateKWLoc the location of the 'template' keyword, if any.
  /// \param TemplateName the template name.
  /// \param TemplateNameLoc The location of the template name.
  /// \param LAngleLoc The location of the opening angle bracket  ('<').
  /// \param TemplateArgs The template arguments.
  /// \param RAngleLoc The location of the closing angle bracket  ('>').
  /// \param CCLoc The location of the '::'.
  ///
  /// \param EnteringContext Whether we're entering the context of the
  /// nested-name-specifier.
  ///
  ///
  /// \returns true if an error occurred, false otherwise.
  bool ActOnCXXNestedNameSpecifier(Scope *S,
                                   CXXScopeSpec &SS,
                                   SourceLocation TemplateKWLoc,
                                   TemplateTy TemplateName,
                                   SourceLocation TemplateNameLoc,
                                   SourceLocation LAngleLoc,
                                   ASTTemplateArgsPtr TemplateArgs,
                                   SourceLocation RAngleLoc,
                                   SourceLocation CCLoc,
                                   bool EnteringContext);

  /// \brief Given a C++ nested-name-specifier, produce an annotation value
  /// that the parser can use later to reconstruct the given
  /// nested-name-specifier.
  ///
  /// \param SS A nested-name-specifier.
  ///
  /// \returns A pointer containing all of the information in the
  /// nested-name-specifier \p SS.
  void *SaveNestedNameSpecifierAnnotation(CXXScopeSpec &SS);

  /// \brief Given an annotation pointer for a nested-name-specifier, restore
  /// the nested-name-specifier structure.
  ///
  /// \param Annotation The annotation pointer, produced by
  /// \c SaveNestedNameSpecifierAnnotation().
  ///
  /// \param AnnotationRange The source range corresponding to the annotation.
  ///
  /// \param SS The nested-name-specifier that will be updated with the contents
  /// of the annotation pointer.
  void RestoreNestedNameSpecifierAnnotation(void *Annotation,
                                            SourceRange AnnotationRange,
                                            CXXScopeSpec &SS);

  bool ShouldEnterDeclaratorScope(Scope *S, const CXXScopeSpec &SS);

  /// ActOnCXXEnterDeclaratorScope - Called when a C++ scope specifier (global
  /// scope or nested-name-specifier) is parsed, part of a declarator-id.
  /// After this method is called, according to [C++ 3.4.3p3], names should be
  /// looked up in the declarator-id's scope, until the declarator is parsed and
  /// ActOnCXXExitDeclaratorScope is called.
  /// The 'SS' should be a non-empty valid CXXScopeSpec.
  bool ActOnCXXEnterDeclaratorScope(Scope *S, CXXScopeSpec &SS);

  /// ActOnCXXExitDeclaratorScope - Called when a declarator that previously
  /// invoked ActOnCXXEnterDeclaratorScope(), is finished. 'SS' is the same
  /// CXXScopeSpec that was passed to ActOnCXXEnterDeclaratorScope as well.
  /// Used to indicate that names should revert to being looked up in the
  /// defining scope.
  void ActOnCXXExitDeclaratorScope(Scope *S, const CXXScopeSpec &SS);

  /// ActOnCXXEnterDeclInitializer - Invoked when we are about to parse an
  /// initializer for the declaration 'Dcl'.
  /// After this method is called, according to [C++ 3.4.1p13], if 'Dcl' is a
  /// static data member of class X, names should be looked up in the scope of
  /// class X.
  void ActOnCXXEnterDeclInitializer(Scope *S, Decl *Dcl);

  /// ActOnCXXExitDeclInitializer - Invoked after we are finished parsing an
  /// initializer for the declaration 'Dcl'.
  void ActOnCXXExitDeclInitializer(Scope *S, Decl *Dcl);

  /// \brief Create a new lambda closure type.
  CXXRecordDecl *createLambdaClosureType(SourceRange IntroducerRange,
                                         TypeSourceInfo *Info,
                                         bool KnownDependent, 
                                         LambdaCaptureDefault CaptureDefault);

  /// \brief Start the definition of a lambda expression.
  CXXMethodDecl *startLambdaDefinition(CXXRecordDecl *Class,
                                       SourceRange IntroducerRange,
                                       TypeSourceInfo *MethodType,
                                       SourceLocation EndLoc,
                                       ArrayRef<ParmVarDecl *> Params);

  /// \brief Endow the lambda scope info with the relevant properties.
  void buildLambdaScope(sema::LambdaScopeInfo *LSI, 
                        CXXMethodDecl *CallOperator,
                        SourceRange IntroducerRange,
                        LambdaCaptureDefault CaptureDefault,
                        SourceLocation CaptureDefaultLoc,
                        bool ExplicitParams,
                        bool ExplicitResultType,
                        bool Mutable);

  /// \brief Perform initialization analysis of the init-capture and perform
  /// any implicit conversions such as an lvalue-to-rvalue conversion if
  /// not being used to initialize a reference.
  QualType performLambdaInitCaptureInitialization(SourceLocation Loc, 
      bool ByRef, IdentifierInfo *Id, Expr *&Init);
  /// \brief Create a dummy variable within the declcontext of the lambda's
  ///  call operator, for name lookup purposes for a lambda init capture.
  ///  
  ///  CodeGen handles emission of lambda captures, ignoring these dummy
  ///  variables appropriately.
  VarDecl *createLambdaInitCaptureVarDecl(SourceLocation Loc, 
    QualType InitCaptureType, IdentifierInfo *Id, Expr *Init);

  /// \brief Build the implicit field for an init-capture.
  FieldDecl *buildInitCaptureField(sema::LambdaScopeInfo *LSI, VarDecl *Var);

  /// \brief Note that we have finished the explicit captures for the
  /// given lambda.
  void finishLambdaExplicitCaptures(sema::LambdaScopeInfo *LSI);

  /// \brief Introduce the lambda parameters into scope.
  void addLambdaParameters(CXXMethodDecl *CallOperator, Scope *CurScope);

  /// \brief Deduce a block or lambda's return type based on the return
  /// statements present in the body.
  void deduceClosureReturnType(sema::CapturingScopeInfo &CSI);

  /// ActOnStartOfLambdaDefinition - This is called just before we start
  /// parsing the body of a lambda; it analyzes the explicit captures and
  /// arguments, and sets up various data-structures for the body of the
  /// lambda.
  void ActOnStartOfLambdaDefinition(LambdaIntroducer &Intro,
                                    Declarator &ParamInfo, Scope *CurScope);

  /// ActOnLambdaError - If there is an error parsing a lambda, this callback
  /// is invoked to pop the information about the lambda.
  void ActOnLambdaError(SourceLocation StartLoc, Scope *CurScope,
                        bool IsInstantiation = false);

  /// ActOnLambdaExpr - This is called when the body of a lambda expression
  /// was successfully completed.
  ExprResult ActOnLambdaExpr(SourceLocation StartLoc, Stmt *Body,
                             Scope *CurScope,
                             bool IsInstantiation = false);

  /// \brief Define the "body" of the conversion from a lambda object to a
  /// function pointer.
  ///
  /// This routine doesn't actually define a sensible body; rather, it fills
  /// in the initialization expression needed to copy the lambda object into
  /// the block, and IR generation actually generates the real body of the
  /// block pointer conversion.
  void DefineImplicitLambdaToFunctionPointerConversion(
         SourceLocation CurrentLoc, CXXConversionDecl *Conv);

  /// \brief Define the "body" of the conversion from a lambda object to a
  /// block pointer.
  ///
  /// This routine doesn't actually define a sensible body; rather, it fills
  /// in the initialization expression needed to copy the lambda object into
  /// the block, and IR generation actually generates the real body of the
  /// block pointer conversion.
  void DefineImplicitLambdaToBlockPointerConversion(SourceLocation CurrentLoc,
                                                    CXXConversionDecl *Conv);

  ExprResult BuildBlockForLambdaConversion(SourceLocation CurrentLocation,
                                           SourceLocation ConvLocation,
                                           CXXConversionDecl *Conv,
                                           Expr *Src);

  // ParseObjCStringLiteral - Parse Objective-C string literals.
  ExprResult ParseObjCStringLiteral(SourceLocation *AtLocs,
                                    Expr **Strings,
                                    unsigned NumStrings);

  ExprResult BuildObjCStringLiteral(SourceLocation AtLoc, StringLiteral *S);

  /// BuildObjCNumericLiteral - builds an ObjCBoxedExpr AST node for the
  /// numeric literal expression. Type of the expression will be "NSNumber *"
  /// or "id" if NSNumber is unavailable.
  ExprResult BuildObjCNumericLiteral(SourceLocation AtLoc, Expr *Number);
  ExprResult ActOnObjCBoolLiteral(SourceLocation AtLoc, SourceLocation ValueLoc,
                                  bool Value);
  ExprResult BuildObjCArrayLiteral(SourceRange SR, MultiExprArg Elements);

  /// BuildObjCBoxedExpr - builds an ObjCBoxedExpr AST node for the
  /// '@' prefixed parenthesized expression. The type of the expression will
  /// either be "NSNumber *" or "NSString *" depending on the type of
  /// ValueType, which is allowed to be a built-in numeric type or
  /// "char *" or "const char *".
  ExprResult BuildObjCBoxedExpr(SourceRange SR, Expr *ValueExpr);

  ExprResult BuildObjCSubscriptExpression(SourceLocation RB, Expr *BaseExpr,
                                          Expr *IndexExpr,
                                          ObjCMethodDecl *getterMethod,
                                          ObjCMethodDecl *setterMethod);

  ExprResult BuildObjCDictionaryLiteral(SourceRange SR,
                                        ObjCDictionaryElement *Elements,
                                        unsigned NumElements);

  ExprResult BuildObjCEncodeExpression(SourceLocation AtLoc,
                                  TypeSourceInfo *EncodedTypeInfo,
                                  SourceLocation RParenLoc);
  ExprResult BuildCXXMemberCallExpr(Expr *Exp, NamedDecl *FoundDecl,
                                    CXXConversionDecl *Method,
                                    bool HadMultipleCandidates);

  ExprResult ParseObjCEncodeExpression(SourceLocation AtLoc,
                                       SourceLocation EncodeLoc,
                                       SourceLocation LParenLoc,
                                       ParsedType Ty,
                                       SourceLocation RParenLoc);

  /// ParseObjCSelectorExpression - Build selector expression for \@selector
  ExprResult ParseObjCSelectorExpression(Selector Sel,
                                         SourceLocation AtLoc,
                                         SourceLocation SelLoc,
                                         SourceLocation LParenLoc,
                                         SourceLocation RParenLoc);

  /// ParseObjCProtocolExpression - Build protocol expression for \@protocol
  ExprResult ParseObjCProtocolExpression(IdentifierInfo * ProtocolName,
                                         SourceLocation AtLoc,
                                         SourceLocation ProtoLoc,
                                         SourceLocation LParenLoc,
                                         SourceLocation ProtoIdLoc,
                                         SourceLocation RParenLoc);

  //===--------------------------------------------------------------------===//
  // C++ Declarations
  //
  Decl *ActOnStartLinkageSpecification(Scope *S,
                                       SourceLocation ExternLoc,
                                       Expr *LangStr,
                                       SourceLocation LBraceLoc);
  Decl *ActOnFinishLinkageSpecification(Scope *S,
                                        Decl *LinkageSpec,
                                        SourceLocation RBraceLoc);


  //===--------------------------------------------------------------------===//
  // C++ Classes
  //
  bool isCurrentClassName(const IdentifierInfo &II, Scope *S,
                          const CXXScopeSpec *SS = nullptr);
  bool isCurrentClassNameTypo(IdentifierInfo *&II, const CXXScopeSpec *SS);

  bool ActOnAccessSpecifier(AccessSpecifier Access,
                            SourceLocation ASLoc,
                            SourceLocation ColonLoc,
                            AttributeList *Attrs = nullptr);

  NamedDecl *ActOnCXXMemberDeclarator(Scope *S, AccessSpecifier AS,
                                 Declarator &D,
                                 MultiTemplateParamsArg TemplateParameterLists,
                                 Expr *BitfieldWidth, const VirtSpecifiers &VS,
                                 InClassInitStyle InitStyle);

  void ActOnStartCXXInClassMemberInitializer();
  void ActOnFinishCXXInClassMemberInitializer(Decl *VarDecl,
                                              SourceLocation EqualLoc,
                                              Expr *Init);

  MemInitResult ActOnMemInitializer(Decl *ConstructorD,
                                    Scope *S,
                                    CXXScopeSpec &SS,
                                    IdentifierInfo *MemberOrBase,
                                    ParsedType TemplateTypeTy,
                                    const DeclSpec &DS,
                                    SourceLocation IdLoc,
                                    SourceLocation LParenLoc,
                                    ArrayRef<Expr *> Args,
                                    SourceLocation RParenLoc,
                                    SourceLocation EllipsisLoc);

  MemInitResult ActOnMemInitializer(Decl *ConstructorD,
                                    Scope *S,
                                    CXXScopeSpec &SS,
                                    IdentifierInfo *MemberOrBase,
                                    ParsedType TemplateTypeTy,
                                    const DeclSpec &DS,
                                    SourceLocation IdLoc,
                                    Expr *InitList,
                                    SourceLocation EllipsisLoc);

  MemInitResult BuildMemInitializer(Decl *ConstructorD,
                                    Scope *S,
                                    CXXScopeSpec &SS,
                                    IdentifierInfo *MemberOrBase,
                                    ParsedType TemplateTypeTy,
                                    const DeclSpec &DS,
                                    SourceLocation IdLoc,
                                    Expr *Init,
                                    SourceLocation EllipsisLoc);

  MemInitResult BuildMemberInitializer(ValueDecl *Member,
                                       Expr *Init,
                                       SourceLocation IdLoc);

  MemInitResult BuildBaseInitializer(QualType BaseType,
                                     TypeSourceInfo *BaseTInfo,
                                     Expr *Init,
                                     CXXRecordDecl *ClassDecl,
                                     SourceLocation EllipsisLoc);

  MemInitResult BuildDelegatingInitializer(TypeSourceInfo *TInfo,
                                           Expr *Init,
                                           CXXRecordDecl *ClassDecl);

  bool SetDelegatingInitializer(CXXConstructorDecl *Constructor,
                                CXXCtorInitializer *Initializer);

  bool SetCtorInitializers(CXXConstructorDecl *Constructor, bool AnyErrors,
                           ArrayRef<CXXCtorInitializer *> Initializers = None);

  void SetIvarInitializers(ObjCImplementationDecl *ObjCImplementation);


  /// MarkBaseAndMemberDestructorsReferenced - Given a record decl,
  /// mark all the non-trivial destructors of its members and bases as
  /// referenced.
  void MarkBaseAndMemberDestructorsReferenced(SourceLocation Loc,
                                              CXXRecordDecl *Record);

  /// \brief The list of classes whose vtables have been used within
  /// this translation unit, and the source locations at which the
  /// first use occurred.
  typedef std::pair<CXXRecordDecl*, SourceLocation> VTableUse;

  /// \brief The list of vtables that are required but have not yet been
  /// materialized.
  SmallVector<VTableUse, 16> VTableUses;

  /// \brief The set of classes whose vtables have been used within
  /// this translation unit, and a bit that will be true if the vtable is
  /// required to be emitted (otherwise, it should be emitted only if needed
  /// by code generation).
  llvm::DenseMap<CXXRecordDecl *, bool> VTablesUsed;

  /// \brief Load any externally-stored vtable uses.
  void LoadExternalVTableUses();

  typedef LazyVector<CXXRecordDecl *, ExternalSemaSource,
                     &ExternalSemaSource::ReadDynamicClasses, 2, 2>
    DynamicClassesType;

  /// \brief A list of all of the dynamic classes in this translation
  /// unit.
  DynamicClassesType DynamicClasses;

  /// \brief Note that the vtable for the given class was used at the
  /// given location.
  void MarkVTableUsed(SourceLocation Loc, CXXRecordDecl *Class,
                      bool DefinitionRequired = false);

  /// \brief Mark the exception specifications of all virtual member functions
  /// in the given class as needed.
  void MarkVirtualMemberExceptionSpecsNeeded(SourceLocation Loc,
                                             const CXXRecordDecl *RD);

  /// MarkVirtualMembersReferenced - Will mark all members of the given
  /// CXXRecordDecl referenced.
  void MarkVirtualMembersReferenced(SourceLocation Loc,
                                    const CXXRecordDecl *RD);

  /// \brief Define all of the vtables that have been used in this
  /// translation unit and reference any virtual members used by those
  /// vtables.
  ///
  /// \returns true if any work was done, false otherwise.
  bool DefineUsedVTables();

  void AddImplicitlyDeclaredMembersToClass(CXXRecordDecl *ClassDecl);

  void ActOnMemInitializers(Decl *ConstructorDecl,
                            SourceLocation ColonLoc,
                            ArrayRef<CXXCtorInitializer*> MemInits,
                            bool AnyErrors);

  void CheckCompletedCXXClass(CXXRecordDecl *Record);
  void ActOnFinishCXXMemberSpecification(Scope* S, SourceLocation RLoc,
                                         Decl *TagDecl,
                                         SourceLocation LBrac,
                                         SourceLocation RBrac,
                                         AttributeList *AttrList);
  void ActOnFinishCXXMemberDecls();

  void ActOnReenterCXXMethodParameter(Scope *S, ParmVarDecl *Param);
  unsigned ActOnReenterTemplateScope(Scope *S, Decl *Template);
  void ActOnStartDelayedMemberDeclarations(Scope *S, Decl *Record);
  void ActOnStartDelayedCXXMethodDeclaration(Scope *S, Decl *Method);
  void ActOnDelayedCXXMethodParameter(Scope *S, Decl *Param);
  void ActOnFinishDelayedMemberDeclarations(Scope *S, Decl *Record);
  void ActOnFinishDelayedCXXMethodDeclaration(Scope *S, Decl *Method);
  void ActOnFinishDelayedMemberInitializers(Decl *Record);
  void MarkAsLateParsedTemplate(FunctionDecl *FD, Decl *FnD,
                                CachedTokens &Toks);
  void UnmarkAsLateParsedTemplate(FunctionDecl *FD);
  bool IsInsideALocalClassWithinATemplateFunction();

  Decl *ActOnStaticAssertDeclaration(SourceLocation StaticAssertLoc,
                                     Expr *AssertExpr,
                                     Expr *AssertMessageExpr,
                                     SourceLocation RParenLoc);
  Decl *BuildStaticAssertDeclaration(SourceLocation StaticAssertLoc,
                                     Expr *AssertExpr,
                                     StringLiteral *AssertMessageExpr,
                                     SourceLocation RParenLoc,
                                     bool Failed);

  FriendDecl *CheckFriendTypeDecl(SourceLocation LocStart,
                                  SourceLocation FriendLoc,
                                  TypeSourceInfo *TSInfo);
  Decl *ActOnFriendTypeDecl(Scope *S, const DeclSpec &DS,
                            MultiTemplateParamsArg TemplateParams);
  NamedDecl *ActOnFriendFunctionDecl(Scope *S, Declarator &D,
                                     MultiTemplateParamsArg TemplateParams);

  QualType CheckConstructorDeclarator(Declarator &D, QualType R,
                                      StorageClass& SC);
  void CheckConstructor(CXXConstructorDecl *Constructor);
  QualType CheckDestructorDeclarator(Declarator &D, QualType R,
                                     StorageClass& SC);
  bool CheckDestructor(CXXDestructorDecl *Destructor);
  void CheckConversionDeclarator(Declarator &D, QualType &R,
                                 StorageClass& SC);
  Decl *ActOnConversionDeclarator(CXXConversionDecl *Conversion);

  void CheckExplicitlyDefaultedSpecialMember(CXXMethodDecl *MD);
  void CheckExplicitlyDefaultedMemberExceptionSpec(CXXMethodDecl *MD,
                                                   const FunctionProtoType *T);
  void CheckDelayedMemberExceptionSpecs();

  //===--------------------------------------------------------------------===//
  // C++ Derived Classes
  //

  /// ActOnBaseSpecifier - Parsed a base specifier
  CXXBaseSpecifier *CheckBaseSpecifier(CXXRecordDecl *Class,
                                       SourceRange SpecifierRange,
                                       bool Virtual, AccessSpecifier Access,
                                       TypeSourceInfo *TInfo,
                                       SourceLocation EllipsisLoc);

  BaseResult ActOnBaseSpecifier(Decl *classdecl,
                                SourceRange SpecifierRange,
                                ParsedAttributes &Attrs,
                                bool Virtual, AccessSpecifier Access,
                                ParsedType basetype,
                                SourceLocation BaseLoc,
                                SourceLocation EllipsisLoc);

  bool AttachBaseSpecifiers(CXXRecordDecl *Class, CXXBaseSpecifier **Bases,
                            unsigned NumBases);
  void ActOnBaseSpecifiers(Decl *ClassDecl, CXXBaseSpecifier **Bases,
                           unsigned NumBases);

  bool IsDerivedFrom(QualType Derived, QualType Base);
  bool IsDerivedFrom(QualType Derived, QualType Base, CXXBasePaths &Paths);

  // FIXME: I don't like this name.
  void BuildBasePathArray(const CXXBasePaths &Paths, CXXCastPath &BasePath);

  bool BasePathInvolvesVirtualBase(const CXXCastPath &BasePath);

  bool CheckDerivedToBaseConversion(QualType Derived, QualType Base,
                                    SourceLocation Loc, SourceRange Range,
                                    CXXCastPath *BasePath = nullptr,
                                    bool IgnoreAccess = false);
  bool CheckDerivedToBaseConversion(QualType Derived, QualType Base,
                                    unsigned InaccessibleBaseID,
                                    unsigned AmbigiousBaseConvID,
                                    SourceLocation Loc, SourceRange Range,
                                    DeclarationName Name,
                                    CXXCastPath *BasePath);

  std::string getAmbiguousPathsDisplayString(CXXBasePaths &Paths);

  bool CheckOverridingFunctionAttributes(const CXXMethodDecl *New,
                                         const CXXMethodDecl *Old);

  /// CheckOverridingFunctionReturnType - Checks whether the return types are
  /// covariant, according to C++ [class.virtual]p5.
  bool CheckOverridingFunctionReturnType(const CXXMethodDecl *New,
                                         const CXXMethodDecl *Old);

  /// CheckOverridingFunctionExceptionSpec - Checks whether the exception
  /// spec is a subset of base spec.
  bool CheckOverridingFunctionExceptionSpec(const CXXMethodDecl *New,
                                            const CXXMethodDecl *Old);

  bool CheckPureMethod(CXXMethodDecl *Method, SourceRange InitRange);

  /// CheckOverrideControl - Check C++11 override control semantics.
  void CheckOverrideControl(NamedDecl *D);

  /// CheckForFunctionMarkedFinal - Checks whether a virtual member function
  /// overrides a virtual member function marked 'final', according to
  /// C++11 [class.virtual]p4.
  bool CheckIfOverriddenFunctionIsMarkedFinal(const CXXMethodDecl *New,
                                              const CXXMethodDecl *Old);


  //===--------------------------------------------------------------------===//
  // C++ Access Control
  //

  enum AccessResult {
    AR_accessible,
    AR_inaccessible,
    AR_dependent,
    AR_delayed
  };

  bool SetMemberAccessSpecifier(NamedDecl *MemberDecl,
                                NamedDecl *PrevMemberDecl,
                                AccessSpecifier LexicalAS);

  AccessResult CheckUnresolvedMemberAccess(UnresolvedMemberExpr *E,
                                           DeclAccessPair FoundDecl);
  AccessResult CheckUnresolvedLookupAccess(UnresolvedLookupExpr *E,
                                           DeclAccessPair FoundDecl);
  AccessResult CheckAllocationAccess(SourceLocation OperatorLoc,
                                     SourceRange PlacementRange,
                                     CXXRecordDecl *NamingClass,
                                     DeclAccessPair FoundDecl,
                                     bool Diagnose = true);
  AccessResult CheckConstructorAccess(SourceLocation Loc,
                                      CXXConstructorDecl *D,
                                      const InitializedEntity &Entity,
                                      AccessSpecifier Access,
                                      bool IsCopyBindingRefToTemp = false);
  AccessResult CheckConstructorAccess(SourceLocation Loc,
                                      CXXConstructorDecl *D,
                                      const InitializedEntity &Entity,
                                      AccessSpecifier Access,
                                      const PartialDiagnostic &PDiag);
  AccessResult CheckDestructorAccess(SourceLocation Loc,
                                     CXXDestructorDecl *Dtor,
                                     const PartialDiagnostic &PDiag,
                                     QualType objectType = QualType());
  AccessResult CheckFriendAccess(NamedDecl *D);
  AccessResult CheckMemberAccess(SourceLocation UseLoc,
                                 CXXRecordDecl *NamingClass,
                                 DeclAccessPair Found);
  AccessResult CheckMemberOperatorAccess(SourceLocation Loc,
                                         Expr *ObjectExpr,
                                         Expr *ArgExpr,
                                         DeclAccessPair FoundDecl);
  AccessResult CheckAddressOfMemberAccess(Expr *OvlExpr,
                                          DeclAccessPair FoundDecl);
  AccessResult CheckBaseClassAccess(SourceLocation AccessLoc,
                                    QualType Base, QualType Derived,
                                    const CXXBasePath &Path,
                                    unsigned DiagID,
                                    bool ForceCheck = false,
                                    bool ForceUnprivileged = false);
  void CheckLookupAccess(const LookupResult &R);
  bool IsSimplyAccessible(NamedDecl *decl, DeclContext *Ctx);
  bool isSpecialMemberAccessibleForDeletion(CXXMethodDecl *decl,
                                            AccessSpecifier access,
                                            QualType objectType);

  void HandleDependentAccessCheck(const DependentDiagnostic &DD,
                         const MultiLevelTemplateArgumentList &TemplateArgs);
  void PerformDependentDiagnostics(const DeclContext *Pattern,
                        const MultiLevelTemplateArgumentList &TemplateArgs);

  void HandleDelayedAccessCheck(sema::DelayedDiagnostic &DD, Decl *Ctx);

  /// \brief When true, access checking violations are treated as SFINAE
  /// failures rather than hard errors.
  bool AccessCheckingSFINAE;

  enum AbstractDiagSelID {
    AbstractNone = -1,
    AbstractReturnType,
    AbstractParamType,
    AbstractVariableType,
    AbstractFieldType,
    AbstractIvarType,
    AbstractSynthesizedIvarType,
    AbstractArrayType
  };

  bool RequireNonAbstractType(SourceLocation Loc, QualType T,
                              TypeDiagnoser &Diagnoser);
  template<typename T1>
  bool RequireNonAbstractType(SourceLocation Loc, QualType T,
                              unsigned DiagID,
                              const T1 &Arg1) {
    BoundTypeDiagnoser1<T1> Diagnoser(DiagID, Arg1);
    return RequireNonAbstractType(Loc, T, Diagnoser);
  }

  template<typename T1, typename T2>
  bool RequireNonAbstractType(SourceLocation Loc, QualType T,
                              unsigned DiagID,
                              const T1 &Arg1, const T2 &Arg2) {
    BoundTypeDiagnoser2<T1, T2> Diagnoser(DiagID, Arg1, Arg2);
    return RequireNonAbstractType(Loc, T, Diagnoser);
  }

  template<typename T1, typename T2, typename T3>
  bool RequireNonAbstractType(SourceLocation Loc, QualType T,
                              unsigned DiagID,
                              const T1 &Arg1, const T2 &Arg2, const T3 &Arg3) {
    BoundTypeDiagnoser3<T1, T2, T3> Diagnoser(DiagID, Arg1, Arg2, Arg3);
    return RequireNonAbstractType(Loc, T, Diagnoser);
  }

  void DiagnoseAbstractType(const CXXRecordDecl *RD);

  bool RequireNonAbstractType(SourceLocation Loc, QualType T, unsigned DiagID,
                              AbstractDiagSelID SelID = AbstractNone);

  //===--------------------------------------------------------------------===//
  // C++ Overloaded Operators [C++ 13.5]
  //

  bool CheckOverloadedOperatorDeclaration(FunctionDecl *FnDecl);

  bool CheckLiteralOperatorDeclaration(FunctionDecl *FnDecl);

  //===--------------------------------------------------------------------===//
  // C++ Templates [C++ 14]
  //
  void FilterAcceptableTemplateNames(LookupResult &R,
                                     bool AllowFunctionTemplates = true);
  bool hasAnyAcceptableTemplateNames(LookupResult &R,
                                     bool AllowFunctionTemplates = true);

  void LookupTemplateName(LookupResult &R, Scope *S, CXXScopeSpec &SS,
                          QualType ObjectType, bool EnteringContext,
                          bool &MemberOfUnknownSpecialization);

  TemplateNameKind isTemplateName(Scope *S,
                                  CXXScopeSpec &SS,
                                  bool hasTemplateKeyword,
                                  UnqualifiedId &Name,
                                  ParsedType ObjectType,
                                  bool EnteringContext,
                                  TemplateTy &Template,
                                  bool &MemberOfUnknownSpecialization);

  bool DiagnoseUnknownTemplateName(const IdentifierInfo &II,
                                   SourceLocation IILoc,
                                   Scope *S,
                                   const CXXScopeSpec *SS,
                                   TemplateTy &SuggestedTemplate,
                                   TemplateNameKind &SuggestedKind);

  void DiagnoseTemplateParameterShadow(SourceLocation Loc, Decl *PrevDecl);
  TemplateDecl *AdjustDeclIfTemplate(Decl *&Decl);

  Decl *ActOnTypeParameter(Scope *S, bool Typename, bool Ellipsis,
                           SourceLocation EllipsisLoc,
                           SourceLocation KeyLoc,
                           IdentifierInfo *ParamName,
                           SourceLocation ParamNameLoc,
                           unsigned Depth, unsigned Position,
                           SourceLocation EqualLoc,
                           ParsedType DefaultArg);

  QualType CheckNonTypeTemplateParameterType(QualType T, SourceLocation Loc);
  Decl *ActOnNonTypeTemplateParameter(Scope *S, Declarator &D,
                                      unsigned Depth,
                                      unsigned Position,
                                      SourceLocation EqualLoc,
                                      Expr *DefaultArg);
  Decl *ActOnTemplateTemplateParameter(Scope *S,
                                       SourceLocation TmpLoc,
                                       TemplateParameterList *Params,
                                       SourceLocation EllipsisLoc,
                                       IdentifierInfo *ParamName,
                                       SourceLocation ParamNameLoc,
                                       unsigned Depth,
                                       unsigned Position,
                                       SourceLocation EqualLoc,
                                       ParsedTemplateArgument DefaultArg);

  TemplateParameterList *
  ActOnTemplateParameterList(unsigned Depth,
                             SourceLocation ExportLoc,
                             SourceLocation TemplateLoc,
                             SourceLocation LAngleLoc,
                             Decl **Params, unsigned NumParams,
                             SourceLocation RAngleLoc);

  /// \brief The context in which we are checking a template parameter list.
  enum TemplateParamListContext {
    TPC_ClassTemplate,
    TPC_VarTemplate,
    TPC_FunctionTemplate,
    TPC_ClassTemplateMember,
    TPC_FriendClassTemplate,
    TPC_FriendFunctionTemplate,
    TPC_FriendFunctionTemplateDefinition,
    TPC_TypeAliasTemplate
  };

  bool CheckTemplateParameterList(TemplateParameterList *NewParams,
                                  TemplateParameterList *OldParams,
                                  TemplateParamListContext TPC);
  TemplateParameterList *MatchTemplateParametersToScopeSpecifier(
      SourceLocation DeclStartLoc, SourceLocation DeclLoc,
      const CXXScopeSpec &SS, TemplateIdAnnotation *TemplateId,
      ArrayRef<TemplateParameterList *> ParamLists,
      bool IsFriend, bool &IsExplicitSpecialization, bool &Invalid);

  DeclResult CheckClassTemplate(Scope *S, unsigned TagSpec, TagUseKind TUK,
                                SourceLocation KWLoc, CXXScopeSpec &SS,
                                IdentifierInfo *Name, SourceLocation NameLoc,
                                AttributeList *Attr,
                                TemplateParameterList *TemplateParams,
                                AccessSpecifier AS,
                                SourceLocation ModulePrivateLoc,
                                unsigned NumOuterTemplateParamLists,
                            TemplateParameterList **OuterTemplateParamLists);

  void translateTemplateArguments(const ASTTemplateArgsPtr &In,
                                  TemplateArgumentListInfo &Out);

  void NoteAllFoundTemplates(TemplateName Name);

  QualType CheckTemplateIdType(TemplateName Template,
                               SourceLocation TemplateLoc,
                              TemplateArgumentListInfo &TemplateArgs);

  TypeResult
  ActOnTemplateIdType(CXXScopeSpec &SS, SourceLocation TemplateKWLoc,
                      TemplateTy Template, SourceLocation TemplateLoc,
                      SourceLocation LAngleLoc,
                      ASTTemplateArgsPtr TemplateArgs,
                      SourceLocation RAngleLoc,
                      bool IsCtorOrDtorName = false);

  /// \brief Parsed an elaborated-type-specifier that refers to a template-id,
  /// such as \c class T::template apply<U>.
  TypeResult ActOnTagTemplateIdType(TagUseKind TUK,
                                    TypeSpecifierType TagSpec,
                                    SourceLocation TagLoc,
                                    CXXScopeSpec &SS,
                                    SourceLocation TemplateKWLoc,
                                    TemplateTy TemplateD,
                                    SourceLocation TemplateLoc,
                                    SourceLocation LAngleLoc,
                                    ASTTemplateArgsPtr TemplateArgsIn,
                                    SourceLocation RAngleLoc);

  DeclResult ActOnVarTemplateSpecialization(
      Scope *S, Declarator &D, TypeSourceInfo *DI,
      SourceLocation TemplateKWLoc, TemplateParameterList *TemplateParams,
      StorageClass SC, bool IsPartialSpecialization);

  DeclResult CheckVarTemplateId(VarTemplateDecl *Template,
                                SourceLocation TemplateLoc,
                                SourceLocation TemplateNameLoc,
                                const TemplateArgumentListInfo &TemplateArgs);

  ExprResult CheckVarTemplateId(const CXXScopeSpec &SS,
                                const DeclarationNameInfo &NameInfo,
                                VarTemplateDecl *Template,
                                SourceLocation TemplateLoc,
                                const TemplateArgumentListInfo *TemplateArgs);

  ExprResult BuildTemplateIdExpr(const CXXScopeSpec &SS,
                                 SourceLocation TemplateKWLoc,
                                 LookupResult &R,
                                 bool RequiresADL,
                               const TemplateArgumentListInfo *TemplateArgs);

  ExprResult BuildQualifiedTemplateIdExpr(CXXScopeSpec &SS,
                                          SourceLocation TemplateKWLoc,
                               const DeclarationNameInfo &NameInfo,
                               const TemplateArgumentListInfo *TemplateArgs);

  TemplateNameKind ActOnDependentTemplateName(Scope *S,
                                              CXXScopeSpec &SS,
                                              SourceLocation TemplateKWLoc,
                                              UnqualifiedId &Name,
                                              ParsedType ObjectType,
                                              bool EnteringContext,
                                              TemplateTy &Template);

  DeclResult
  ActOnClassTemplateSpecialization(Scope *S, unsigned TagSpec, TagUseKind TUK,
                                   SourceLocation KWLoc,
                                   SourceLocation ModulePrivateLoc,
                                   TemplateIdAnnotation &TemplateId,
                                   AttributeList *Attr,
                                 MultiTemplateParamsArg TemplateParameterLists);

  Decl *ActOnTemplateDeclarator(Scope *S,
                                MultiTemplateParamsArg TemplateParameterLists,
                                Declarator &D);

  Decl *ActOnStartOfFunctionTemplateDef(Scope *FnBodyScope,
                                  MultiTemplateParamsArg TemplateParameterLists,
                                        Declarator &D);

  bool
  CheckSpecializationInstantiationRedecl(SourceLocation NewLoc,
                                         TemplateSpecializationKind NewTSK,
                                         NamedDecl *PrevDecl,
                                         TemplateSpecializationKind PrevTSK,
                                         SourceLocation PrevPtOfInstantiation,
                                         bool &SuppressNew);

  bool CheckDependentFunctionTemplateSpecialization(FunctionDecl *FD,
                    const TemplateArgumentListInfo &ExplicitTemplateArgs,
                                                    LookupResult &Previous);

  bool CheckFunctionTemplateSpecialization(FunctionDecl *FD,
                         TemplateArgumentListInfo *ExplicitTemplateArgs,
                                           LookupResult &Previous);
  bool CheckMemberSpecialization(NamedDecl *Member, LookupResult &Previous);

  DeclResult
  ActOnExplicitInstantiation(Scope *S,
                             SourceLocation ExternLoc,
                             SourceLocation TemplateLoc,
                             unsigned TagSpec,
                             SourceLocation KWLoc,
                             const CXXScopeSpec &SS,
                             TemplateTy Template,
                             SourceLocation TemplateNameLoc,
                             SourceLocation LAngleLoc,
                             ASTTemplateArgsPtr TemplateArgs,
                             SourceLocation RAngleLoc,
                             AttributeList *Attr);

  DeclResult
  ActOnExplicitInstantiation(Scope *S,
                             SourceLocation ExternLoc,
                             SourceLocation TemplateLoc,
                             unsigned TagSpec,
                             SourceLocation KWLoc,
                             CXXScopeSpec &SS,
                             IdentifierInfo *Name,
                             SourceLocation NameLoc,
                             AttributeList *Attr);

  DeclResult ActOnExplicitInstantiation(Scope *S,
                                        SourceLocation ExternLoc,
                                        SourceLocation TemplateLoc,
                                        Declarator &D);

  TemplateArgumentLoc
  SubstDefaultTemplateArgumentIfAvailable(TemplateDecl *Template,
                                          SourceLocation TemplateLoc,
                                          SourceLocation RAngleLoc,
                                          Decl *Param,
                                          SmallVectorImpl<TemplateArgument>
                                            &Converted,
                                          bool &HasDefaultArg);

  /// \brief Specifies the context in which a particular template
  /// argument is being checked.
  enum CheckTemplateArgumentKind {
    /// \brief The template argument was specified in the code or was
    /// instantiated with some deduced template arguments.
    CTAK_Specified,

    /// \brief The template argument was deduced via template argument
    /// deduction.
    CTAK_Deduced,

    /// \brief The template argument was deduced from an array bound
    /// via template argument deduction.
    CTAK_DeducedFromArrayBound
  };

  bool CheckTemplateArgument(NamedDecl *Param,
                             const TemplateArgumentLoc &Arg,
                             NamedDecl *Template,
                             SourceLocation TemplateLoc,
                             SourceLocation RAngleLoc,
                             unsigned ArgumentPackIndex,
                           SmallVectorImpl<TemplateArgument> &Converted,
                             CheckTemplateArgumentKind CTAK = CTAK_Specified);

  /// \brief Check that the given template arguments can be be provided to
  /// the given template, converting the arguments along the way.
  ///
  /// \param Template The template to which the template arguments are being
  /// provided.
  ///
  /// \param TemplateLoc The location of the template name in the source.
  ///
  /// \param TemplateArgs The list of template arguments. If the template is
  /// a template template parameter, this function may extend the set of
  /// template arguments to also include substituted, defaulted template
  /// arguments.
  ///
  /// \param PartialTemplateArgs True if the list of template arguments is
  /// intentionally partial, e.g., because we're checking just the initial
  /// set of template arguments.
  ///
  /// \param Converted Will receive the converted, canonicalized template
  /// arguments.
  ///
  /// \returns true if an error occurred, false otherwise.
  bool CheckTemplateArgumentList(TemplateDecl *Template,
                                 SourceLocation TemplateLoc,
                                 TemplateArgumentListInfo &TemplateArgs,
                                 bool PartialTemplateArgs,
                           SmallVectorImpl<TemplateArgument> &Converted);

  bool CheckTemplateTypeArgument(TemplateTypeParmDecl *Param,
                                 const TemplateArgumentLoc &Arg,
                           SmallVectorImpl<TemplateArgument> &Converted);

  bool CheckTemplateArgument(TemplateTypeParmDecl *Param,
                             TypeSourceInfo *Arg);
  ExprResult CheckTemplateArgument(NonTypeTemplateParmDecl *Param,
                                   QualType InstantiatedParamType, Expr *Arg,
                                   TemplateArgument &Converted,
                               CheckTemplateArgumentKind CTAK = CTAK_Specified);
  bool CheckTemplateArgument(TemplateTemplateParmDecl *Param,
                             const TemplateArgumentLoc &Arg,
                             unsigned ArgumentPackIndex);

  ExprResult
  BuildExpressionFromDeclTemplateArgument(const TemplateArgument &Arg,
                                          QualType ParamType,
                                          SourceLocation Loc);
  ExprResult
  BuildExpressionFromIntegralTemplateArgument(const TemplateArgument &Arg,
                                              SourceLocation Loc);

  /// \brief Enumeration describing how template parameter lists are compared
  /// for equality.
  enum TemplateParameterListEqualKind {
    /// \brief We are matching the template parameter lists of two templates
    /// that might be redeclarations.
    ///
    /// \code
    /// template<typename T> struct X;
    /// template<typename T> struct X;
    /// \endcode
    TPL_TemplateMatch,

    /// \brief We are matching the template parameter lists of two template
    /// template parameters as part of matching the template parameter lists
    /// of two templates that might be redeclarations.
    ///
    /// \code
    /// template<template<int I> class TT> struct X;
    /// template<template<int Value> class Other> struct X;
    /// \endcode
    TPL_TemplateTemplateParmMatch,

    /// \brief We are matching the template parameter lists of a template
    /// template argument against the template parameter lists of a template
    /// template parameter.
    ///
    /// \code
    /// template<template<int Value> class Metafun> struct X;
    /// template<int Value> struct integer_c;
    /// X<integer_c> xic;
    /// \endcode
    TPL_TemplateTemplateArgumentMatch
  };

  bool TemplateParameterListsAreEqual(TemplateParameterList *New,
                                      TemplateParameterList *Old,
                                      bool Complain,
                                      TemplateParameterListEqualKind Kind,
                                      SourceLocation TemplateArgLoc
                                        = SourceLocation());

  bool CheckTemplateDeclScope(Scope *S, TemplateParameterList *TemplateParams);

  /// \brief Called when the parser has parsed a C++ typename
  /// specifier, e.g., "typename T::type".
  ///
  /// \param S The scope in which this typename type occurs.
  /// \param TypenameLoc the location of the 'typename' keyword
  /// \param SS the nested-name-specifier following the typename (e.g., 'T::').
  /// \param II the identifier we're retrieving (e.g., 'type' in the example).
  /// \param IdLoc the location of the identifier.
  TypeResult
  ActOnTypenameType(Scope *S, SourceLocation TypenameLoc,
                    const CXXScopeSpec &SS, const IdentifierInfo &II,
                    SourceLocation IdLoc);

  /// \brief Called when the parser has parsed a C++ typename
  /// specifier that ends in a template-id, e.g.,
  /// "typename MetaFun::template apply<T1, T2>".
  ///
  /// \param S The scope in which this typename type occurs.
  /// \param TypenameLoc the location of the 'typename' keyword
  /// \param SS the nested-name-specifier following the typename (e.g., 'T::').
  /// \param TemplateLoc the location of the 'template' keyword, if any.
  /// \param TemplateName The template name.
  /// \param TemplateNameLoc The location of the template name.
  /// \param LAngleLoc The location of the opening angle bracket  ('<').
  /// \param TemplateArgs The template arguments.
  /// \param RAngleLoc The location of the closing angle bracket  ('>').
  TypeResult
  ActOnTypenameType(Scope *S, SourceLocation TypenameLoc,
                    const CXXScopeSpec &SS,
                    SourceLocation TemplateLoc,
                    TemplateTy TemplateName,
                    SourceLocation TemplateNameLoc,
                    SourceLocation LAngleLoc,
                    ASTTemplateArgsPtr TemplateArgs,
                    SourceLocation RAngleLoc);

  QualType CheckTypenameType(ElaboratedTypeKeyword Keyword,
                             SourceLocation KeywordLoc,
                             NestedNameSpecifierLoc QualifierLoc,
                             const IdentifierInfo &II,
                             SourceLocation IILoc);

  TypeSourceInfo *RebuildTypeInCurrentInstantiation(TypeSourceInfo *T,
                                                    SourceLocation Loc,
                                                    DeclarationName Name);
  bool RebuildNestedNameSpecifierInCurrentInstantiation(CXXScopeSpec &SS);

  ExprResult RebuildExprInCurrentInstantiation(Expr *E);
  bool RebuildTemplateParamsInCurrentInstantiation(
                                                TemplateParameterList *Params);

  std::string
  getTemplateArgumentBindingsText(const TemplateParameterList *Params,
                                  const TemplateArgumentList &Args);

  std::string
  getTemplateArgumentBindingsText(const TemplateParameterList *Params,
                                  const TemplateArgument *Args,
                                  unsigned NumArgs);

  //===--------------------------------------------------------------------===//
  // C++ Variadic Templates (C++0x [temp.variadic])
  //===--------------------------------------------------------------------===//

  /// \brief The context in which an unexpanded parameter pack is
  /// being diagnosed.
  ///
  /// Note that the values of this enumeration line up with the first
  /// argument to the \c err_unexpanded_parameter_pack diagnostic.
  enum UnexpandedParameterPackContext {
    /// \brief An arbitrary expression.
    UPPC_Expression = 0,

    /// \brief The base type of a class type.
    UPPC_BaseType,

    /// \brief The type of an arbitrary declaration.
    UPPC_DeclarationType,

    /// \brief The type of a data member.
    UPPC_DataMemberType,

    /// \brief The size of a bit-field.
    UPPC_BitFieldWidth,

    /// \brief The expression in a static assertion.
    UPPC_StaticAssertExpression,

    /// \brief The fixed underlying type of an enumeration.
    UPPC_FixedUnderlyingType,

    /// \brief The enumerator value.
    UPPC_EnumeratorValue,

    /// \brief A using declaration.
    UPPC_UsingDeclaration,

    /// \brief A friend declaration.
    UPPC_FriendDeclaration,

    /// \brief A declaration qualifier.
    UPPC_DeclarationQualifier,

    /// \brief An initializer.
    UPPC_Initializer,

    /// \brief A default argument.
    UPPC_DefaultArgument,

    /// \brief The type of a non-type template parameter.
    UPPC_NonTypeTemplateParameterType,

    /// \brief The type of an exception.
    UPPC_ExceptionType,

    /// \brief Partial specialization.
    UPPC_PartialSpecialization,

    /// \brief Microsoft __if_exists.
    UPPC_IfExists,

    /// \brief Microsoft __if_not_exists.
    UPPC_IfNotExists,

    /// \brief Lambda expression.
    UPPC_Lambda,

    /// \brief Block expression,
    UPPC_Block
  };

  /// \brief Diagnose unexpanded parameter packs.
  ///
  /// \param Loc The location at which we should emit the diagnostic.
  ///
  /// \param UPPC The context in which we are diagnosing unexpanded
  /// parameter packs.
  ///
  /// \param Unexpanded the set of unexpanded parameter packs.
  ///
  /// \returns true if an error occurred, false otherwise.
  bool DiagnoseUnexpandedParameterPacks(SourceLocation Loc,
                                        UnexpandedParameterPackContext UPPC,
                                  ArrayRef<UnexpandedParameterPack> Unexpanded);

  /// \brief If the given type contains an unexpanded parameter pack,
  /// diagnose the error.
  ///
  /// \param Loc The source location where a diagnostc should be emitted.
  ///
  /// \param T The type that is being checked for unexpanded parameter
  /// packs.
  ///
  /// \returns true if an error occurred, false otherwise.
  bool DiagnoseUnexpandedParameterPack(SourceLocation Loc, TypeSourceInfo *T,
                                       UnexpandedParameterPackContext UPPC);

  /// \brief If the given expression contains an unexpanded parameter
  /// pack, diagnose the error.
  ///
  /// \param E The expression that is being checked for unexpanded
  /// parameter packs.
  ///
  /// \returns true if an error occurred, false otherwise.
  bool DiagnoseUnexpandedParameterPack(Expr *E,
                       UnexpandedParameterPackContext UPPC = UPPC_Expression);

  /// \brief If the given nested-name-specifier contains an unexpanded
  /// parameter pack, diagnose the error.
  ///
  /// \param SS The nested-name-specifier that is being checked for
  /// unexpanded parameter packs.
  ///
  /// \returns true if an error occurred, false otherwise.
  bool DiagnoseUnexpandedParameterPack(const CXXScopeSpec &SS,
                                       UnexpandedParameterPackContext UPPC);

  /// \brief If the given name contains an unexpanded parameter pack,
  /// diagnose the error.
  ///
  /// \param NameInfo The name (with source location information) that
  /// is being checked for unexpanded parameter packs.
  ///
  /// \returns true if an error occurred, false otherwise.
  bool DiagnoseUnexpandedParameterPack(const DeclarationNameInfo &NameInfo,
                                       UnexpandedParameterPackContext UPPC);

  /// \brief If the given template name contains an unexpanded parameter pack,
  /// diagnose the error.
  ///
  /// \param Loc The location of the template name.
  ///
  /// \param Template The template name that is being checked for unexpanded
  /// parameter packs.
  ///
  /// \returns true if an error occurred, false otherwise.
  bool DiagnoseUnexpandedParameterPack(SourceLocation Loc,
                                       TemplateName Template,
                                       UnexpandedParameterPackContext UPPC);

  /// \brief If the given template argument contains an unexpanded parameter
  /// pack, diagnose the error.
  ///
  /// \param Arg The template argument that is being checked for unexpanded
  /// parameter packs.
  ///
  /// \returns true if an error occurred, false otherwise.
  bool DiagnoseUnexpandedParameterPack(TemplateArgumentLoc Arg,
                                       UnexpandedParameterPackContext UPPC);

  /// \brief Collect the set of unexpanded parameter packs within the given
  /// template argument.
  ///
  /// \param Arg The template argument that will be traversed to find
  /// unexpanded parameter packs.
  void collectUnexpandedParameterPacks(TemplateArgument Arg,
                   SmallVectorImpl<UnexpandedParameterPack> &Unexpanded);

  /// \brief Collect the set of unexpanded parameter packs within the given
  /// template argument.
  ///
  /// \param Arg The template argument that will be traversed to find
  /// unexpanded parameter packs.
  void collectUnexpandedParameterPacks(TemplateArgumentLoc Arg,
                    SmallVectorImpl<UnexpandedParameterPack> &Unexpanded);

  /// \brief Collect the set of unexpanded parameter packs within the given
  /// type.
  ///
  /// \param T The type that will be traversed to find
  /// unexpanded parameter packs.
  void collectUnexpandedParameterPacks(QualType T,
                   SmallVectorImpl<UnexpandedParameterPack> &Unexpanded);

  /// \brief Collect the set of unexpanded parameter packs within the given
  /// type.
  ///
  /// \param TL The type that will be traversed to find
  /// unexpanded parameter packs.
  void collectUnexpandedParameterPacks(TypeLoc TL,
                   SmallVectorImpl<UnexpandedParameterPack> &Unexpanded);

  /// \brief Collect the set of unexpanded parameter packs within the given
  /// nested-name-specifier.
  ///
  /// \param SS The nested-name-specifier that will be traversed to find
  /// unexpanded parameter packs.
  void collectUnexpandedParameterPacks(CXXScopeSpec &SS,
                         SmallVectorImpl<UnexpandedParameterPack> &Unexpanded);

  /// \brief Collect the set of unexpanded parameter packs within the given
  /// name.
  ///
  /// \param NameInfo The name that will be traversed to find
  /// unexpanded parameter packs.
  void collectUnexpandedParameterPacks(const DeclarationNameInfo &NameInfo,
                         SmallVectorImpl<UnexpandedParameterPack> &Unexpanded);

  /// \brief Invoked when parsing a template argument followed by an
  /// ellipsis, which creates a pack expansion.
  ///
  /// \param Arg The template argument preceding the ellipsis, which
  /// may already be invalid.
  ///
  /// \param EllipsisLoc The location of the ellipsis.
  ParsedTemplateArgument ActOnPackExpansion(const ParsedTemplateArgument &Arg,
                                            SourceLocation EllipsisLoc);

  /// \brief Invoked when parsing a type followed by an ellipsis, which
  /// creates a pack expansion.
  ///
  /// \param Type The type preceding the ellipsis, which will become
  /// the pattern of the pack expansion.
  ///
  /// \param EllipsisLoc The location of the ellipsis.
  TypeResult ActOnPackExpansion(ParsedType Type, SourceLocation EllipsisLoc);

  /// \brief Construct a pack expansion type from the pattern of the pack
  /// expansion.
  TypeSourceInfo *CheckPackExpansion(TypeSourceInfo *Pattern,
                                     SourceLocation EllipsisLoc,
                                     Optional<unsigned> NumExpansions);

  /// \brief Construct a pack expansion type from the pattern of the pack
  /// expansion.
  QualType CheckPackExpansion(QualType Pattern,
                              SourceRange PatternRange,
                              SourceLocation EllipsisLoc,
                              Optional<unsigned> NumExpansions);

  /// \brief Invoked when parsing an expression followed by an ellipsis, which
  /// creates a pack expansion.
  ///
  /// \param Pattern The expression preceding the ellipsis, which will become
  /// the pattern of the pack expansion.
  ///
  /// \param EllipsisLoc The location of the ellipsis.
  ExprResult ActOnPackExpansion(Expr *Pattern, SourceLocation EllipsisLoc);

  /// \brief Invoked when parsing an expression followed by an ellipsis, which
  /// creates a pack expansion.
  ///
  /// \param Pattern The expression preceding the ellipsis, which will become
  /// the pattern of the pack expansion.
  ///
  /// \param EllipsisLoc The location of the ellipsis.
  ExprResult CheckPackExpansion(Expr *Pattern, SourceLocation EllipsisLoc,
                                Optional<unsigned> NumExpansions);

  /// \brief Determine whether we could expand a pack expansion with the
  /// given set of parameter packs into separate arguments by repeatedly
  /// transforming the pattern.
  ///
  /// \param EllipsisLoc The location of the ellipsis that identifies the
  /// pack expansion.
  ///
  /// \param PatternRange The source range that covers the entire pattern of
  /// the pack expansion.
  ///
  /// \param Unexpanded The set of unexpanded parameter packs within the
  /// pattern.
  ///
  /// \param ShouldExpand Will be set to \c true if the transformer should
  /// expand the corresponding pack expansions into separate arguments. When
  /// set, \c NumExpansions must also be set.
  ///
  /// \param RetainExpansion Whether the caller should add an unexpanded
  /// pack expansion after all of the expanded arguments. This is used
  /// when extending explicitly-specified template argument packs per
  /// C++0x [temp.arg.explicit]p9.
  ///
  /// \param NumExpansions The number of separate arguments that will be in
  /// the expanded form of the corresponding pack expansion. This is both an
  /// input and an output parameter, which can be set by the caller if the
  /// number of expansions is known a priori (e.g., due to a prior substitution)
  /// and will be set by the callee when the number of expansions is known.
  /// The callee must set this value when \c ShouldExpand is \c true; it may
  /// set this value in other cases.
  ///
  /// \returns true if an error occurred (e.g., because the parameter packs
  /// are to be instantiated with arguments of different lengths), false
  /// otherwise. If false, \c ShouldExpand (and possibly \c NumExpansions)
  /// must be set.
  bool CheckParameterPacksForExpansion(SourceLocation EllipsisLoc,
                                       SourceRange PatternRange,
                             ArrayRef<UnexpandedParameterPack> Unexpanded,
                             const MultiLevelTemplateArgumentList &TemplateArgs,
                                       bool &ShouldExpand,
                                       bool &RetainExpansion,
                                       Optional<unsigned> &NumExpansions);

  /// \brief Determine the number of arguments in the given pack expansion
  /// type.
  ///
  /// This routine assumes that the number of arguments in the expansion is
  /// consistent across all of the unexpanded parameter packs in its pattern.
  ///
  /// Returns an empty Optional if the type can't be expanded.
  Optional<unsigned> getNumArgumentsInExpansion(QualType T,
      const MultiLevelTemplateArgumentList &TemplateArgs);

  /// \brief Determine whether the given declarator contains any unexpanded
  /// parameter packs.
  ///
  /// This routine is used by the parser to disambiguate function declarators
  /// with an ellipsis prior to the ')', e.g.,
  ///
  /// \code
  ///   void f(T...);
  /// \endcode
  ///
  /// To determine whether we have an (unnamed) function parameter pack or
  /// a variadic function.
  ///
  /// \returns true if the declarator contains any unexpanded parameter packs,
  /// false otherwise.
  bool containsUnexpandedParameterPacks(Declarator &D);

  /// \brief Returns the pattern of the pack expansion for a template argument.
  ///
  /// \param OrigLoc The template argument to expand.
  ///
  /// \param Ellipsis Will be set to the location of the ellipsis.
  ///
  /// \param NumExpansions Will be set to the number of expansions that will
  /// be generated from this pack expansion, if known a priori.
  TemplateArgumentLoc getTemplateArgumentPackExpansionPattern(
      TemplateArgumentLoc OrigLoc,
      SourceLocation &Ellipsis,
      Optional<unsigned> &NumExpansions) const;

  //===--------------------------------------------------------------------===//
  // C++ Template Argument Deduction (C++ [temp.deduct])
  //===--------------------------------------------------------------------===//

  QualType adjustCCAndNoReturn(QualType ArgFunctionType, QualType FunctionType);

  /// \brief Describes the result of template argument deduction.
  ///
  /// The TemplateDeductionResult enumeration describes the result of
  /// template argument deduction, as returned from
  /// DeduceTemplateArguments(). The separate TemplateDeductionInfo
  /// structure provides additional information about the results of
  /// template argument deduction, e.g., the deduced template argument
  /// list (if successful) or the specific template parameters or
  /// deduced arguments that were involved in the failure.
  enum TemplateDeductionResult {
    /// \brief Template argument deduction was successful.
    TDK_Success = 0,
    /// \brief The declaration was invalid; do nothing.
    TDK_Invalid,
    /// \brief Template argument deduction exceeded the maximum template
    /// instantiation depth (which has already been diagnosed).
    TDK_InstantiationDepth,
    /// \brief Template argument deduction did not deduce a value
    /// for every template parameter.
    TDK_Incomplete,
    /// \brief Template argument deduction produced inconsistent
    /// deduced values for the given template parameter.
    TDK_Inconsistent,
    /// \brief Template argument deduction failed due to inconsistent
    /// cv-qualifiers on a template parameter type that would
    /// otherwise be deduced, e.g., we tried to deduce T in "const T"
    /// but were given a non-const "X".
    TDK_Underqualified,
    /// \brief Substitution of the deduced template argument values
    /// resulted in an error.
    TDK_SubstitutionFailure,
    /// \brief A non-depnedent component of the parameter did not match the
    /// corresponding component of the argument.
    TDK_NonDeducedMismatch,
    /// \brief When performing template argument deduction for a function
    /// template, there were too many call arguments.
    TDK_TooManyArguments,
    /// \brief When performing template argument deduction for a function
    /// template, there were too few call arguments.
    TDK_TooFewArguments,
    /// \brief The explicitly-specified template arguments were not valid
    /// template arguments for the given template.
    TDK_InvalidExplicitArguments,
    /// \brief The arguments included an overloaded function name that could
    /// not be resolved to a suitable function.
    TDK_FailedOverloadResolution,
    /// \brief Deduction failed; that's all we know.
    TDK_MiscellaneousDeductionFailure
  };

  TemplateDeductionResult
  DeduceTemplateArguments(ClassTemplatePartialSpecializationDecl *Partial,
                          const TemplateArgumentList &TemplateArgs,
                          sema::TemplateDeductionInfo &Info);

  TemplateDeductionResult
  DeduceTemplateArguments(VarTemplatePartialSpecializationDecl *Partial,
                          const TemplateArgumentList &TemplateArgs,
                          sema::TemplateDeductionInfo &Info);

  TemplateDeductionResult SubstituteExplicitTemplateArguments(
      FunctionTemplateDecl *FunctionTemplate,
      TemplateArgumentListInfo &ExplicitTemplateArgs,
      SmallVectorImpl<DeducedTemplateArgument> &Deduced,
      SmallVectorImpl<QualType> &ParamTypes, QualType *FunctionType,
      sema::TemplateDeductionInfo &Info);

  /// brief A function argument from which we performed template argument
  // deduction for a call.
  struct OriginalCallArg {
    OriginalCallArg(QualType OriginalParamType,
                    unsigned ArgIdx,
                    QualType OriginalArgType)
      : OriginalParamType(OriginalParamType), ArgIdx(ArgIdx),
        OriginalArgType(OriginalArgType) { }

    QualType OriginalParamType;
    unsigned ArgIdx;
    QualType OriginalArgType;
  };

  TemplateDeductionResult
  FinishTemplateArgumentDeduction(FunctionTemplateDecl *FunctionTemplate,
                      SmallVectorImpl<DeducedTemplateArgument> &Deduced,
                                  unsigned NumExplicitlySpecified,
                                  FunctionDecl *&Specialization,
                                  sema::TemplateDeductionInfo &Info,
           SmallVectorImpl<OriginalCallArg> const *OriginalCallArgs = nullptr);

  TemplateDeductionResult
  DeduceTemplateArguments(FunctionTemplateDecl *FunctionTemplate,
                          TemplateArgumentListInfo *ExplicitTemplateArgs,
                          ArrayRef<Expr *> Args,
                          FunctionDecl *&Specialization,
                          sema::TemplateDeductionInfo &Info);

  TemplateDeductionResult
  DeduceTemplateArguments(FunctionTemplateDecl *FunctionTemplate,
                          TemplateArgumentListInfo *ExplicitTemplateArgs,
                          QualType ArgFunctionType,
                          FunctionDecl *&Specialization,
                          sema::TemplateDeductionInfo &Info,
                          bool InOverloadResolution = false);

  TemplateDeductionResult
  DeduceTemplateArguments(FunctionTemplateDecl *FunctionTemplate,
                          QualType ToType,
                          CXXConversionDecl *&Specialization,
                          sema::TemplateDeductionInfo &Info);

  TemplateDeductionResult
  DeduceTemplateArguments(FunctionTemplateDecl *FunctionTemplate,
                          TemplateArgumentListInfo *ExplicitTemplateArgs,
                          FunctionDecl *&Specialization,
                          sema::TemplateDeductionInfo &Info,
                          bool InOverloadResolution = false);

  /// \brief Substitute Replacement for \p auto in \p TypeWithAuto
  QualType SubstAutoType(QualType TypeWithAuto, QualType Replacement);
  /// \brief Substitute Replacement for auto in TypeWithAuto
  TypeSourceInfo* SubstAutoTypeSourceInfo(TypeSourceInfo *TypeWithAuto, 
                                          QualType Replacement);

  /// \brief Result type of DeduceAutoType.
  enum DeduceAutoResult {
    DAR_Succeeded,
    DAR_Failed,
    DAR_FailedAlreadyDiagnosed
  };

  DeduceAutoResult DeduceAutoType(TypeSourceInfo *AutoType, Expr *&Initializer,
                                  QualType &Result);
  DeduceAutoResult DeduceAutoType(TypeLoc AutoTypeLoc, Expr *&Initializer,
                                  QualType &Result);
  void DiagnoseAutoDeductionFailure(VarDecl *VDecl, Expr *Init);
  bool DeduceReturnType(FunctionDecl *FD, SourceLocation Loc,
                        bool Diagnose = true);

  bool DeduceFunctionTypeFromReturnExpr(FunctionDecl *FD,
                                        SourceLocation ReturnLoc,
                                        Expr *&RetExpr, AutoType *AT);

  FunctionTemplateDecl *getMoreSpecializedTemplate(FunctionTemplateDecl *FT1,
                                                   FunctionTemplateDecl *FT2,
                                                   SourceLocation Loc,
                                           TemplatePartialOrderingContext TPOC,
                                                   unsigned NumCallArguments1,
                                                   unsigned NumCallArguments2);
  UnresolvedSetIterator
  getMostSpecialized(UnresolvedSetIterator SBegin, UnresolvedSetIterator SEnd,
                     TemplateSpecCandidateSet &FailedCandidates,
                     SourceLocation Loc,
                     const PartialDiagnostic &NoneDiag,
                     const PartialDiagnostic &AmbigDiag,
                     const PartialDiagnostic &CandidateDiag,
                     bool Complain = true, QualType TargetType = QualType());

  ClassTemplatePartialSpecializationDecl *
  getMoreSpecializedPartialSpecialization(
                                  ClassTemplatePartialSpecializationDecl *PS1,
                                  ClassTemplatePartialSpecializationDecl *PS2,
                                  SourceLocation Loc);

  VarTemplatePartialSpecializationDecl *getMoreSpecializedPartialSpecialization(
      VarTemplatePartialSpecializationDecl *PS1,
      VarTemplatePartialSpecializationDecl *PS2, SourceLocation Loc);

  void MarkUsedTemplateParameters(const TemplateArgumentList &TemplateArgs,
                                  bool OnlyDeduced,
                                  unsigned Depth,
                                  llvm::SmallBitVector &Used);
  void MarkDeducedTemplateParameters(
                                  const FunctionTemplateDecl *FunctionTemplate,
                                  llvm::SmallBitVector &Deduced) {
    return MarkDeducedTemplateParameters(Context, FunctionTemplate, Deduced);
  }
  static void MarkDeducedTemplateParameters(ASTContext &Ctx,
                                  const FunctionTemplateDecl *FunctionTemplate,
                                  llvm::SmallBitVector &Deduced);

  //===--------------------------------------------------------------------===//
  // C++ Template Instantiation
  //

  MultiLevelTemplateArgumentList
  getTemplateInstantiationArgs(NamedDecl *D,
                               const TemplateArgumentList *Innermost = nullptr,
                               bool RelativeToPrimary = false,
                               const FunctionDecl *Pattern = nullptr);

  /// \brief A template instantiation that is currently in progress.
  struct ActiveTemplateInstantiation {
    /// \brief The kind of template instantiation we are performing
    enum InstantiationKind {
      /// We are instantiating a template declaration. The entity is
      /// the declaration we're instantiating (e.g., a CXXRecordDecl).
      TemplateInstantiation,

      /// We are instantiating a default argument for a template
      /// parameter. The Entity is the template, and
      /// TemplateArgs/NumTemplateArguments provides the template
      /// arguments as specified.
      /// FIXME: Use a TemplateArgumentList
      DefaultTemplateArgumentInstantiation,

      /// We are instantiating a default argument for a function.
      /// The Entity is the ParmVarDecl, and TemplateArgs/NumTemplateArgs
      /// provides the template arguments as specified.
      DefaultFunctionArgumentInstantiation,

      /// We are substituting explicit template arguments provided for
      /// a function template. The entity is a FunctionTemplateDecl.
      ExplicitTemplateArgumentSubstitution,

      /// We are substituting template argument determined as part of
      /// template argument deduction for either a class template
      /// partial specialization or a function template. The
      /// Entity is either a ClassTemplatePartialSpecializationDecl or
      /// a FunctionTemplateDecl.
      DeducedTemplateArgumentSubstitution,

      /// We are substituting prior template arguments into a new
      /// template parameter. The template parameter itself is either a
      /// NonTypeTemplateParmDecl or a TemplateTemplateParmDecl.
      PriorTemplateArgumentSubstitution,

      /// We are checking the validity of a default template argument that
      /// has been used when naming a template-id.
      DefaultTemplateArgumentChecking,

      /// We are instantiating the exception specification for a function
      /// template which was deferred until it was needed.
      ExceptionSpecInstantiation
    } Kind;

    /// \brief The point of instantiation within the source code.
    SourceLocation PointOfInstantiation;

    /// \brief The template (or partial specialization) in which we are
    /// performing the instantiation, for substitutions of prior template
    /// arguments.
    NamedDecl *Template;

    /// \brief The entity that is being instantiated.
    Decl *Entity;

    /// \brief The list of template arguments we are substituting, if they
    /// are not part of the entity.
    const TemplateArgument *TemplateArgs;

    /// \brief The number of template arguments in TemplateArgs.
    unsigned NumTemplateArgs;

    /// \brief The template deduction info object associated with the
    /// substitution or checking of explicit or deduced template arguments.
    sema::TemplateDeductionInfo *DeductionInfo;

    /// \brief The source range that covers the construct that cause
    /// the instantiation, e.g., the template-id that causes a class
    /// template instantiation.
    SourceRange InstantiationRange;

    ActiveTemplateInstantiation()
      : Kind(TemplateInstantiation), Template(nullptr), Entity(nullptr),
        TemplateArgs(nullptr), NumTemplateArgs(0), DeductionInfo(nullptr) {}

    /// \brief Determines whether this template is an actual instantiation
    /// that should be counted toward the maximum instantiation depth.
    bool isInstantiationRecord() const;

    friend bool operator==(const ActiveTemplateInstantiation &X,
                           const ActiveTemplateInstantiation &Y) {
      if (X.Kind != Y.Kind)
        return false;

      if (X.Entity != Y.Entity)
        return false;

      switch (X.Kind) {
      case TemplateInstantiation:
      case ExceptionSpecInstantiation:
        return true;

      case PriorTemplateArgumentSubstitution:
      case DefaultTemplateArgumentChecking:
        return X.Template == Y.Template && X.TemplateArgs == Y.TemplateArgs;

      case DefaultTemplateArgumentInstantiation:
      case ExplicitTemplateArgumentSubstitution:
      case DeducedTemplateArgumentSubstitution:
      case DefaultFunctionArgumentInstantiation:
        return X.TemplateArgs == Y.TemplateArgs;

      }

      llvm_unreachable("Invalid InstantiationKind!");
    }

    friend bool operator!=(const ActiveTemplateInstantiation &X,
                           const ActiveTemplateInstantiation &Y) {
      return !(X == Y);
    }
  };

  /// \brief List of active template instantiations.
  ///
  /// This vector is treated as a stack. As one template instantiation
  /// requires another template instantiation, additional
  /// instantiations are pushed onto the stack up to a
  /// user-configurable limit LangOptions::InstantiationDepth.
  SmallVector<ActiveTemplateInstantiation, 16>
    ActiveTemplateInstantiations;

  /// \brief Extra modules inspected when performing a lookup during a template
  /// instantiation. Computed lazily.
  SmallVector<Module*, 16> ActiveTemplateInstantiationLookupModules;

  /// \brief Cache of additional modules that should be used for name lookup
  /// within the current template instantiation. Computed lazily; use
  /// getLookupModules() to get a complete set.
  llvm::DenseSet<Module*> LookupModulesCache;

  /// \brief Get the set of additional modules that should be checked during
  /// name lookup. A module and its imports become visible when instanting a
  /// template defined within it.
  llvm::DenseSet<Module*> &getLookupModules();

  /// \brief Whether we are in a SFINAE context that is not associated with
  /// template instantiation.
  ///
  /// This is used when setting up a SFINAE trap (\c see SFINAETrap) outside
  /// of a template instantiation or template argument deduction.
  bool InNonInstantiationSFINAEContext;

  /// \brief The number of ActiveTemplateInstantiation entries in
  /// \c ActiveTemplateInstantiations that are not actual instantiations and,
  /// therefore, should not be counted as part of the instantiation depth.
  unsigned NonInstantiationEntries;

  /// \brief The last template from which a template instantiation
  /// error or warning was produced.
  ///
  /// This value is used to suppress printing of redundant template
  /// instantiation backtraces when there are multiple errors in the
  /// same instantiation. FIXME: Does this belong in Sema? It's tough
  /// to implement it anywhere else.
  ActiveTemplateInstantiation LastTemplateInstantiationErrorContext;

  /// \brief The current index into pack expansion arguments that will be
  /// used for substitution of parameter packs.
  ///
  /// The pack expansion index will be -1 to indicate that parameter packs
  /// should be instantiated as themselves. Otherwise, the index specifies
  /// which argument within the parameter pack will be used for substitution.
  int ArgumentPackSubstitutionIndex;

  /// \brief RAII object used to change the argument pack substitution index
  /// within a \c Sema object.
  ///
  /// See \c ArgumentPackSubstitutionIndex for more information.
  class ArgumentPackSubstitutionIndexRAII {
    Sema &Self;
    int OldSubstitutionIndex;

  public:
    ArgumentPackSubstitutionIndexRAII(Sema &Self, int NewSubstitutionIndex)
      : Self(Self), OldSubstitutionIndex(Self.ArgumentPackSubstitutionIndex) {
      Self.ArgumentPackSubstitutionIndex = NewSubstitutionIndex;
    }

    ~ArgumentPackSubstitutionIndexRAII() {
      Self.ArgumentPackSubstitutionIndex = OldSubstitutionIndex;
    }
  };

  friend class ArgumentPackSubstitutionRAII;

  /// \brief The stack of calls expression undergoing template instantiation.
  ///
  /// The top of this stack is used by a fixit instantiating unresolved
  /// function calls to fix the AST to match the textual change it prints.
  SmallVector<CallExpr *, 8> CallsUndergoingInstantiation;

  /// \brief For each declaration that involved template argument deduction, the
  /// set of diagnostics that were suppressed during that template argument
  /// deduction.
  ///
  /// FIXME: Serialize this structure to the AST file.
  typedef llvm::DenseMap<Decl *, SmallVector<PartialDiagnosticAt, 1> >
    SuppressedDiagnosticsMap;
  SuppressedDiagnosticsMap SuppressedDiagnostics;

  /// \brief A stack object to be created when performing template
  /// instantiation.
  ///
  /// Construction of an object of type \c InstantiatingTemplate
  /// pushes the current instantiation onto the stack of active
  /// instantiations. If the size of this stack exceeds the maximum
  /// number of recursive template instantiations, construction
  /// produces an error and evaluates true.
  ///
  /// Destruction of this object will pop the named instantiation off
  /// the stack.
  struct InstantiatingTemplate {
    /// \brief Note that we are instantiating a class template,
    /// function template, or a member thereof.
    InstantiatingTemplate(Sema &SemaRef, SourceLocation PointOfInstantiation,
                          Decl *Entity,
                          SourceRange InstantiationRange = SourceRange());

    struct ExceptionSpecification {};
    /// \brief Note that we are instantiating an exception specification
    /// of a function template.
    InstantiatingTemplate(Sema &SemaRef, SourceLocation PointOfInstantiation,
                          FunctionDecl *Entity, ExceptionSpecification,
                          SourceRange InstantiationRange = SourceRange());

    /// \brief Note that we are instantiating a default argument in a
    /// template-id.
    InstantiatingTemplate(Sema &SemaRef, SourceLocation PointOfInstantiation,
                          TemplateDecl *Template,
                          ArrayRef<TemplateArgument> TemplateArgs,
                          SourceRange InstantiationRange = SourceRange());

    /// \brief Note that we are instantiating a default argument in a
    /// template-id.
    InstantiatingTemplate(Sema &SemaRef, SourceLocation PointOfInstantiation,
                          FunctionTemplateDecl *FunctionTemplate,
                          ArrayRef<TemplateArgument> TemplateArgs,
                          ActiveTemplateInstantiation::InstantiationKind Kind,
                          sema::TemplateDeductionInfo &DeductionInfo,
                          SourceRange InstantiationRange = SourceRange());

    /// \brief Note that we are instantiating as part of template
    /// argument deduction for a class template partial
    /// specialization.
    InstantiatingTemplate(Sema &SemaRef, SourceLocation PointOfInstantiation,
                          ClassTemplatePartialSpecializationDecl *PartialSpec,
                          ArrayRef<TemplateArgument> TemplateArgs,
                          sema::TemplateDeductionInfo &DeductionInfo,
                          SourceRange InstantiationRange = SourceRange());

    /// \brief Note that we are instantiating as part of template
    /// argument deduction for a variable template partial
    /// specialization.
    InstantiatingTemplate(Sema &SemaRef, SourceLocation PointOfInstantiation,
                          VarTemplatePartialSpecializationDecl *PartialSpec,
                          ArrayRef<TemplateArgument> TemplateArgs,
                          sema::TemplateDeductionInfo &DeductionInfo,
                          SourceRange InstantiationRange = SourceRange());

    InstantiatingTemplate(Sema &SemaRef, SourceLocation PointOfInstantiation,
                          ParmVarDecl *Param,
                          ArrayRef<TemplateArgument> TemplateArgs,
                          SourceRange InstantiationRange = SourceRange());

    /// \brief Note that we are substituting prior template arguments into a
    /// non-type parameter.
    InstantiatingTemplate(Sema &SemaRef, SourceLocation PointOfInstantiation,
                          NamedDecl *Template,
                          NonTypeTemplateParmDecl *Param,
                          ArrayRef<TemplateArgument> TemplateArgs,
                          SourceRange InstantiationRange);

    /// \brief Note that we are substituting prior template arguments into a
    /// template template parameter.
    InstantiatingTemplate(Sema &SemaRef, SourceLocation PointOfInstantiation,
                          NamedDecl *Template,
                          TemplateTemplateParmDecl *Param,
                          ArrayRef<TemplateArgument> TemplateArgs,
                          SourceRange InstantiationRange);

    /// \brief Note that we are checking the default template argument
    /// against the template parameter for a given template-id.
    InstantiatingTemplate(Sema &SemaRef, SourceLocation PointOfInstantiation,
                          TemplateDecl *Template,
                          NamedDecl *Param,
                          ArrayRef<TemplateArgument> TemplateArgs,
                          SourceRange InstantiationRange);


    /// \brief Note that we have finished instantiating this template.
    void Clear();

    ~InstantiatingTemplate() { Clear(); }

    /// \brief Determines whether we have exceeded the maximum
    /// recursive template instantiations.
    bool isInvalid() const { return Invalid; }

  private:
    Sema &SemaRef;
    bool Invalid;
    bool SavedInNonInstantiationSFINAEContext;
    bool CheckInstantiationDepth(SourceLocation PointOfInstantiation,
                                 SourceRange InstantiationRange);

    // FIXME: Replace this with a constructor once we can use delegating
    // constructors in llvm.
    void Initialize(
        ActiveTemplateInstantiation::InstantiationKind Kind,
        SourceLocation PointOfInstantiation, SourceRange InstantiationRange,
        Decl *Entity, NamedDecl *Template = nullptr,
        ArrayRef<TemplateArgument> TemplateArgs = ArrayRef<TemplateArgument>(),
        sema::TemplateDeductionInfo *DeductionInfo = nullptr);

    InstantiatingTemplate(const InstantiatingTemplate&) LLVM_DELETED_FUNCTION;

    InstantiatingTemplate&
    operator=(const InstantiatingTemplate&) LLVM_DELETED_FUNCTION;
  };

  void PrintInstantiationStack();

  /// \brief Determines whether we are currently in a context where
  /// template argument substitution failures are not considered
  /// errors.
  ///
  /// \returns An empty \c Optional if we're not in a SFINAE context.
  /// Otherwise, contains a pointer that, if non-NULL, contains the nearest
  /// template-deduction context object, which can be used to capture
  /// diagnostics that will be suppressed.
  Optional<sema::TemplateDeductionInfo *> isSFINAEContext() const;

  /// \brief Determines whether we are currently in a context that
  /// is not evaluated as per C++ [expr] p5.
  bool isUnevaluatedContext() const {
    assert(!ExprEvalContexts.empty() &&
           "Must be in an expression evaluation context");
    return ExprEvalContexts.back().isUnevaluated();
  }

  /// \brief RAII class used to determine whether SFINAE has
  /// trapped any errors that occur during template argument
  /// deduction.
  class SFINAETrap {
    Sema &SemaRef;
    unsigned PrevSFINAEErrors;
    bool PrevInNonInstantiationSFINAEContext;
    bool PrevAccessCheckingSFINAE;

  public:
    explicit SFINAETrap(Sema &SemaRef, bool AccessCheckingSFINAE = false)
      : SemaRef(SemaRef), PrevSFINAEErrors(SemaRef.NumSFINAEErrors),
        PrevInNonInstantiationSFINAEContext(
                                      SemaRef.InNonInstantiationSFINAEContext),
        PrevAccessCheckingSFINAE(SemaRef.AccessCheckingSFINAE)
    {
      if (!SemaRef.isSFINAEContext())
        SemaRef.InNonInstantiationSFINAEContext = true;
      SemaRef.AccessCheckingSFINAE = AccessCheckingSFINAE;
    }

    ~SFINAETrap() {
      SemaRef.NumSFINAEErrors = PrevSFINAEErrors;
      SemaRef.InNonInstantiationSFINAEContext
        = PrevInNonInstantiationSFINAEContext;
      SemaRef.AccessCheckingSFINAE = PrevAccessCheckingSFINAE;
    }

    /// \brief Determine whether any SFINAE errors have been trapped.
    bool hasErrorOccurred() const {
      return SemaRef.NumSFINAEErrors > PrevSFINAEErrors;
    }
  };

  /// \brief RAII class used to indicate that we are performing provisional
  /// semantic analysis to determine the validity of a construct, so
  /// typo-correction and diagnostics in the immediate context (not within
  /// implicitly-instantiated templates) should be suppressed.
  class TentativeAnalysisScope {
    Sema &SemaRef;
    // FIXME: Using a SFINAETrap for this is a hack.
    SFINAETrap Trap;
    bool PrevDisableTypoCorrection;
  public:
    explicit TentativeAnalysisScope(Sema &SemaRef)
        : SemaRef(SemaRef), Trap(SemaRef, true),
          PrevDisableTypoCorrection(SemaRef.DisableTypoCorrection) {
      SemaRef.DisableTypoCorrection = true;
    }
    ~TentativeAnalysisScope() {
      SemaRef.DisableTypoCorrection = PrevDisableTypoCorrection;
    }
  };

  /// \brief The current instantiation scope used to store local
  /// variables.
  LocalInstantiationScope *CurrentInstantiationScope;

  /// \brief Tracks whether we are in a context where typo correction is
  /// disabled.
  bool DisableTypoCorrection;

  /// \brief The number of typos corrected by CorrectTypo.
  unsigned TyposCorrected;

  typedef llvm::DenseMap<IdentifierInfo *, TypoCorrection>
    UnqualifiedTyposCorrectedMap;

  /// \brief A cache containing the results of typo correction for unqualified
  /// name lookup.
  ///
  /// The string is the string that we corrected to (which may be empty, if
  /// there was no correction), while the boolean will be true when the
  /// string represents a keyword.
  UnqualifiedTyposCorrectedMap UnqualifiedTyposCorrected;

  typedef llvm::SmallSet<SourceLocation, 2> SrcLocSet;
  typedef llvm::DenseMap<IdentifierInfo *, SrcLocSet> IdentifierSourceLocations;

  /// \brief A cache containing identifiers for which typo correction failed and
  /// their locations, so that repeated attempts to correct an identifier in a
  /// given location are ignored if typo correction already failed for it.
  IdentifierSourceLocations TypoCorrectionFailures;

  /// \brief Worker object for performing CFG-based warnings.
  sema::AnalysisBasedWarnings AnalysisWarnings;

  /// \brief An entity for which implicit template instantiation is required.
  ///
  /// The source location associated with the declaration is the first place in
  /// the source code where the declaration was "used". It is not necessarily
  /// the point of instantiation (which will be either before or after the
  /// namespace-scope declaration that triggered this implicit instantiation),
  /// However, it is the location that diagnostics should generally refer to,
  /// because users will need to know what code triggered the instantiation.
  typedef std::pair<ValueDecl *, SourceLocation> PendingImplicitInstantiation;

  /// \brief The queue of implicit template instantiations that are required
  /// but have not yet been performed.
  std::deque<PendingImplicitInstantiation> PendingInstantiations;

  /// \brief The queue of implicit template instantiations that are required
  /// and must be performed within the current local scope.
  ///
  /// This queue is only used for member functions of local classes in
  /// templates, which must be instantiated in the same scope as their
  /// enclosing function, so that they can reference function-local
  /// types, static variables, enumerators, etc.
  std::deque<PendingImplicitInstantiation> PendingLocalImplicitInstantiations;

  /// \brief We store OpenMP declarative pragmas that will need to be
  /// instantiated together with the templated functions.
  typedef llvm::DenseMap<Decl *, OMPDeclareSimdDecl *> PendingOMPInstMap;
  PendingOMPInstMap PendingOMP;

  class SavePendingLocalImplicitInstantiationsRAII {
  public:
    SavePendingLocalImplicitInstantiationsRAII(Sema &S): S(S) {
      SavedPendingLocalImplicitInstantiations.swap(
          S.PendingLocalImplicitInstantiations);
    }

    ~SavePendingLocalImplicitInstantiationsRAII() {
      assert(S.PendingLocalImplicitInstantiations.empty() &&
             "there shouldn't be any pending local implicit instantiations");
      SavedPendingLocalImplicitInstantiations.swap(
          S.PendingLocalImplicitInstantiations);
    }

  private:
    Sema &S;
    std::deque<PendingImplicitInstantiation>
    SavedPendingLocalImplicitInstantiations;
  };

  void PerformPendingInstantiations(bool LocalOnly = false);

  TypeSourceInfo *SubstType(TypeSourceInfo *T,
                            const MultiLevelTemplateArgumentList &TemplateArgs,
                            SourceLocation Loc, DeclarationName Entity);

  QualType SubstType(QualType T,
                     const MultiLevelTemplateArgumentList &TemplateArgs,
                     SourceLocation Loc, DeclarationName Entity);

  TypeSourceInfo *SubstType(TypeLoc TL,
                            const MultiLevelTemplateArgumentList &TemplateArgs,
                            SourceLocation Loc, DeclarationName Entity);

  TypeSourceInfo *SubstFunctionDeclType(TypeSourceInfo *T,
                            const MultiLevelTemplateArgumentList &TemplateArgs,
                                        SourceLocation Loc,
                                        DeclarationName Entity,
                                        CXXRecordDecl *ThisContext,
                                        unsigned ThisTypeQuals);
  ParmVarDecl *SubstParmVarDecl(ParmVarDecl *D,
                            const MultiLevelTemplateArgumentList &TemplateArgs,
                                int indexAdjustment,
                                Optional<unsigned> NumExpansions,
                                bool ExpectParameterPack);
  bool SubstParmTypes(SourceLocation Loc,
                      ParmVarDecl **Params, unsigned NumParams,
                      const MultiLevelTemplateArgumentList &TemplateArgs,
                      SmallVectorImpl<QualType> &ParamTypes,
                      SmallVectorImpl<ParmVarDecl *> *OutParams = nullptr);
  ExprResult SubstExpr(Expr *E,
                       const MultiLevelTemplateArgumentList &TemplateArgs);

  /// \brief Substitute the given template arguments into a list of
  /// expressions, expanding pack expansions if required.
  ///
  /// \param Exprs The list of expressions to substitute into.
  ///
  /// \param NumExprs The number of expressions in \p Exprs.
  ///
  /// \param IsCall Whether this is some form of call, in which case
  /// default arguments will be dropped.
  ///
  /// \param TemplateArgs The set of template arguments to substitute.
  ///
  /// \param Outputs Will receive all of the substituted arguments.
  ///
  /// \returns true if an error occurred, false otherwise.
  bool SubstExprs(Expr **Exprs, unsigned NumExprs, bool IsCall,
                  const MultiLevelTemplateArgumentList &TemplateArgs,
                  SmallVectorImpl<Expr *> &Outputs);

  StmtResult SubstStmt(Stmt *S,
                       const MultiLevelTemplateArgumentList &TemplateArgs);

  Decl *SubstDecl(Decl *D, DeclContext *Owner,
                  const MultiLevelTemplateArgumentList &TemplateArgs);

  ExprResult SubstInitializer(Expr *E,
                       const MultiLevelTemplateArgumentList &TemplateArgs,
                       bool CXXDirectInit);

  bool
  SubstBaseSpecifiers(CXXRecordDecl *Instantiation,
                      CXXRecordDecl *Pattern,
                      const MultiLevelTemplateArgumentList &TemplateArgs);

  bool
  InstantiateClass(SourceLocation PointOfInstantiation,
                   CXXRecordDecl *Instantiation, CXXRecordDecl *Pattern,
                   const MultiLevelTemplateArgumentList &TemplateArgs,
                   TemplateSpecializationKind TSK,
                   bool Complain = true);

  bool InstantiateEnum(SourceLocation PointOfInstantiation,
                       EnumDecl *Instantiation, EnumDecl *Pattern,
                       const MultiLevelTemplateArgumentList &TemplateArgs,
                       TemplateSpecializationKind TSK);

  struct LateInstantiatedAttribute {
    const Attr *TmplAttr;
    LocalInstantiationScope *Scope;
    Decl *NewDecl;

    LateInstantiatedAttribute(const Attr *A, LocalInstantiationScope *S,
                              Decl *D)
      : TmplAttr(A), Scope(S), NewDecl(D)
    { }
  };
  typedef SmallVector<LateInstantiatedAttribute, 16> LateInstantiatedAttrVec;

  void InstantiateAttrs(const MultiLevelTemplateArgumentList &TemplateArgs,
                        const Decl *Pattern, Decl *Inst,
                        LateInstantiatedAttrVec *LateAttrs = nullptr,
                        LocalInstantiationScope *OuterMostScope = nullptr);

  bool
  InstantiateClassTemplateSpecialization(SourceLocation PointOfInstantiation,
                           ClassTemplateSpecializationDecl *ClassTemplateSpec,
                           TemplateSpecializationKind TSK,
                           bool Complain = true);

  void InstantiateClassMembers(SourceLocation PointOfInstantiation,
                               CXXRecordDecl *Instantiation,
                            const MultiLevelTemplateArgumentList &TemplateArgs,
                               TemplateSpecializationKind TSK);

  void InstantiateClassTemplateSpecializationMembers(
                                          SourceLocation PointOfInstantiation,
                           ClassTemplateSpecializationDecl *ClassTemplateSpec,
                                                TemplateSpecializationKind TSK);

  NestedNameSpecifierLoc
  SubstNestedNameSpecifierLoc(NestedNameSpecifierLoc NNS,
                           const MultiLevelTemplateArgumentList &TemplateArgs);

  DeclarationNameInfo
  SubstDeclarationNameInfo(const DeclarationNameInfo &NameInfo,
                           const MultiLevelTemplateArgumentList &TemplateArgs);
  TemplateName
  SubstTemplateName(NestedNameSpecifierLoc QualifierLoc, TemplateName Name,
                    SourceLocation Loc,
                    const MultiLevelTemplateArgumentList &TemplateArgs);
  bool Subst(const TemplateArgumentLoc *Args, unsigned NumArgs,
             TemplateArgumentListInfo &Result,
             const MultiLevelTemplateArgumentList &TemplateArgs);

  void InstantiateExceptionSpec(SourceLocation PointOfInstantiation,
                                FunctionDecl *Function);
  void InstantiateFunctionDefinition(SourceLocation PointOfInstantiation,
                                     FunctionDecl *Function,
                                     bool Recursive = false,
                                     bool DefinitionRequired = false);
  VarTemplateSpecializationDecl *BuildVarTemplateInstantiation(
      VarTemplateDecl *VarTemplate, VarDecl *FromVar,
      const TemplateArgumentList &TemplateArgList,
      const TemplateArgumentListInfo &TemplateArgsInfo,
      SmallVectorImpl<TemplateArgument> &Converted,
      SourceLocation PointOfInstantiation, void *InsertPos,
      LateInstantiatedAttrVec *LateAttrs = nullptr,
      LocalInstantiationScope *StartingScope = nullptr);
  VarTemplateSpecializationDecl *CompleteVarTemplateSpecializationDecl(
      VarTemplateSpecializationDecl *VarSpec, VarDecl *PatternDecl,
      const MultiLevelTemplateArgumentList &TemplateArgs);
  void
  BuildVariableInstantiation(VarDecl *NewVar, VarDecl *OldVar,
                             const MultiLevelTemplateArgumentList &TemplateArgs,
                             LateInstantiatedAttrVec *LateAttrs,
                             DeclContext *Owner,
                             LocalInstantiationScope *StartingScope,
                             bool InstantiatingVarTemplate = false);
  void InstantiateVariableInitializer(
      VarDecl *Var, VarDecl *OldVar,
      const MultiLevelTemplateArgumentList &TemplateArgs);
  void InstantiateVariableDefinition(SourceLocation PointOfInstantiation,
                                     VarDecl *Var, bool Recursive = false,
                                     bool DefinitionRequired = false);
  void InstantiateStaticDataMemberDefinition(
                                     SourceLocation PointOfInstantiation,
                                     VarDecl *Var,
                                     bool Recursive = false,
                                     bool DefinitionRequired = false);

  void InstantiateMemInitializers(CXXConstructorDecl *New,
                                  const CXXConstructorDecl *Tmpl,
                            const MultiLevelTemplateArgumentList &TemplateArgs);

  NamedDecl *FindInstantiatedDecl(SourceLocation Loc, NamedDecl *D,
                          const MultiLevelTemplateArgumentList &TemplateArgs);
  DeclContext *FindInstantiatedContext(SourceLocation Loc, DeclContext *DC,
                          const MultiLevelTemplateArgumentList &TemplateArgs);

  // Objective-C declarations.
  enum ObjCContainerKind {
    OCK_None = -1,
    OCK_Interface = 0,
    OCK_Protocol,
    OCK_Category,
    OCK_ClassExtension,
    OCK_Implementation,
    OCK_CategoryImplementation
  };
  ObjCContainerKind getObjCContainerKind() const;

  Decl *ActOnStartClassInterface(SourceLocation AtInterfaceLoc,
                                 IdentifierInfo *ClassName,
                                 SourceLocation ClassLoc,
                                 IdentifierInfo *SuperName,
                                 SourceLocation SuperLoc,
                                 Decl * const *ProtoRefs,
                                 unsigned NumProtoRefs,
                                 const SourceLocation *ProtoLocs,
                                 SourceLocation EndProtoLoc,
                                 AttributeList *AttrList);
  
  void ActOnTypedefedProtocols(SmallVectorImpl<Decl *> &ProtocolRefs,
                               IdentifierInfo *SuperName,
                               SourceLocation SuperLoc);

  Decl *ActOnCompatibilityAlias(
                    SourceLocation AtCompatibilityAliasLoc,
                    IdentifierInfo *AliasName,  SourceLocation AliasLocation,
                    IdentifierInfo *ClassName, SourceLocation ClassLocation);

  bool CheckForwardProtocolDeclarationForCircularDependency(
    IdentifierInfo *PName,
    SourceLocation &PLoc, SourceLocation PrevLoc,
    const ObjCList<ObjCProtocolDecl> &PList);

  Decl *ActOnStartProtocolInterface(
                    SourceLocation AtProtoInterfaceLoc,
                    IdentifierInfo *ProtocolName, SourceLocation ProtocolLoc,
                    Decl * const *ProtoRefNames, unsigned NumProtoRefs,
                    const SourceLocation *ProtoLocs,
                    SourceLocation EndProtoLoc,
                    AttributeList *AttrList);

  Decl *ActOnStartCategoryInterface(SourceLocation AtInterfaceLoc,
                                    IdentifierInfo *ClassName,
                                    SourceLocation ClassLoc,
                                    IdentifierInfo *CategoryName,
                                    SourceLocation CategoryLoc,
                                    Decl * const *ProtoRefs,
                                    unsigned NumProtoRefs,
                                    const SourceLocation *ProtoLocs,
                                    SourceLocation EndProtoLoc);

  Decl *ActOnStartClassImplementation(
                    SourceLocation AtClassImplLoc,
                    IdentifierInfo *ClassName, SourceLocation ClassLoc,
                    IdentifierInfo *SuperClassname,
                    SourceLocation SuperClassLoc);

  Decl *ActOnStartCategoryImplementation(SourceLocation AtCatImplLoc,
                                         IdentifierInfo *ClassName,
                                         SourceLocation ClassLoc,
                                         IdentifierInfo *CatName,
                                         SourceLocation CatLoc);

  DeclGroupPtrTy ActOnFinishObjCImplementation(Decl *ObjCImpDecl,
                                               ArrayRef<Decl *> Decls);

  DeclGroupPtrTy ActOnForwardClassDeclaration(SourceLocation Loc,
                                     IdentifierInfo **IdentList,
                                     SourceLocation *IdentLocs,
                                     unsigned NumElts);

  DeclGroupPtrTy ActOnForwardProtocolDeclaration(SourceLocation AtProtoclLoc,
                                        const IdentifierLocPair *IdentList,
                                        unsigned NumElts,
                                        AttributeList *attrList);

  void FindProtocolDeclaration(bool WarnOnDeclarations,
                               const IdentifierLocPair *ProtocolId,
                               unsigned NumProtocols,
                               SmallVectorImpl<Decl *> &Protocols);

  /// Ensure attributes are consistent with type.
  /// \param [in, out] Attributes The attributes to check; they will
  /// be modified to be consistent with \p PropertyTy.
  void CheckObjCPropertyAttributes(Decl *PropertyPtrTy,
                                   SourceLocation Loc,
                                   unsigned &Attributes,
                                   bool propertyInPrimaryClass);

  /// Process the specified property declaration and create decls for the
  /// setters and getters as needed.
  /// \param property The property declaration being processed
  /// \param CD The semantic container for the property
  /// \param redeclaredProperty Declaration for property if redeclared
  ///        in class extension.
  /// \param lexicalDC Container for redeclaredProperty.
  void ProcessPropertyDecl(ObjCPropertyDecl *property,
                           ObjCContainerDecl *CD,
                           ObjCPropertyDecl *redeclaredProperty = nullptr,
                           ObjCContainerDecl *lexicalDC = nullptr);


  void DiagnosePropertyMismatch(ObjCPropertyDecl *Property,
                                ObjCPropertyDecl *SuperProperty,
                                const IdentifierInfo *Name,
                                bool OverridingProtocolProperty);

  void DiagnoseClassExtensionDupMethods(ObjCCategoryDecl *CAT,
                                        ObjCInterfaceDecl *ID);

  Decl *ActOnAtEnd(Scope *S, SourceRange AtEnd,
                   ArrayRef<Decl *> allMethods = None,
                   ArrayRef<DeclGroupPtrTy> allTUVars = None);

  Decl *ActOnProperty(Scope *S, SourceLocation AtLoc,
                      SourceLocation LParenLoc,
                      FieldDeclarator &FD, ObjCDeclSpec &ODS,
                      Selector GetterSel, Selector SetterSel,
                      bool *OverridingProperty,
                      tok::ObjCKeywordKind MethodImplKind,
                      DeclContext *lexicalDC = nullptr);

  Decl *ActOnPropertyImplDecl(Scope *S,
                              SourceLocation AtLoc,
                              SourceLocation PropertyLoc,
                              bool ImplKind,
                              IdentifierInfo *PropertyId,
                              IdentifierInfo *PropertyIvar,
                              SourceLocation PropertyIvarLoc);

  enum ObjCSpecialMethodKind {
    OSMK_None,
    OSMK_Alloc,
    OSMK_New,
    OSMK_Copy,
    OSMK_RetainingInit,
    OSMK_NonRetainingInit
  };

  struct ObjCArgInfo {
    IdentifierInfo *Name;
    SourceLocation NameLoc;
    // The Type is null if no type was specified, and the DeclSpec is invalid
    // in this case.
    ParsedType Type;
    ObjCDeclSpec DeclSpec;

    /// ArgAttrs - Attribute list for this argument.
    AttributeList *ArgAttrs;
  };

  Decl *ActOnMethodDeclaration(
    Scope *S,
    SourceLocation BeginLoc, // location of the + or -.
    SourceLocation EndLoc,   // location of the ; or {.
    tok::TokenKind MethodType,
    ObjCDeclSpec &ReturnQT, ParsedType ReturnType,
    ArrayRef<SourceLocation> SelectorLocs, Selector Sel,
    // optional arguments. The number of types/arguments is obtained
    // from the Sel.getNumArgs().
    ObjCArgInfo *ArgInfo,
    DeclaratorChunk::ParamInfo *CParamInfo, unsigned CNumArgs, // c-style args
    AttributeList *AttrList, tok::ObjCKeywordKind MethodImplKind,
    bool isVariadic, bool MethodDefinition);

  ObjCMethodDecl *LookupMethodInQualifiedType(Selector Sel,
                                              const ObjCObjectPointerType *OPT,
                                              bool IsInstance);
  ObjCMethodDecl *LookupMethodInObjectType(Selector Sel, QualType Ty,
                                           bool IsInstance);

  bool CheckARCMethodDecl(ObjCMethodDecl *method);
  bool inferObjCARCLifetime(ValueDecl *decl);

  ExprResult
  HandleExprPropertyRefExpr(const ObjCObjectPointerType *OPT,
                            Expr *BaseExpr,
                            SourceLocation OpLoc,
                            DeclarationName MemberName,
                            SourceLocation MemberLoc,
                            SourceLocation SuperLoc, QualType SuperType,
                            bool Super);

  ExprResult
  ActOnClassPropertyRefExpr(IdentifierInfo &receiverName,
                            IdentifierInfo &propertyName,
                            SourceLocation receiverNameLoc,
                            SourceLocation propertyNameLoc);

  ObjCMethodDecl *tryCaptureObjCSelf(SourceLocation Loc);

  /// \brief Describes the kind of message expression indicated by a message
  /// send that starts with an identifier.
  enum ObjCMessageKind {
    /// \brief The message is sent to 'super'.
    ObjCSuperMessage,
    /// \brief The message is an instance message.
    ObjCInstanceMessage,
    /// \brief The message is a class message, and the identifier is a type
    /// name.
    ObjCClassMessage
  };

  ObjCMessageKind getObjCMessageKind(Scope *S,
                                     IdentifierInfo *Name,
                                     SourceLocation NameLoc,
                                     bool IsSuper,
                                     bool HasTrailingDot,
                                     ParsedType &ReceiverType);

  ExprResult ActOnSuperMessage(Scope *S, SourceLocation SuperLoc,
                               Selector Sel,
                               SourceLocation LBracLoc,
                               ArrayRef<SourceLocation> SelectorLocs,
                               SourceLocation RBracLoc,
                               MultiExprArg Args);

  ExprResult BuildClassMessage(TypeSourceInfo *ReceiverTypeInfo,
                               QualType ReceiverType,
                               SourceLocation SuperLoc,
                               Selector Sel,
                               ObjCMethodDecl *Method,
                               SourceLocation LBracLoc,
                               ArrayRef<SourceLocation> SelectorLocs,
                               SourceLocation RBracLoc,
                               MultiExprArg Args,
                               bool isImplicit = false);

  ExprResult BuildClassMessageImplicit(QualType ReceiverType,
                                       bool isSuperReceiver,
                                       SourceLocation Loc,
                                       Selector Sel,
                                       ObjCMethodDecl *Method,
                                       MultiExprArg Args);

  ExprResult ActOnClassMessage(Scope *S,
                               ParsedType Receiver,
                               Selector Sel,
                               SourceLocation LBracLoc,
                               ArrayRef<SourceLocation> SelectorLocs,
                               SourceLocation RBracLoc,
                               MultiExprArg Args);

  ExprResult BuildInstanceMessage(Expr *Receiver,
                                  QualType ReceiverType,
                                  SourceLocation SuperLoc,
                                  Selector Sel,
                                  ObjCMethodDecl *Method,
                                  SourceLocation LBracLoc,
                                  ArrayRef<SourceLocation> SelectorLocs,
                                  SourceLocation RBracLoc,
                                  MultiExprArg Args,
                                  bool isImplicit = false);

  ExprResult BuildInstanceMessageImplicit(Expr *Receiver,
                                          QualType ReceiverType,
                                          SourceLocation Loc,
                                          Selector Sel,
                                          ObjCMethodDecl *Method,
                                          MultiExprArg Args);

  ExprResult ActOnInstanceMessage(Scope *S,
                                  Expr *Receiver,
                                  Selector Sel,
                                  SourceLocation LBracLoc,
                                  ArrayRef<SourceLocation> SelectorLocs,
                                  SourceLocation RBracLoc,
                                  MultiExprArg Args);

  ExprResult BuildObjCBridgedCast(SourceLocation LParenLoc,
                                  ObjCBridgeCastKind Kind,
                                  SourceLocation BridgeKeywordLoc,
                                  TypeSourceInfo *TSInfo,
                                  Expr *SubExpr);

  ExprResult ActOnObjCBridgedCast(Scope *S,
                                  SourceLocation LParenLoc,
                                  ObjCBridgeCastKind Kind,
                                  SourceLocation BridgeKeywordLoc,
                                  ParsedType Type,
                                  SourceLocation RParenLoc,
                                  Expr *SubExpr);
  
  void CheckTollFreeBridgeCast(QualType castType, Expr *castExpr);
  
  bool CheckTollFreeBridgeStaticCast(QualType castType, Expr *castExpr,
                                     CastKind &Kind);
  
  bool checkObjCBridgeRelatedComponents(SourceLocation Loc,
                                        QualType DestType, QualType SrcType,
                                        ObjCInterfaceDecl *&RelatedClass,
                                        ObjCMethodDecl *&ClassMethod,
                                        ObjCMethodDecl *&InstanceMethod,
                                        TypedefNameDecl *&TDNDecl,
                                        bool CfToNs);
  
  bool CheckObjCBridgeRelatedConversions(SourceLocation Loc,
                                         QualType DestType, QualType SrcType,
                                         Expr *&SrcExpr);
  
  bool ConversionToObjCStringLiteralCheck(QualType DstType, Expr *&SrcExpr);
  
  bool checkInitMethod(ObjCMethodDecl *method, QualType receiverTypeIfCall);

  /// \brief Check whether the given new method is a valid override of the
  /// given overridden method, and set any properties that should be inherited.
  void CheckObjCMethodOverride(ObjCMethodDecl *NewMethod,
                               const ObjCMethodDecl *Overridden);

  /// \brief Describes the compatibility of a result type with its method.
  enum ResultTypeCompatibilityKind {
    RTC_Compatible,
    RTC_Incompatible,
    RTC_Unknown
  };

  void CheckObjCMethodOverrides(ObjCMethodDecl *ObjCMethod,
                                ObjCInterfaceDecl *CurrentClass,
                                ResultTypeCompatibilityKind RTC);

  enum PragmaOptionsAlignKind {
    POAK_Native,  // #pragma options align=native
    POAK_Natural, // #pragma options align=natural
    POAK_Packed,  // #pragma options align=packed
    POAK_Power,   // #pragma options align=power
    POAK_Mac68k,  // #pragma options align=mac68k
    POAK_Reset    // #pragma options align=reset
  };

  /// ActOnPragmaOptionsAlign - Called on well formed \#pragma options align.
  void ActOnPragmaOptionsAlign(PragmaOptionsAlignKind Kind,
                               SourceLocation PragmaLoc);

  enum PragmaPackKind {
    PPK_Default, // #pragma pack([n])
    PPK_Show,    // #pragma pack(show), only supported by MSVC.
    PPK_Push,    // #pragma pack(push, [identifier], [n])
    PPK_Pop      // #pragma pack(pop, [identifier], [n])
  };

  enum PragmaMSStructKind {
    PMSST_OFF,  // #pragms ms_struct off
    PMSST_ON    // #pragms ms_struct on
  };

  enum PragmaMSCommentKind {
    PCK_Unknown,
    PCK_Linker,   // #pragma comment(linker, ...)
    PCK_Lib,      // #pragma comment(lib, ...)
    PCK_Compiler, // #pragma comment(compiler, ...)
    PCK_ExeStr,   // #pragma comment(exestr, ...)
    PCK_User      // #pragma comment(user, ...)
  };

  /// ActOnPragmaPack - Called on well formed \#pragma pack(...).
  void ActOnPragmaPack(PragmaPackKind Kind,
                       IdentifierInfo *Name,
                       Expr *Alignment,
                       SourceLocation PragmaLoc,
                       SourceLocation LParenLoc,
                       SourceLocation RParenLoc);

  /// ActOnPragmaMSStruct - Called on well formed \#pragma ms_struct [on|off].
  void ActOnPragmaMSStruct(PragmaMSStructKind Kind);

  /// ActOnPragmaMSComment - Called on well formed
  /// \#pragma comment(kind, "arg").
  void ActOnPragmaMSComment(PragmaMSCommentKind Kind, StringRef Arg);

  /// ActOnPragmaMSPointersToMembers - called on well formed \#pragma
  /// pointers_to_members(representation method[, general purpose
  /// representation]).
  void ActOnPragmaMSPointersToMembers(
      LangOptions::PragmaMSPointersToMembersKind Kind,
      SourceLocation PragmaLoc);

  /// \brief Called on well formed \#pragma vtordisp().
  void ActOnPragmaMSVtorDisp(PragmaVtorDispKind Kind, SourceLocation PragmaLoc,
                             MSVtorDispAttr::Mode Value);

  enum PragmaSectionKind {
    PSK_DataSeg,
    PSK_BSSSeg,
    PSK_ConstSeg,
    PSK_CodeSeg,
  };

  enum PragmaSectionFlag : unsigned {
    PSF_None = 0,
    PSF_Read = 0x1,
    PSF_Write = 0x2,
    PSF_Execute = 0x4,
    PSF_Implicit = 0x8,
    PSF_Invalid = 0x80000000U,
  };

  struct SectionInfo {
    DeclaratorDecl *Decl;
    SourceLocation PragmaSectionLocation;
    int SectionFlags;
    SectionInfo() {}
    SectionInfo(DeclaratorDecl *Decl,
                SourceLocation PragmaSectionLocation,
                int SectionFlags)
      : Decl(Decl),
        PragmaSectionLocation(PragmaSectionLocation),
        SectionFlags(SectionFlags) {}
  };

  llvm::StringMap<SectionInfo> SectionInfos;
  bool UnifySection(const StringRef &SectionName, 
                    int SectionFlags,
                    DeclaratorDecl *TheDecl);
  bool UnifySection(const StringRef &SectionName,
                    int SectionFlags,
                    SourceLocation PragmaSectionLocation);

  /// \brief Called on well formed \#pragma bss_seg/data_seg/const_seg/code_seg.
  void ActOnPragmaMSSeg(SourceLocation PragmaLocation,
                        PragmaMsStackAction Action,
                        llvm::StringRef StackSlotLabel,
                        StringLiteral *SegmentName,
                        llvm::StringRef PragmaName);

  /// \brief Called on well formed \#pragma section().
  void ActOnPragmaMSSection(SourceLocation PragmaLocation,
                            int SectionFlags, StringLiteral *SegmentName);

  /// ActOnPragmaDetectMismatch - Call on well-formed \#pragma detect_mismatch
  void ActOnPragmaDetectMismatch(StringRef Name, StringRef Value);

  /// ActOnPragmaUnused - Called on well-formed '\#pragma unused'.
  void ActOnPragmaUnused(const Token &Identifier,
                         Scope *curScope,
                         SourceLocation PragmaLoc);

  /// ActOnPragmaVisibility - Called on well formed \#pragma GCC visibility... .
  void ActOnPragmaVisibility(const IdentifierInfo* VisType,
                             SourceLocation PragmaLoc);

  NamedDecl *DeclClonePragmaWeak(NamedDecl *ND, IdentifierInfo *II,
                                 SourceLocation Loc);
  void DeclApplyPragmaWeak(Scope *S, NamedDecl *ND, WeakInfo &W);

  /// ActOnPragmaWeakID - Called on well formed \#pragma weak ident.
  void ActOnPragmaWeakID(IdentifierInfo* WeakName,
                         SourceLocation PragmaLoc,
                         SourceLocation WeakNameLoc);

  /// ActOnPragmaRedefineExtname - Called on well formed
  /// \#pragma redefine_extname oldname newname.
  void ActOnPragmaRedefineExtname(IdentifierInfo* WeakName,
                                  IdentifierInfo* AliasName,
                                  SourceLocation PragmaLoc,
                                  SourceLocation WeakNameLoc,
                                  SourceLocation AliasNameLoc);

  /// ActOnPragmaWeakAlias - Called on well formed \#pragma weak ident = ident.
  void ActOnPragmaWeakAlias(IdentifierInfo* WeakName,
                            IdentifierInfo* AliasName,
                            SourceLocation PragmaLoc,
                            SourceLocation WeakNameLoc,
                            SourceLocation AliasNameLoc);

  /// ActOnPragmaFPContract - Called on well formed
  /// \#pragma {STDC,OPENCL} FP_CONTRACT
  void ActOnPragmaFPContract(tok::OnOffSwitch OOS);

  /// AddAlignmentAttributesForRecord - Adds any needed alignment attributes to
  /// a the record decl, to handle '\#pragma pack' and '\#pragma options align'.
  void AddAlignmentAttributesForRecord(RecordDecl *RD);

  /// AddMsStructLayoutForRecord - Adds ms_struct layout attribute to record.
  void AddMsStructLayoutForRecord(RecordDecl *RD);

  /// FreePackedContext - Deallocate and null out PackContext.
  void FreePackedContext();

  /// PushNamespaceVisibilityAttr - Note that we've entered a
  /// namespace with a visibility attribute.
  void PushNamespaceVisibilityAttr(const VisibilityAttr *Attr,
                                   SourceLocation Loc);

  /// AddPushedVisibilityAttribute - If '\#pragma GCC visibility' was used,
  /// add an appropriate visibility attribute.
  void AddPushedVisibilityAttribute(Decl *RD);

  /// PopPragmaVisibility - Pop the top element of the visibility stack; used
  /// for '\#pragma GCC visibility' and visibility attributes on namespaces.
  void PopPragmaVisibility(bool IsNamespaceEnd, SourceLocation EndLoc);

  /// FreeVisContext - Deallocate and null out VisContext.
  void FreeVisContext();

  /// AddCFAuditedAttribute - Check whether we're currently within
  /// '\#pragma clang arc_cf_code_audited' and, if so, consider adding
  /// the appropriate attribute.
  void AddCFAuditedAttribute(Decl *D);

  /// \brief Called on well formed \#pragma clang optimize.
  void ActOnPragmaOptimize(bool On, SourceLocation PragmaLoc);

  /// \brief Get the location for the currently active "\#pragma clang optimize
  /// off". If this location is invalid, then the state of the pragma is "on".
  SourceLocation getOptimizeOffPragmaLocation() const {
    return OptimizeOffPragmaLocation;
  }

  /// \brief Only called on function definitions; if there is a pragma in scope
  /// with the effect of a range-based optnone, consider marking the function
  /// with attribute optnone.
  void AddRangeBasedOptnone(FunctionDecl *FD);

  /// \brief Adds the 'optnone' attribute to the function declaration if there
  /// are no conflicts; Loc represents the location causing the 'optnone'
  /// attribute to be added (usually because of a pragma).
  void AddOptnoneAttributeIfNoConflicts(FunctionDecl *FD, SourceLocation Loc);

  /// AddAlignedAttr - Adds an aligned attribute to a particular declaration.
  void AddAlignedAttr(SourceRange AttrRange, Decl *D, Expr *E,
                      unsigned SpellingListIndex, bool IsPackExpansion);
  void AddAlignedAttr(SourceRange AttrRange, Decl *D, TypeSourceInfo *T,
                      unsigned SpellingListIndex, bool IsPackExpansion);
  
  // OpenMP directives and clauses.
private:
  void *VarDataSharingAttributesStack;
  /// \brief Initialization of data-sharing attributes stack.
  void InitDataSharingAttributesStack();
  void DestroyDataSharingAttributesStack();

  ExprResult PerformImplicitIntegerConversion(SourceLocation OpLoc, Expr *Op);

  /// \brief Check if \a S ia for-loop in canonical form for OpenMP.
  ///
  /// \param S A statement to check.
  /// \param Kind A directive for which the verification is performed.
  ///
  /// \return true if not canonical form, false otherwise.
  ///
  bool isNotOpenMPCanonicalLoopForm(Stmt *S, OpenMPDirectiveKind Kind,
                                    Expr *&NewEnd, Expr *&NewIncr,
                                    Expr *&InitVal, Expr *&VarCnt,
                                    BinaryOperatorKind &OpKind);

  /// \brief A helper routine for OpenMP loops collapsing.
  bool CollapseOpenMPLoop(OpenMPDirectiveKind Kind,
                          ArrayRef<OMPClause *> Clauses, Stmt *AStmt,
                          SourceLocation StartLoc, SourceLocation EndLoc,
                          Expr *&NewEnd, Expr *&NewVar, Expr *&NewVarCntExpr,
                          Expr *&NewFinal, SmallVector<Expr *, 4> &VarCnts);

  /// \brief A helper to rebuild a constant positive integer expression.
  Expr *ActOnConstantPositiveSubExpressionInClause(Expr *E);

  /// \brief A helper to rebuild a linear step for linear clause.
  Expr *ActOnConstantLinearStep(Expr *E);

  /// \brief A helper to add two simd-specific arguments into captured stmt.
  CapturedStmt *AddSimdArgsIntoCapturedStmt(CapturedStmt *Cap, Expr *NewVar);

  /// \brief A helper to add two distributeparallel-specific arguments into
  /// captured stmt.
  Stmt *AddDistributedParallelArgsIntoCapturedStmt(CapturedStmt *Cap,
                                                   Expr *NewVar,
                                                   Expr *&LowerBound,
                                                   Expr *&UpperBound);

  bool HasOpenMPRegion(OpenMPDirectiveKind Kind);

  bool HasOpenMPSimdRegion();

public:
  DeclContext *GetOpenMPFunctionRegion();

  bool IsDeclContextInOpenMPTarget(DeclContext *DC);

  /// \brief Called on start of new data sharing attribute block.
  void StartOpenMPDSABlock(OpenMPDirectiveKind K,
                           const DeclarationNameInfo &DirName, Scope *CurScope);
  /// \brief Called on end of data sharing attribute block.
  void EndOpenMPDSABlock(Stmt *CurDirective);

  typedef llvm::DenseMap<FunctionTemplateDecl *, OMPDeclareSimdDecl *>
  OMPDeclareSimdMap;
  OMPDeclareSimdMap OMPDSimdMap;

  /// \brief Called on correct id-expression from the '#pragma omp
  /// threadprivate'.
  ExprResult ActOnOpenMPIdExpression(Scope *CurScope, CXXScopeSpec &ScopeSpec,
                                     const DeclarationNameInfo &Id);
  /// \brief Called on well-formed '#pragma omp threadprivate'.
  DeclGroupPtrTy ActOnOpenMPThreadprivateDirective(SourceLocation Loc,
                                                   ArrayRef<Expr *> VarList);

  /// \brief Builds a new OMPThreadPrivateDecl and checks its correctness.
  OMPThreadPrivateDecl *CheckOMPThreadPrivateDecl(SourceLocation Loc,
                                                  ArrayRef<Expr *> VarList);

  /// \brief Called on well-formed '#pragma omp declare simd'.
  DeclGroupPtrTy ActOnOpenMPDeclareSimdDirective(
      SourceLocation Loc, Decl *FuncDecl, ArrayRef<SourceRange> SrcRanges,
      ArrayRef<unsigned> BeginIdx, ArrayRef<unsigned> EndIdx,
      ArrayRef<OMPClause *> CL);
  /// \brief Builds a new OMPDeclareSimdDecl and checks its correctness.
  OMPDeclareSimdDecl *CheckOMPDeclareSimdDecl(
      SourceLocation Loc, Decl *FuncDecl, ArrayRef<SourceRange> SrcRanges,
      ArrayRef<unsigned> BeginIdx, ArrayRef<unsigned> EndIdx,
      ArrayRef<OMPClause *> CL, DeclContext *CurDC);
  /// \brief Transforms arrays into array of SimdVariant structures and
  ///        stores it into D.
  void CompleteOMPDeclareSimdDecl(OMPDeclareSimdDecl *D,
                                  ArrayRef<SourceRange> SrcRanges,
                                  ArrayRef<unsigned> BeginIdx,
                                  ArrayRef<unsigned> EndIdx);

  /// \brief A RAII object to enter scope of a declare reduction.
  class OMPDeclareReductionRAII {
  public:
    OMPDeclareReductionRAII(Sema &S, Scope *CS, DeclContext *DC,
                            SourceLocation Loc, DeclarationName DN,
                            unsigned NumTypes, AccessSpecifier AS);

    Decl *getDecl();

  private:
    /// \brief Called on well-formed '#pragma omp declare reduction'.
    OMPDeclareReductionDecl *InitDeclareReduction(Scope *CS, DeclContext *DC,
                                                  SourceLocation Loc,
                                                  DeclarationName Name,
                                                  unsigned NumTypes,
                                                  AccessSpecifier AS);
    Sema &S;
    OMPDeclareReductionDecl *D;
    ContextRAII SavedContext;
  };

  class OMPDeclareReductionFunctionScope {
  public:
    OMPDeclareReductionFunctionScope(Sema &S, SourceLocation Loc,
                                     DeclarationName Name, QualType QTy)
        : S(S), FD(ActOnOMPDeclareReductionFunction(S, Loc, Name, QTy)) {}

    ~OMPDeclareReductionFunctionScope() {
      if (S.CurContext) {
        S.DiscardCleanupsInEvaluationContext();
        S.PopExpressionEvaluationContext();
        S.PopFunctionScopeInfo();
        S.PopDeclContext();
      }
    }

    void setBody(Expr *E);
    Expr *getCombiner();

  private:
    FunctionDecl *ActOnOMPDeclareReductionFunction(Sema &S, SourceLocation Loc,
                                                   DeclarationName Name,
                                                   QualType QTy);

    Sema &S;
    FunctionDecl *FD;
    ParmVarDecl *ParLHS, *ParRHS;
    VarDecl *OmpOut, *OmpIn;
  };

  void CreateDefaultDeclareReductionInitFunctionBody(FunctionDecl *FD,
                                                     VarDecl *OmpPriv,
                                                     ParmVarDecl *ParLHS);
  class OMPDeclareReductionInitFunctionScope {
  public:
    OMPDeclareReductionInitFunctionScope(Sema &S, SourceLocation Loc,
                                         DeclarationName Name, QualType QTy,
                                         SourceLocation OmpPrivLoc, bool IsInit)
        : S(S), OmpPrivLoc(OmpPrivLoc), IsInit(IsInit),
          FD(ActOnOMPDeclareReductionInitFunction(S, Loc, Name, QTy)) {}

    ~OMPDeclareReductionInitFunctionScope() {
      if (S.CurContext) {
        S.DiscardCleanupsInEvaluationContext();
        S.PopExpressionEvaluationContext();
        S.PopFunctionScopeInfo();
        S.PopDeclContext();
      }
    }

    void setInit(Expr *E = 0);
    Expr *getInitializer();

  private:
    FunctionDecl *ActOnOMPDeclareReductionInitFunction(Sema &S,
                                                       SourceLocation Loc,
                                                       DeclarationName Name,
                                                       QualType QTy);

    Sema &S;
    SourceLocation OmpPrivLoc;
    bool IsInit;
    FunctionDecl *FD;
    ParmVarDecl *ParLHS, *ParRHS;
    VarDecl *OmpPriv, *OmpOrig;
  };

  llvm::SmallDenseMap<Decl *, Decl *> OMPInstantiatedDecls;

  bool IsOMPDeclareReductionTypeAllowed(SourceRange Range, QualType QTy,
                                        ArrayRef<QualType> Types,
                                        ArrayRef<SourceRange> TyRanges);

  DeclGroupPtrTy ActOnOpenMPDeclareReductionDirective(
      Decl *D, ArrayRef<QualType> Types, ArrayRef<SourceRange> TyRanges,
      ArrayRef<Expr *> Combiners, ArrayRef<Expr *> Inits);
  bool ActOnStartOpenMPDeclareTargetDirective(Scope *S, SourceLocation Loc);
  void ActOnOpenMPDeclareTargetDecls(DeclGroupPtrTy Decls);
  DeclGroupPtrTy ActOnFinishOpenMPDeclareTargetDirective();
  void ActOnOpenMPDeclareTargetDirectiveError();
  void CheckDeclIsAllowedInOpenMPTarget(Expr *E, Decl *D);

  /// \brief Builds a new OMPDeclareReductionDecl and checks its correctness.
  void CompleteOMPDeclareReductionDecl(OMPDeclareReductionDecl *D,
                                       ArrayRef<QualType> Types,
                                       ArrayRef<SourceRange> TyRanges,
                                       ArrayRef<Expr *> Combiners,
                                       ArrayRef<Expr *> Inits);

  StmtResult ActOnOpenMPExecutableDirective(
      OpenMPDirectiveKind Kind, const DeclarationNameInfo &DirName,
      ArrayRef<OMPClause *> Clauses, Stmt *AStmt, SourceLocation StartLoc,
      SourceLocation EndLoc, OpenMPDirectiveKind ConstructType);
  /// \brief Called on well-formed '\#pragma omp parallel' after parsing
  /// of the  associated statement.
  StmtResult ActOnOpenMPParallelDirective(ArrayRef<OMPClause *> Clauses,
                                          Stmt *AStmt, SourceLocation StartLoc,
                                          SourceLocation EndLoc);
  /// \brief Called on well-formed '\#pragma omp for' after parsing
  /// of the  associated statement.
  StmtResult ActOnOpenMPForDirective(OpenMPDirectiveKind Kind,
                                     ArrayRef<OMPClause *> Clauses, Stmt *AStmt,
                                     SourceLocation StartLoc,
                                     SourceLocation EndLoc);
  /// \brief Called on well-formed '\#pragma omp parallel for' after parsing
  /// of the  associated statement.
  StmtResult ActOnOpenMPParallelForDirective(OpenMPDirectiveKind Kind,
                                             ArrayRef<OMPClause *> Clauses,
                                             Stmt *AStmt,
                                             SourceLocation StartLoc,
                                             SourceLocation EndLoc);
  /// \brief Called on well-formed '\#pragma omp parallel for simd' after
  /// parsing
  /// of the  associated statement.
  StmtResult ActOnOpenMPParallelForSimdDirective(OpenMPDirectiveKind Kind,
                                                 ArrayRef<OMPClause *> Clauses,
                                                 Stmt *AStmt,
                                                 SourceLocation StartLoc,
                                                 SourceLocation EndLoc);
  /// \brief Called on well-formed '\#pragma omp simd' after parsing
  /// of the associated statement.
  StmtResult ActOnOpenMPSimdDirective(OpenMPDirectiveKind Kind,
                                      ArrayRef<OMPClause *> Clauses,
                                      Stmt *AStmt, SourceLocation StartLoc,
                                      SourceLocation EndLoc);
  /// \brief Called on well-formed '\#pragma omp for simd' after parsing
  /// of the associated statement.
  StmtResult ActOnOpenMPForSimdDirective(OpenMPDirectiveKind Kind,
                                         ArrayRef<OMPClause *> Clauses,
                                         Stmt *AStmt, SourceLocation StartLoc,
                                         SourceLocation EndLoc);
  /// \brief Called on well-formed '\#pragma omp distribute simd' after parsing
  /// of the associated statement.
  StmtResult ActOnOpenMPDistributeSimdDirective(OpenMPDirectiveKind Kind,
                                                ArrayRef<OMPClause *> Clauses,
                                                Stmt *AStmt,
                                                SourceLocation StartLoc,
                                                SourceLocation EndLoc);
  /// \brief Called on well-formed '\#pragma omp distribute parallel for' after
  /// parsing
  /// of the associated statement.
  StmtResult ActOnOpenMPDistributeParallelForDirective(
      OpenMPDirectiveKind Kind, ArrayRef<OMPClause *> Clauses, Stmt *AStmt,
      SourceLocation StartLoc, SourceLocation EndLoc);
  /// \brief Called on well-formed '\#pragma omp distribute parallel for simd'
  /// after parsing
  /// of the associated statement.
  StmtResult ActOnOpenMPDistributeParallelForSimdDirective(
      OpenMPDirectiveKind Kind, ArrayRef<OMPClause *> Clauses, Stmt *AStmt,
      SourceLocation StartLoc, SourceLocation EndLoc);

  /// \brief Called on well-formed '\#pragma omp sections' after parsing
  /// of the  associated statement.
  StmtResult ActOnOpenMPSectionsDirective(OpenMPDirectiveKind Kind,
                                          ArrayRef<OMPClause *> Clauses,
                                          Stmt *AStmt, SourceLocation StartLoc,
                                          SourceLocation EndLoc);
  /// \brief Called on well-formed '\#pragma omp parallel sections' after
  /// parsing
  /// of the  associated statement.
  StmtResult ActOnOpenMPParallelSectionsDirective(OpenMPDirectiveKind Kind,
                                                  ArrayRef<OMPClause *> Clauses,
                                                  Stmt *AStmt,
                                                  SourceLocation StartLoc,
                                                  SourceLocation EndLoc);
  /// \brief Called on well-formed '\#pragma omp section' after parsing
  /// of the  associated statement.
  StmtResult ActOnOpenMPSectionDirective(Stmt *AStmt, SourceLocation StartLoc,
                                         SourceLocation EndLoc);
  /// \brief Called on well-formed '\#pragma omp single' after parsing
  /// of the  associated statement.
  StmtResult ActOnOpenMPSingleDirective(ArrayRef<OMPClause *> Clauses,
                                        Stmt *AStmt, SourceLocation StartLoc,
                                        SourceLocation EndLoc);
  /// \brief Called on well-formed '\#pragma omp task' after parsing
  /// of the  associated statement.
  StmtResult ActOnOpenMPTaskDirective(ArrayRef<OMPClause *> Clauses,
                                      Stmt *AStmt, SourceLocation StartLoc,
                                      SourceLocation EndLoc);
  /// \brief Called on well-formed '\#pragma omp taskyield' after parsing
  /// of the  associated statement.
  StmtResult ActOnOpenMPTaskyieldDirective(SourceLocation StartLoc,
                                           SourceLocation EndLoc);
  /// \brief Called on well-formed '\#pragma omp master' after parsing
  /// of the  associated statement.
  StmtResult ActOnOpenMPMasterDirective(Stmt *AStmt, SourceLocation StartLoc,
                                        SourceLocation EndLoc);
  /// \brief Called on well-formed '\#pragma omp critical' after parsing
  /// of the  associated statement.
  StmtResult ActOnOpenMPCriticalDirective(const DeclarationNameInfo &DirName,
                                          Stmt *AStmt, SourceLocation StartLoc,
                                          SourceLocation EndLoc);
  /// \brief Called on well-formed '\#pragma omp barrier' after parsing
  /// of the  associated statement.
  StmtResult ActOnOpenMPBarrierDirective(SourceLocation StartLoc,
                                         SourceLocation EndLoc);
  /// \brief Called on well-formed '\#pragma omp taskwait' after parsing
  /// of the  associated statement.
  StmtResult ActOnOpenMPTaskwaitDirective(SourceLocation StartLoc,
                                          SourceLocation EndLoc);
  /// \brief Called on well-formed '\#pragma omp taskgroup' after parsing
  /// of the  associated statement.
  StmtResult ActOnOpenMPTaskgroupDirective(Stmt *AStmt, SourceLocation StartLoc,
                                           SourceLocation EndLoc);
  /// \brief Called on well-formed '\#pragma omp atomic' after parsing
  /// of the  associated statement.
  StmtResult ActOnOpenMPAtomicDirective(ArrayRef<OMPClause *> Clauses,
                                        Stmt *AStmt, SourceLocation StartLoc,
                                        SourceLocation EndLoc);
  /// \brief Called on well-formed '\#pragma omp flush' after parsing
  /// of the  associated statement.
  StmtResult ActOnOpenMPFlushDirective(ArrayRef<OMPClause *> Clauses,
                                       SourceLocation StartLoc,
                                       SourceLocation EndLoc);
  /// \brief Called on well-formed '\#pragma omp ordered' after parsing
  /// of the  associated statement.
  StmtResult ActOnOpenMPOrderedDirective(Stmt *AStmt, SourceLocation StartLoc,
                                         SourceLocation EndLoc);
  /// \brief Called on well-formed '\#pragma omp teams' after parsing
  /// of the  associated statement.
  StmtResult ActOnOpenMPTeamsDirective(ArrayRef<OMPClause *> Clauses,
                                       Stmt *AStmt, SourceLocation StartLoc,
                                       SourceLocation EndLoc);
  /// \brief Called on well-formed '\#pragma omp distribute' after parsing
  /// of the  associated statement.
  StmtResult ActOnOpenMPDistributeDirective(ArrayRef<OMPClause *> Clauses,
                                            Stmt *AStmt,
                                            SourceLocation StartLoc,
                                            SourceLocation EndLoc);
  /// \brief Called on well-formed '\#pragma omp cancel' after parsing
  /// of the  associated statement.
  StmtResult ActOnOpenMPCancelDirective(ArrayRef<OMPClause *> Clauses,
                                        SourceLocation StartLoc,
                                        SourceLocation EndLoc,
                                        OpenMPDirectiveKind ConstructType);

  /// \brief Called on well-formed '\#pragma omp cancellation point' after
  /// parsing of the  associated statement.
  StmtResult
  ActOnOpenMPCancellationPointDirective(SourceLocation StartLoc,
                                        SourceLocation EndLoc,
                                        OpenMPDirectiveKind ConstructType);
  /// \brief Called on well-formed '\#pragma omp target' after parsing
  /// of the  associated statement.
  StmtResult ActOnOpenMPTargetDirective(ArrayRef<OMPClause *> Clauses,
                                        Stmt *AStmt, SourceLocation StartLoc,
                                        SourceLocation EndLoc);

  /// \brief Called on well-formed 'final' clause.
  OMPClause *ActOnOpenMPFinalClause(Expr *Condition, SourceLocation StartLoc,
                                    SourceLocation LParenLoc,
                                    SourceLocation EndLoc);
  /// \brief Called on well-formed 'num_threads' clause.
  OMPClause *ActOnOpenMPNumThreadsClause(Expr *NumThreads,
                                         SourceLocation StartLoc,
                                         SourceLocation LParenLoc,
                                         SourceLocation EndLoc);
  /// \brief Called on well-formed 'device' clause.
  OMPClause *ActOnOpenMPDeviceClause(Expr *Device, SourceLocation StartLoc,
                                     SourceLocation EndLoc);

  /// \brief Called on well-formed 'collapse' clause.
  OMPClause *ActOnOpenMPCollapseClause(Expr *NumLoops, SourceLocation StartLoc,
                                       SourceLocation LParenLoc,
                                       SourceLocation EndLoc);
  OMPClause *ActOnOpenMPSingleExprClause(OpenMPClauseKind Kind,
                                         Expr *Expr,
                                         SourceLocation StartLoc,
                                         SourceLocation LParenLoc,
                                         SourceLocation EndLoc);
  /// \brief Called on well-formed 'if' clause.
  OMPClause *ActOnOpenMPIfClause(Expr *Condition, SourceLocation StartLoc,
                                 SourceLocation LParenLoc,
                                 SourceLocation EndLoc);
<<<<<<< HEAD
=======
  /// \brief Called on well-formed 'num_threads' clause.
  OMPClause *ActOnOpenMPNumThreadsClause(Expr *NumThreads,
                                         SourceLocation StartLoc,
                                         SourceLocation LParenLoc,
                                         SourceLocation EndLoc);
  /// \brief Called on well-formed 'safelen' clause.
  OMPClause *ActOnOpenMPSafelenClause(Expr *Length,
                                      SourceLocation StartLoc,
                                      SourceLocation LParenLoc,
                                      SourceLocation EndLoc);
  /// \brief Called on well-formed 'collapse' clause.
  OMPClause *ActOnOpenMPCollapseClause(Expr *Num, SourceLocation StartLoc,
                                       SourceLocation LParenLoc,
                                       SourceLocation EndLoc);
>>>>>>> fe760838

  OMPClause *ActOnOpenMPSimpleClause(OpenMPClauseKind Kind, unsigned Argument,
                                     SourceLocation ArgumentLoc,
                                     SourceLocation StartLoc,
                                     SourceLocation LParenLoc,
                                     SourceLocation EndLoc);
  /// \brief Called on well-formed 'default' clause.
  OMPClause *ActOnOpenMPDefaultClause(OpenMPDefaultClauseKind Kind,
                                      SourceLocation KindLoc,
                                      SourceLocation StartLoc,
                                      SourceLocation LParenLoc,
                                      SourceLocation EndLoc);
  /// \brief Called on well-formed 'proc_bind' clause.
  OMPClause *ActOnOpenMPProcBindClause(OpenMPProcBindClauseKind Kind,
                                       SourceLocation KindLoc,
                                       SourceLocation StartLoc,
                                       SourceLocation LParenLoc,
                                       SourceLocation EndLoc);
  /// \brief Helper for all clauses with varlists.
  OMPClause *
  ActOnOpenMPVarListClause(OpenMPClauseKind Kind, ArrayRef<Expr *> Vars,
                           Expr *TailExpr, SourceLocation StartLoc,
                           SourceLocation LParenLoc, SourceLocation ColonLoc,
                           SourceLocation EndLoc, unsigned Op,
                           CXXScopeSpec &SS, const UnqualifiedId &OpName);

  /// \brief Helper to build DeclRefExpr for declarative clause.
  Expr *ActOnOpenMPParameterInDeclarativeVarListClause(SourceLocation Loc,
                                                       ParmVarDecl *Param);
  /// \brief Helper to find paremeter with given name in function.
  Expr *FindOpenMPDeclarativeClauseParameter(StringRef Name,
                                             SourceLocation Loc,
                                             Decl *FuncDecl);
  /// \brief Helper for all declarative clauses with varlists
  ///        (i.e. for declarative form of linear, aligned and uniform).
  OMPClause *ActOnOpenMPDeclarativeVarListClause(
                OpenMPClauseKind CKind,
                ArrayRef<DeclarationNameInfo> NameInfos,
                SourceLocation StartLoc,
                SourceLocation EndLoc,
                Expr *TailExpr,
                SourceLocation TailLoc,
                Decl *FuncDecl);

  /// \brief Called on well-formed 'private' clause.
  OMPClause *ActOnOpenMPPrivateClause(ArrayRef<Expr *> VarList,
                                      SourceLocation StartLoc,
                                      SourceLocation LParenLoc,
                                      SourceLocation EndLoc);
  /// \brief Called on well-formed 'firstprivate' clause.
  OMPClause *ActOnOpenMPFirstPrivateClause(ArrayRef<Expr *> VarList,
                                           SourceLocation StartLoc,
                                           SourceLocation LParenLoc,
                                           SourceLocation EndLoc);
  /// \brief Called on well-formed 'lastprivate' clause.
  OMPClause *ActOnOpenMPLastPrivateClause(ArrayRef<Expr *> VarList,
                                          SourceLocation StartLoc,
                                          SourceLocation LParenLoc,
                                          SourceLocation EndLoc);
  /// \brief Called on well-formed 'shared' clause.
  OMPClause *ActOnOpenMPSharedClause(ArrayRef<Expr *> VarList,
                                     SourceLocation StartLoc,
                                     SourceLocation LParenLoc,
                                     SourceLocation EndLoc);
  /// \brief Called on well-formed 'linear' clause.
  OMPClause *ActOnOpenMPLinearClause(ArrayRef<Expr *> VarList,
                                     Expr *Step,
                                     SourceLocation StartLoc,
                                     SourceLocation LParenLoc,
                                     SourceLocation ColonLoc,
                                     SourceLocation EndLoc);
  /// \brief Called on well-formed 'aligned' clause.
  OMPClause *ActOnOpenMPAlignedClause(ArrayRef<Expr *> VarList,
                                      Expr *Alignment,
                                      SourceLocation StartLoc,
                                      SourceLocation LParenLoc,
                                      SourceLocation ColonLoc,
                                      SourceLocation EndLoc);
  /// \brief Called on well-formed 'copyin' clause.
  OMPClause *ActOnOpenMPCopyinClause(ArrayRef<Expr *> VarList,
                                     SourceLocation StartLoc,
                                     SourceLocation LParenLoc,
                                     SourceLocation EndLoc);
  /// \brief Called on well-formed 'copyprivate' clause.
  OMPClause *ActOnOpenMPCopyPrivateClause(ArrayRef<Expr *> VarList,
                                          SourceLocation StartLoc,
                                          SourceLocation LParenLoc,
                                          SourceLocation EndLoc);
  /// \brief Called on well-formed 'reduction' clause.
  OMPClause *ActOnOpenMPReductionClause(ArrayRef<Expr *> VarList,
                                        SourceLocation StartLoc,
                                        SourceLocation LParenLoc,
                                        SourceLocation EndLoc,
                                        OpenMPReductionClauseOperator Op,
                                        CXXScopeSpec &SS,
                                        DeclarationNameInfo OpName);
  /// \brief Called on well-formed 'map' clause.
  OMPClause *ActOnOpenMPMapClause(ArrayRef<Expr *> VarList,
                                  SourceLocation StartLoc,
                                  SourceLocation LParenLoc,
                                  SourceLocation EndLoc,
                                  OpenMPMapClauseKind Kind,
                                  SourceLocation KindLoc);
  /// \brief Called on well-formed 'flush' clause.
  OMPClause *ActOnOpenMPFlushClause(ArrayRef<Expr *> VarList,
                                    SourceLocation StartLoc,
                                    SourceLocation LParenLoc,
                                    SourceLocation EndLoc);
  /// \brief Called on well-formed 'uniform' clause.
  OMPClause *ActOnOpenMPUniformClause(ArrayRef<Expr *> VarList,
                                      SourceLocation StartLoc,
                                      SourceLocation LParenLoc,
                                      SourceLocation EndLoc);
  OMPClause *ActOnOpenMPClause(OpenMPClauseKind Kind, SourceLocation StartLoc,
                               SourceLocation EndLoc);
  /// \brief Called on well-formed 'ordered' clause.
  OMPClause *ActOnOpenMPOrderedClause(SourceLocation StartLoc,
                                      SourceLocation EndLoc);
  /// \brief Called on well-formed 'nowait' clause.
  OMPClause *ActOnOpenMPNowaitClause(SourceLocation StartLoc,
                                     SourceLocation EndLoc);
  /// \brief Called on well-formed 'untied' clause.
  OMPClause *ActOnOpenMPUntiedClause(SourceLocation StartLoc,
                                     SourceLocation EndLoc);
  /// \brief Called on well-formed 'mergeable' clause.
  OMPClause *ActOnOpenMPMergeableClause(SourceLocation StartLoc,
                                        SourceLocation EndLoc);
  /// \brief Called on well-formed 'read' clause.
  OMPClause *ActOnOpenMPReadClause(SourceLocation StartLoc,
                                   SourceLocation EndLoc);
  /// \brief Called on well-formed 'write' clause.
  OMPClause *ActOnOpenMPWriteClause(SourceLocation StartLoc,
                                    SourceLocation EndLoc);
  /// \brief Called on well-formed 'update' clause.
  OMPClause *ActOnOpenMPUpdateClause(SourceLocation StartLoc,
                                     SourceLocation EndLoc);
  /// \brief Called on well-formed 'capture' clause.
  OMPClause *ActOnOpenMPCaptureClause(SourceLocation StartLoc,
                                      SourceLocation EndLoc);
  /// \brief Called on well-formed 'seq_cst' clause.
  OMPClause *ActOnOpenMPSeqCstClause(SourceLocation StartLoc,
                                     SourceLocation EndLoc);
  /// \brief Called on well-formed 'depend' clause.
  OMPClause *ActOnOpenMPDependClause(ArrayRef<Expr *> VarList,
                                     SourceLocation StartLoc,
                                     SourceLocation LParenLoc,
                                     SourceLocation EndLoc,
                                     OpenMPDependClauseType Ty,
                                     SourceLocation TyLoc);
  /// \brief Called on well-formed 'inbranch' clause.
  OMPClause *ActOnOpenMPInBranchClause(SourceLocation StartLoc,
                                       SourceLocation EndLoc);
  /// \brief Called on well-formed 'notinbranch' clause.
  OMPClause *ActOnOpenMPNotInBranchClause(SourceLocation StartLoc,
                                          SourceLocation EndLoc);
  /// \brief Called on well-formed 'safelen' clause.
  OMPClause *ActOnOpenMPSafelenClause(Expr *Length, SourceLocation StartLoc,
                                      SourceLocation LParenLoc,
                                      SourceLocation EndLoc);
  /// \brief Called on well-formed 'simdlen' clause.
  OMPClause *ActOnOpenMPSimdlenClause(Expr *Length, SourceLocation StartLoc,
                                      SourceLocation LParenLoc,
                                      SourceLocation EndLoc);
  /// \brief Called on well-formed 'num_teams' clause.
  OMPClause *ActOnOpenMPNumTeamsClause(Expr *NumTeams, SourceLocation StartLoc,
                                       SourceLocation LParenLoc,
                                       SourceLocation EndLoc);
  /// \brief Called on well-formed 'thread_limit' clause.
  OMPClause *ActOnOpenMPThreadLimitClause(Expr *ThreadLimit,
                                          SourceLocation StartLoc,
                                          SourceLocation LParenLoc,
                                          SourceLocation EndLoc);
  /// \brief Called on well-formed 'aligned' clause.
  OMPClause *ActOnOpenMPAlignedClause(ArrayRef<Expr *> VarList,
                                      SourceLocation StartLoc,
                                      SourceLocation LParenLoc,
                                      SourceLocation EndLoc, Expr *Alignment,
                                      SourceLocation AlignmentLoc);

  /// \brief Called on well-formed 'linear' clause (declarative form).
  OMPClause *ActOnOpenMPDeclarativeLinearClause(
                                     ArrayRef<Expr *> VarList,
                                     SourceLocation StartLoc,
                                     SourceLocation EndLoc, Expr *Step,
                                     SourceLocation StepLoc);
  /// \brief Called on well-formed 'aligned' clause (declarative form).
  OMPClause *ActOnOpenMPDeclarativeAlignedClause(
                                      ArrayRef<Expr *> VarList,
                                      SourceLocation StartLoc,
                                      SourceLocation EndLoc, Expr *Alignment,
                                      SourceLocation AlignmentLoc);
  /// \brief Called on well-formed 'uniform' clause (declarative form).
  OMPClause *ActOnOpenMPDeclarativeUniformClause(
                                      ArrayRef<Expr *> VarList,
                                      SourceLocation StartLoc,
                                      SourceLocation EndLoc);

  OMPClause *ActOnOpenMPSingleExprWithTypeClause(OpenMPClauseKind Kind,
                                                 unsigned Argument,
                                                 SourceLocation ArgumentLoc,
                                                 Expr *Expr,
                                                 SourceLocation StartLoc,
                                                 SourceLocation LParenLoc,
                                                 SourceLocation EndLoc);
  /// \brief Called on well-formed 'schedule' clause.
  OMPClause *ActOnOpenMPScheduleClause(OpenMPScheduleClauseKind Argument,
                                       SourceLocation ArgumentLoc,
                                       Expr *ChunkSize,
                                       SourceLocation StartLoc,
                                       SourceLocation LParenLoc,
                                       SourceLocation EndLoc);
  /// \brief Called on well-formed 'dist_schedule' clause.
  OMPClause *
  ActOnOpenMPDistScheduleClause(OpenMPDistScheduleClauseKind Argument,
                                SourceLocation ArgumentLoc, Expr *ChunkSize,
                                SourceLocation StartLoc,
                                SourceLocation LParenLoc,
                                SourceLocation EndLoc);

  /// \brief Marks all decls as used in associated captured statement.
  void MarkOpenMPClauses(ArrayRef<OMPClause *> Clauses);

  /// \brief The kind of conversion being performed.
  enum CheckedConversionKind {
    /// \brief An implicit conversion.
    CCK_ImplicitConversion,
    /// \brief A C-style cast.
    CCK_CStyleCast,
    /// \brief A functional-style cast.
    CCK_FunctionalCast,
    /// \brief A cast other than a C-style cast.
    CCK_OtherCast
  };

  /// ImpCastExprToType - If Expr is not of type 'Type', insert an implicit
  /// cast.  If there is already an implicit cast, merge into the existing one.
  /// If isLvalue, the result of the cast is an lvalue.
  ExprResult ImpCastExprToType(Expr *E, QualType Type, CastKind CK,
                               ExprValueKind VK = VK_RValue,
                               const CXXCastPath *BasePath = nullptr,
                               CheckedConversionKind CCK
                                  = CCK_ImplicitConversion);

  /// ScalarTypeToBooleanCastKind - Returns the cast kind corresponding
  /// to the conversion from scalar type ScalarTy to the Boolean type.
  static CastKind ScalarTypeToBooleanCastKind(QualType ScalarTy);

  /// IgnoredValueConversions - Given that an expression's result is
  /// syntactically ignored, perform any conversions that are
  /// required.
  ExprResult IgnoredValueConversions(Expr *E);

  // UsualUnaryConversions - promotes integers (C99 6.3.1.1p2) and converts
  // functions and arrays to their respective pointers (C99 6.3.2.1).
  ExprResult UsualUnaryConversions(Expr *E);

  /// CallExprUnaryConversions - a special case of an unary conversion
  /// performed on a function designator of a call expression.
  ExprResult CallExprUnaryConversions(Expr *E);

  // DefaultFunctionArrayConversion - converts functions and arrays
  // to their respective pointers (C99 6.3.2.1).
  ExprResult DefaultFunctionArrayConversion(Expr *E);

  // DefaultFunctionArrayLvalueConversion - converts functions and
  // arrays to their respective pointers and performs the
  // lvalue-to-rvalue conversion.
  ExprResult DefaultFunctionArrayLvalueConversion(Expr *E);

  // DefaultLvalueConversion - performs lvalue-to-rvalue conversion on
  // the operand.  This is DefaultFunctionArrayLvalueConversion,
  // except that it assumes the operand isn't of function or array
  // type.
  ExprResult DefaultLvalueConversion(Expr *E);

  // DefaultArgumentPromotion (C99 6.5.2.2p6). Used for function calls that
  // do not have a prototype. Integer promotions are performed on each
  // argument, and arguments that have type float are promoted to double.
  ExprResult DefaultArgumentPromotion(Expr *E);

  // Used for emitting the right warning by DefaultVariadicArgumentPromotion
  enum VariadicCallType {
    VariadicFunction,
    VariadicBlock,
    VariadicMethod,
    VariadicConstructor,
    VariadicDoesNotApply
  };

  VariadicCallType getVariadicCallType(FunctionDecl *FDecl,
                                       const FunctionProtoType *Proto,
                                       Expr *Fn);

  // Used for determining in which context a type is allowed to be passed to a
  // vararg function.
  enum VarArgKind {
    VAK_Valid,
    VAK_ValidInCXX11,
    VAK_Undefined,
    VAK_Invalid
  };

  // Determines which VarArgKind fits an expression.
  VarArgKind isValidVarArgType(const QualType &Ty);

  /// Check to see if the given expression is a valid argument to a variadic
  /// function, issuing a diagnostic if not.
  void checkVariadicArgument(const Expr *E, VariadicCallType CT);

  /// Check to see if a given expression could have '.c_str()' called on it.
  bool hasCStrMethod(const Expr *E);

  /// GatherArgumentsForCall - Collector argument expressions for various
  /// form of call prototypes.
  bool GatherArgumentsForCall(SourceLocation CallLoc, FunctionDecl *FDecl,
                              const FunctionProtoType *Proto,
                              unsigned FirstParam, ArrayRef<Expr *> Args,
                              SmallVectorImpl<Expr *> &AllArgs,
                              VariadicCallType CallType = VariadicDoesNotApply,
                              bool AllowExplicit = false,
                              bool IsListInitialization = false);

  // DefaultVariadicArgumentPromotion - Like DefaultArgumentPromotion, but
  // will create a runtime trap if the resulting type is not a POD type.
  ExprResult DefaultVariadicArgumentPromotion(Expr *E, VariadicCallType CT,
                                              FunctionDecl *FDecl);

  // UsualArithmeticConversions - performs the UsualUnaryConversions on it's
  // operands and then handles various conversions that are common to binary
  // operators (C99 6.3.1.8). If both operands aren't arithmetic, this
  // routine returns the first non-arithmetic type found. The client is
  // responsible for emitting appropriate error diagnostics.
  QualType UsualArithmeticConversions(ExprResult &LHS, ExprResult &RHS,
                                      bool IsCompAssign = false);

  /// AssignConvertType - All of the 'assignment' semantic checks return this
  /// enum to indicate whether the assignment was allowed.  These checks are
  /// done for simple assignments, as well as initialization, return from
  /// function, argument passing, etc.  The query is phrased in terms of a
  /// source and destination type.
  enum AssignConvertType {
    /// Compatible - the types are compatible according to the standard.
    Compatible,

    /// PointerToInt - The assignment converts a pointer to an int, which we
    /// accept as an extension.
    PointerToInt,

    /// IntToPointer - The assignment converts an int to a pointer, which we
    /// accept as an extension.
    IntToPointer,

    /// FunctionVoidPointer - The assignment is between a function pointer and
    /// void*, which the standard doesn't allow, but we accept as an extension.
    FunctionVoidPointer,

    /// IncompatiblePointer - The assignment is between two pointers types that
    /// are not compatible, but we accept them as an extension.
    IncompatiblePointer,

    /// IncompatiblePointer - The assignment is between two pointers types which
    /// point to integers which have a different sign, but are otherwise
    /// identical. This is a subset of the above, but broken out because it's by
    /// far the most common case of incompatible pointers.
    IncompatiblePointerSign,

    /// CompatiblePointerDiscardsQualifiers - The assignment discards
    /// c/v/r qualifiers, which we accept as an extension.
    CompatiblePointerDiscardsQualifiers,

    /// IncompatiblePointerDiscardsQualifiers - The assignment
    /// discards qualifiers that we don't permit to be discarded,
    /// like address spaces.
    IncompatiblePointerDiscardsQualifiers,

    /// IncompatibleNestedPointerQualifiers - The assignment is between two
    /// nested pointer types, and the qualifiers other than the first two
    /// levels differ e.g. char ** -> const char **, but we accept them as an
    /// extension.
    IncompatibleNestedPointerQualifiers,

    /// IncompatibleVectors - The assignment is between two vector types that
    /// have the same size, which we accept as an extension.
    IncompatibleVectors,

    /// IntToBlockPointer - The assignment converts an int to a block
    /// pointer. We disallow this.
    IntToBlockPointer,

    /// IncompatibleBlockPointer - The assignment is between two block
    /// pointers types that are not compatible.
    IncompatibleBlockPointer,

    /// IncompatibleObjCQualifiedId - The assignment is between a qualified
    /// id type and something else (that is incompatible with it). For example,
    /// "id <XXX>" = "Foo *", where "Foo *" doesn't implement the XXX protocol.
    IncompatibleObjCQualifiedId,

    /// IncompatibleObjCWeakRef - Assigning a weak-unavailable object to an
    /// object with __weak qualifier.
    IncompatibleObjCWeakRef,

    /// Incompatible - We reject this conversion outright, it is invalid to
    /// represent it in the AST.
    Incompatible
  };

  /// DiagnoseAssignmentResult - Emit a diagnostic, if required, for the
  /// assignment conversion type specified by ConvTy.  This returns true if the
  /// conversion was invalid or false if the conversion was accepted.
  bool DiagnoseAssignmentResult(AssignConvertType ConvTy,
                                SourceLocation Loc,
                                QualType DstType, QualType SrcType,
                                Expr *SrcExpr, AssignmentAction Action,
                                bool *Complained = nullptr);

  /// DiagnoseAssignmentEnum - Warn if assignment to enum is a constant
  /// integer not in the range of enum values.
  void DiagnoseAssignmentEnum(QualType DstType, QualType SrcType,
                              Expr *SrcExpr);

  /// CheckAssignmentConstraints - Perform type checking for assignment,
  /// argument passing, variable initialization, and function return values.
  /// C99 6.5.16.
  AssignConvertType CheckAssignmentConstraints(SourceLocation Loc,
                                               QualType LHSType,
                                               QualType RHSType);

  /// Check assignment constraints and prepare for a conversion of the
  /// RHS to the LHS type.
  AssignConvertType CheckAssignmentConstraints(QualType LHSType,
                                               ExprResult &RHS,
                                               CastKind &Kind);

  // CheckSingleAssignmentConstraints - Currently used by
  // CheckAssignmentOperands, and ActOnReturnStmt. Prior to type checking,
  // this routine performs the default function/array converions.
  AssignConvertType CheckSingleAssignmentConstraints(QualType LHSType,
                                                     ExprResult &RHS,
                                                     bool Diagnose = true,
                                                     bool DiagnoseCFAudited = false);

  // \brief If the lhs type is a transparent union, check whether we
  // can initialize the transparent union with the given expression.
  AssignConvertType CheckTransparentUnionArgumentConstraints(QualType ArgType,
                                                             ExprResult &RHS);

  bool IsStringLiteralToNonConstPointerConversion(Expr *From, QualType ToType);

  bool CheckExceptionSpecCompatibility(Expr *From, QualType ToType);

  ExprResult PerformImplicitConversion(Expr *From, QualType ToType,
                                       AssignmentAction Action,
                                       bool AllowExplicit = false);
  ExprResult PerformImplicitConversion(Expr *From, QualType ToType,
                                       AssignmentAction Action,
                                       bool AllowExplicit,
                                       ImplicitConversionSequence& ICS);
  ExprResult PerformImplicitConversion(Expr *From, QualType ToType,
                                       const ImplicitConversionSequence& ICS,
                                       AssignmentAction Action,
                                       CheckedConversionKind CCK
                                          = CCK_ImplicitConversion);
  ExprResult PerformImplicitConversion(Expr *From, QualType ToType,
                                       const StandardConversionSequence& SCS,
                                       AssignmentAction Action,
                                       CheckedConversionKind CCK);

  /// the following "Check" methods will return a valid/converted QualType
  /// or a null QualType (indicating an error diagnostic was issued).

  /// type checking binary operators (subroutines of CreateBuiltinBinOp).
  QualType InvalidOperands(SourceLocation Loc, ExprResult &LHS,
                           ExprResult &RHS);
  QualType CheckPointerToMemberOperands( // C++ 5.5
    ExprResult &LHS, ExprResult &RHS, ExprValueKind &VK,
    SourceLocation OpLoc, bool isIndirect);
  QualType CheckMultiplyDivideOperands( // C99 6.5.5
    ExprResult &LHS, ExprResult &RHS, SourceLocation Loc, bool IsCompAssign,
    bool IsDivide);
  QualType CheckRemainderOperands( // C99 6.5.5
    ExprResult &LHS, ExprResult &RHS, SourceLocation Loc,
    bool IsCompAssign = false);
  QualType CheckAdditionOperands( // C99 6.5.6
    ExprResult &LHS, ExprResult &RHS, SourceLocation Loc, unsigned Opc,
    QualType* CompLHSTy = nullptr);
  QualType CheckSubtractionOperands( // C99 6.5.6
    ExprResult &LHS, ExprResult &RHS, SourceLocation Loc,
    QualType* CompLHSTy = nullptr);
  QualType CheckShiftOperands( // C99 6.5.7
    ExprResult &LHS, ExprResult &RHS, SourceLocation Loc, unsigned Opc,
    bool IsCompAssign = false);
  QualType CheckCompareOperands( // C99 6.5.8/9
    ExprResult &LHS, ExprResult &RHS, SourceLocation Loc, unsigned OpaqueOpc,
                                bool isRelational);
  QualType CheckBitwiseOperands( // C99 6.5.[10...12]
    ExprResult &LHS, ExprResult &RHS, SourceLocation Loc,
    bool IsCompAssign = false);
  QualType CheckLogicalOperands( // C99 6.5.[13,14]
    ExprResult &LHS, ExprResult &RHS, SourceLocation Loc, unsigned Opc);
  // CheckAssignmentOperands is used for both simple and compound assignment.
  // For simple assignment, pass both expressions and a null converted type.
  // For compound assignment, pass both expressions and the converted type.
  QualType CheckAssignmentOperands( // C99 6.5.16.[1,2]
    Expr *LHSExpr, ExprResult &RHS, SourceLocation Loc, QualType CompoundType);

  ExprResult checkPseudoObjectIncDec(Scope *S, SourceLocation OpLoc,
                                     UnaryOperatorKind Opcode, Expr *Op);
  ExprResult checkPseudoObjectAssignment(Scope *S, SourceLocation OpLoc,
                                         BinaryOperatorKind Opcode,
                                         Expr *LHS, Expr *RHS);
  ExprResult checkPseudoObjectRValue(Expr *E);
  Expr *recreateSyntacticForm(PseudoObjectExpr *E);

  QualType CheckConditionalOperands( // C99 6.5.15
    ExprResult &Cond, ExprResult &LHS, ExprResult &RHS,
    ExprValueKind &VK, ExprObjectKind &OK, SourceLocation QuestionLoc);
  QualType CXXCheckConditionalOperands( // C++ 5.16
    ExprResult &cond, ExprResult &lhs, ExprResult &rhs,
    ExprValueKind &VK, ExprObjectKind &OK, SourceLocation questionLoc);
  QualType FindCompositePointerType(SourceLocation Loc, Expr *&E1, Expr *&E2,
                                    bool *NonStandardCompositeType = nullptr);
  QualType FindCompositePointerType(SourceLocation Loc,
                                    ExprResult &E1, ExprResult &E2,
                                    bool *NonStandardCompositeType = nullptr) {
    Expr *E1Tmp = E1.get(), *E2Tmp = E2.get();
    QualType Composite = FindCompositePointerType(Loc, E1Tmp, E2Tmp,
                                                  NonStandardCompositeType);
    E1 = E1Tmp;
    E2 = E2Tmp;
    return Composite;
  }

  QualType FindCompositeObjCPointerType(ExprResult &LHS, ExprResult &RHS,
                                        SourceLocation QuestionLoc);

  bool DiagnoseConditionalForNull(Expr *LHSExpr, Expr *RHSExpr,
                                  SourceLocation QuestionLoc);

  void DiagnoseAlwaysNonNullPointer(Expr *E,
                                    Expr::NullPointerConstantKind NullType,
                                    bool IsEqual, SourceRange Range);

  /// type checking for vector binary operators.
  QualType CheckVectorOperands(ExprResult &LHS, ExprResult &RHS,
                               SourceLocation Loc, bool IsCompAssign);
  QualType GetSignedVectorType(QualType V);
  QualType CheckVectorCompareOperands(ExprResult &LHS, ExprResult &RHS,
                                      SourceLocation Loc, bool isRelational);
  QualType CheckVectorLogicalOperands(ExprResult &LHS, ExprResult &RHS,
                                      SourceLocation Loc);

  bool isLaxVectorConversion(QualType srcType, QualType destType);

  /// type checking declaration initializers (C99 6.7.8)
  bool CheckForConstantInitializer(Expr *e, QualType t);

  // type checking C++ declaration initializers (C++ [dcl.init]).

  /// ReferenceCompareResult - Expresses the result of comparing two
  /// types (cv1 T1 and cv2 T2) to determine their compatibility for the
  /// purposes of initialization by reference (C++ [dcl.init.ref]p4).
  enum ReferenceCompareResult {
    /// Ref_Incompatible - The two types are incompatible, so direct
    /// reference binding is not possible.
    Ref_Incompatible = 0,
    /// Ref_Related - The two types are reference-related, which means
    /// that their unqualified forms (T1 and T2) are either the same
    /// or T1 is a base class of T2.
    Ref_Related,
    /// Ref_Compatible_With_Added_Qualification - The two types are
    /// reference-compatible with added qualification, meaning that
    /// they are reference-compatible and the qualifiers on T1 (cv1)
    /// are greater than the qualifiers on T2 (cv2).
    Ref_Compatible_With_Added_Qualification,
    /// Ref_Compatible - The two types are reference-compatible and
    /// have equivalent qualifiers (cv1 == cv2).
    Ref_Compatible
  };

  ReferenceCompareResult CompareReferenceRelationship(SourceLocation Loc,
                                                      QualType T1, QualType T2,
                                                      bool &DerivedToBase,
                                                      bool &ObjCConversion,
                                                bool &ObjCLifetimeConversion);

  ExprResult checkUnknownAnyCast(SourceRange TypeRange, QualType CastType,
                                 Expr *CastExpr, CastKind &CastKind,
                                 ExprValueKind &VK, CXXCastPath &Path);

  /// \brief Force an expression with unknown-type to an expression of the
  /// given type.
  ExprResult forceUnknownAnyToType(Expr *E, QualType ToType);

  /// \brief Type-check an expression that's being passed to an
  /// __unknown_anytype parameter.
  ExprResult checkUnknownAnyArg(SourceLocation callLoc,
                                Expr *result, QualType &paramType);

  // CheckVectorCast - check type constraints for vectors.
  // Since vectors are an extension, there are no C standard reference for this.
  // We allow casting between vectors and integer datatypes of the same size.
  // returns true if the cast is invalid
  bool CheckVectorCast(SourceRange R, QualType VectorTy, QualType Ty,
                       CastKind &Kind);

  // CheckExtVectorCast - check type constraints for extended vectors.
  // Since vectors are an extension, there are no C standard reference for this.
  // We allow casting between vectors and integer datatypes of the same size,
  // or vectors and the element type of that vector.
  // returns the cast expr
  ExprResult CheckExtVectorCast(SourceRange R, QualType DestTy, Expr *CastExpr,
                                CastKind &Kind);

  ExprResult BuildCXXFunctionalCastExpr(TypeSourceInfo *TInfo,
                                        SourceLocation LParenLoc,
                                        Expr *CastExpr,
                                        SourceLocation RParenLoc);

  enum ARCConversionResult { ACR_okay, ACR_unbridged };

  /// \brief Checks for invalid conversions and casts between
  /// retainable pointers and other pointer kinds.
  ARCConversionResult CheckObjCARCConversion(SourceRange castRange,
                                             QualType castType, Expr *&op,
                                             CheckedConversionKind CCK,
                                             bool DiagnoseCFAudited = false);

  Expr *stripARCUnbridgedCast(Expr *e);
  void diagnoseARCUnbridgedCast(Expr *e);

  bool CheckObjCARCUnavailableWeakConversion(QualType castType,
                                             QualType ExprType);

  /// checkRetainCycles - Check whether an Objective-C message send
  /// might create an obvious retain cycle.
  void checkRetainCycles(ObjCMessageExpr *msg);
  void checkRetainCycles(Expr *receiver, Expr *argument);
  void checkRetainCycles(VarDecl *Var, Expr *Init);

  /// checkUnsafeAssigns - Check whether +1 expr is being assigned
  /// to weak/__unsafe_unretained type.
  bool checkUnsafeAssigns(SourceLocation Loc, QualType LHS, Expr *RHS);

  /// checkUnsafeExprAssigns - Check whether +1 expr is being assigned
  /// to weak/__unsafe_unretained expression.
  void checkUnsafeExprAssigns(SourceLocation Loc, Expr *LHS, Expr *RHS);

  /// CheckMessageArgumentTypes - Check types in an Obj-C message send.
  /// \param Method - May be null.
  /// \param [out] ReturnType - The return type of the send.
  /// \return true iff there were any incompatible types.
  bool CheckMessageArgumentTypes(QualType ReceiverType,
                                 MultiExprArg Args, Selector Sel,
                                 ArrayRef<SourceLocation> SelectorLocs,
                                 ObjCMethodDecl *Method, bool isClassMessage,
                                 bool isSuperMessage,
                                 SourceLocation lbrac, SourceLocation rbrac,
                                 QualType &ReturnType, ExprValueKind &VK);

  /// \brief Determine the result of a message send expression based on
  /// the type of the receiver, the method expected to receive the message,
  /// and the form of the message send.
  QualType getMessageSendResultType(QualType ReceiverType,
                                    ObjCMethodDecl *Method,
                                    bool isClassMessage, bool isSuperMessage);

  /// \brief If the given expression involves a message send to a method
  /// with a related result type, emit a note describing what happened.
  void EmitRelatedResultTypeNote(const Expr *E);

  /// \brief Given that we had incompatible pointer types in a return
  /// statement, check whether we're in a method with a related result
  /// type, and if so, emit a note describing what happened.
  void EmitRelatedResultTypeNoteForReturn(QualType destType);

  /// CheckBooleanCondition - Diagnose problems involving the use of
  /// the given expression as a boolean condition (e.g. in an if
  /// statement).  Also performs the standard function and array
  /// decays, possibly changing the input variable.
  ///
  /// \param Loc - A location associated with the condition, e.g. the
  /// 'if' keyword.
  /// \return true iff there were any errors
  ExprResult CheckBooleanCondition(Expr *E, SourceLocation Loc);

  ExprResult ActOnBooleanCondition(Scope *S, SourceLocation Loc,
                                   Expr *SubExpr);

  /// DiagnoseAssignmentAsCondition - Given that an expression is
  /// being used as a boolean condition, warn if it's an assignment.
  void DiagnoseAssignmentAsCondition(Expr *E);

  /// \brief Redundant parentheses over an equality comparison can indicate
  /// that the user intended an assignment used as condition.
  void DiagnoseEqualityWithExtraParens(ParenExpr *ParenE);

  /// CheckCXXBooleanCondition - Returns true if conversion to bool is invalid.
  ExprResult CheckCXXBooleanCondition(Expr *CondExpr);

  /// ConvertIntegerToTypeWarnOnOverflow - Convert the specified APInt to have
  /// the specified width and sign.  If an overflow occurs, detect it and emit
  /// the specified diagnostic.
  void ConvertIntegerToTypeWarnOnOverflow(llvm::APSInt &OldVal,
                                          unsigned NewWidth, bool NewSign,
                                          SourceLocation Loc, unsigned DiagID);

  /// Checks that the Objective-C declaration is declared in the global scope.
  /// Emits an error and marks the declaration as invalid if it's not declared
  /// in the global scope.
  bool CheckObjCDeclScope(Decl *D);

  /// \brief Abstract base class used for diagnosing integer constant
  /// expression violations.
  class VerifyICEDiagnoser {
  public:
    bool Suppress;

    VerifyICEDiagnoser(bool Suppress = false) : Suppress(Suppress) { }

    virtual void diagnoseNotICE(Sema &S, SourceLocation Loc, SourceRange SR) =0;
    virtual void diagnoseFold(Sema &S, SourceLocation Loc, SourceRange SR);
    virtual ~VerifyICEDiagnoser() { }
  };

  /// VerifyIntegerConstantExpression - Verifies that an expression is an ICE,
  /// and reports the appropriate diagnostics. Returns false on success.
  /// Can optionally return the value of the expression.
  ExprResult VerifyIntegerConstantExpression(Expr *E, llvm::APSInt *Result,
                                             VerifyICEDiagnoser &Diagnoser,
                                             bool AllowFold = true);
  ExprResult VerifyIntegerConstantExpression(Expr *E, llvm::APSInt *Result,
                                             unsigned DiagID,
                                             bool AllowFold = true);
  ExprResult VerifyIntegerConstantExpression(Expr *E,
                                             llvm::APSInt *Result = nullptr);

  /// VerifyBitField - verifies that a bit field expression is an ICE and has
  /// the correct width, and that the field type is valid.
  /// Returns false on success.
  /// Can optionally return whether the bit-field is of width 0
  ExprResult VerifyBitField(SourceLocation FieldLoc, IdentifierInfo *FieldName,
                            QualType FieldTy, bool IsMsStruct,
                            Expr *BitWidth, bool *ZeroWidth = nullptr);

  enum CUDAFunctionTarget {
    CFT_Device,
    CFT_Global,
    CFT_Host,
    CFT_HostDevice
  };

  CUDAFunctionTarget IdentifyCUDATarget(const FunctionDecl *D);

  bool CheckCUDATarget(CUDAFunctionTarget CallerTarget,
                       CUDAFunctionTarget CalleeTarget);

  bool CheckCUDATarget(const FunctionDecl *Caller, const FunctionDecl *Callee) {
    return CheckCUDATarget(IdentifyCUDATarget(Caller),
                           IdentifyCUDATarget(Callee));
  }

  /// \name Code completion
  //@{
  /// \brief Describes the context in which code completion occurs.
  enum ParserCompletionContext {
    /// \brief Code completion occurs at top-level or namespace context.
    PCC_Namespace,
    /// \brief Code completion occurs within a class, struct, or union.
    PCC_Class,
    /// \brief Code completion occurs within an Objective-C interface, protocol,
    /// or category.
    PCC_ObjCInterface,
    /// \brief Code completion occurs within an Objective-C implementation or
    /// category implementation
    PCC_ObjCImplementation,
    /// \brief Code completion occurs within the list of instance variables
    /// in an Objective-C interface, protocol, category, or implementation.
    PCC_ObjCInstanceVariableList,
    /// \brief Code completion occurs following one or more template
    /// headers.
    PCC_Template,
    /// \brief Code completion occurs following one or more template
    /// headers within a class.
    PCC_MemberTemplate,
    /// \brief Code completion occurs within an expression.
    PCC_Expression,
    /// \brief Code completion occurs within a statement, which may
    /// also be an expression or a declaration.
    PCC_Statement,
    /// \brief Code completion occurs at the beginning of the
    /// initialization statement (or expression) in a for loop.
    PCC_ForInit,
    /// \brief Code completion occurs within the condition of an if,
    /// while, switch, or for statement.
    PCC_Condition,
    /// \brief Code completion occurs within the body of a function on a
    /// recovery path, where we do not have a specific handle on our position
    /// in the grammar.
    PCC_RecoveryInFunction,
    /// \brief Code completion occurs where only a type is permitted.
    PCC_Type,
    /// \brief Code completion occurs in a parenthesized expression, which
    /// might also be a type cast.
    PCC_ParenthesizedExpression,
    /// \brief Code completion occurs within a sequence of declaration
    /// specifiers within a function, method, or block.
    PCC_LocalDeclarationSpecifiers
  };

  void CodeCompleteModuleImport(SourceLocation ImportLoc, ModuleIdPath Path);
  void CodeCompleteOrdinaryName(Scope *S,
                                ParserCompletionContext CompletionContext);
  void CodeCompleteDeclSpec(Scope *S, DeclSpec &DS,
                            bool AllowNonIdentifiers,
                            bool AllowNestedNameSpecifiers);

  struct CodeCompleteExpressionData;
  void CodeCompleteExpression(Scope *S,
                              const CodeCompleteExpressionData &Data);
  void CodeCompleteMemberReferenceExpr(Scope *S, Expr *Base,
                                       SourceLocation OpLoc,
                                       bool IsArrow);
  void CodeCompletePostfixExpression(Scope *S, ExprResult LHS);
  void CodeCompleteTag(Scope *S, unsigned TagSpec);
  void CodeCompleteTypeQualifiers(DeclSpec &DS);
  void CodeCompleteCase(Scope *S);
  void CodeCompleteCall(Scope *S, Expr *Fn, ArrayRef<Expr *> Args);
  void CodeCompleteInitializer(Scope *S, Decl *D);
  void CodeCompleteReturn(Scope *S);
  void CodeCompleteAfterIf(Scope *S);
  void CodeCompleteAssignmentRHS(Scope *S, Expr *LHS);

  void CodeCompleteQualifiedId(Scope *S, CXXScopeSpec &SS,
                               bool EnteringContext);
  void CodeCompleteUsing(Scope *S);
  void CodeCompleteUsingDirective(Scope *S);
  void CodeCompleteNamespaceDecl(Scope *S);
  void CodeCompleteNamespaceAliasDecl(Scope *S);
  void CodeCompleteOperatorName(Scope *S);
  void CodeCompleteConstructorInitializer(
                                Decl *Constructor,
                                ArrayRef<CXXCtorInitializer *> Initializers);

  void CodeCompleteLambdaIntroducer(Scope *S, LambdaIntroducer &Intro,
                                    bool AfterAmpersand);

  void CodeCompleteObjCAtDirective(Scope *S);
  void CodeCompleteObjCAtVisibility(Scope *S);
  void CodeCompleteObjCAtStatement(Scope *S);
  void CodeCompleteObjCAtExpression(Scope *S);
  void CodeCompleteObjCPropertyFlags(Scope *S, ObjCDeclSpec &ODS);
  void CodeCompleteObjCPropertyGetter(Scope *S);
  void CodeCompleteObjCPropertySetter(Scope *S);
  void CodeCompleteObjCPassingType(Scope *S, ObjCDeclSpec &DS,
                                   bool IsParameter);
  void CodeCompleteObjCMessageReceiver(Scope *S);
  void CodeCompleteObjCSuperMessage(Scope *S, SourceLocation SuperLoc,
                                    ArrayRef<IdentifierInfo *> SelIdents,
                                    bool AtArgumentExpression);
  void CodeCompleteObjCClassMessage(Scope *S, ParsedType Receiver,
                                    ArrayRef<IdentifierInfo *> SelIdents,
                                    bool AtArgumentExpression,
                                    bool IsSuper = false);
  void CodeCompleteObjCInstanceMessage(Scope *S, Expr *Receiver,
                                       ArrayRef<IdentifierInfo *> SelIdents,
                                       bool AtArgumentExpression,
                                       ObjCInterfaceDecl *Super = nullptr);
  void CodeCompleteObjCForCollection(Scope *S,
                                     DeclGroupPtrTy IterationVar);
  void CodeCompleteObjCSelector(Scope *S,
                                ArrayRef<IdentifierInfo *> SelIdents);
  void CodeCompleteObjCProtocolReferences(IdentifierLocPair *Protocols,
                                          unsigned NumProtocols);
  void CodeCompleteObjCProtocolDecl(Scope *S);
  void CodeCompleteObjCInterfaceDecl(Scope *S);
  void CodeCompleteObjCSuperclass(Scope *S,
                                  IdentifierInfo *ClassName,
                                  SourceLocation ClassNameLoc);
  void CodeCompleteObjCImplementationDecl(Scope *S);
  void CodeCompleteObjCInterfaceCategory(Scope *S,
                                         IdentifierInfo *ClassName,
                                         SourceLocation ClassNameLoc);
  void CodeCompleteObjCImplementationCategory(Scope *S,
                                              IdentifierInfo *ClassName,
                                              SourceLocation ClassNameLoc);
  void CodeCompleteObjCPropertyDefinition(Scope *S);
  void CodeCompleteObjCPropertySynthesizeIvar(Scope *S,
                                              IdentifierInfo *PropertyName);
  void CodeCompleteObjCMethodDecl(Scope *S,
                                  bool IsInstanceMethod,
                                  ParsedType ReturnType);
  void CodeCompleteObjCMethodDeclSelector(Scope *S,
                                          bool IsInstanceMethod,
                                          bool AtParameterName,
                                          ParsedType ReturnType,
                                          ArrayRef<IdentifierInfo *> SelIdents);
  void CodeCompletePreprocessorDirective(bool InConditional);
  void CodeCompleteInPreprocessorConditionalExclusion(Scope *S);
  void CodeCompletePreprocessorMacroName(bool IsDefinition);
  void CodeCompletePreprocessorExpression();
  void CodeCompletePreprocessorMacroArgument(Scope *S,
                                             IdentifierInfo *Macro,
                                             MacroInfo *MacroInfo,
                                             unsigned Argument);
  void CodeCompleteNaturalLanguage();
  void GatherGlobalCodeCompletions(CodeCompletionAllocator &Allocator,
                                   CodeCompletionTUInfo &CCTUInfo,
                  SmallVectorImpl<CodeCompletionResult> &Results);
  //@}

  //===--------------------------------------------------------------------===//
  // Extra semantic analysis beyond the C type system

public:
  SourceLocation getLocationOfStringLiteralByte(const StringLiteral *SL,
                                                unsigned ByteNo) const;

private:
  void CheckArrayAccess(const Expr *BaseExpr, const Expr *IndexExpr,
                        const ArraySubscriptExpr *ASE=nullptr,
                        bool AllowOnePastEnd=true, bool IndexNegated=false);
  void CheckArrayAccess(const Expr *E);
  // Used to grab the relevant information from a FormatAttr and a
  // FunctionDeclaration.
  struct FormatStringInfo {
    unsigned FormatIdx;
    unsigned FirstDataArg;
    bool HasVAListArg;
  };

  bool getFormatStringInfo(const FormatAttr *Format, bool IsCXXMember,
                           FormatStringInfo *FSI);
  bool CheckFunctionCall(FunctionDecl *FDecl, CallExpr *TheCall,
                         const FunctionProtoType *Proto);
  bool CheckObjCMethodCall(ObjCMethodDecl *Method, SourceLocation loc,
                           ArrayRef<const Expr *> Args);
  bool CheckPointerCall(NamedDecl *NDecl, CallExpr *TheCall,
                        const FunctionProtoType *Proto);
  bool CheckOtherCall(CallExpr *TheCall, const FunctionProtoType *Proto);
  void CheckConstructorCall(FunctionDecl *FDecl,
                            ArrayRef<const Expr *> Args,
                            const FunctionProtoType *Proto,
                            SourceLocation Loc);

  void checkCall(NamedDecl *FDecl, ArrayRef<const Expr *> Args,
                 unsigned NumParams, bool IsMemberFunction, SourceLocation Loc,
                 SourceRange Range, VariadicCallType CallType);

  bool CheckObjCString(Expr *Arg);

  ExprResult CheckBuiltinFunctionCall(unsigned BuiltinID, CallExpr *TheCall);

  bool CheckARMBuiltinExclusiveCall(unsigned BuiltinID, CallExpr *TheCall,
                                    unsigned MaxWidth);
  bool CheckNeonBuiltinFunctionCall(unsigned BuiltinID, CallExpr *TheCall);
  bool CheckARMBuiltinFunctionCall(unsigned BuiltinID, CallExpr *TheCall);

  bool CheckAArch64BuiltinFunctionCall(unsigned BuiltinID, CallExpr *TheCall);
  bool CheckMipsBuiltinFunctionCall(unsigned BuiltinID, CallExpr *TheCall);
  bool CheckX86BuiltinFunctionCall(unsigned BuiltinID, CallExpr *TheCall);

  bool SemaBuiltinVAStart(CallExpr *TheCall);
  bool SemaBuiltinUnorderedCompare(CallExpr *TheCall);
  bool SemaBuiltinFPClassification(CallExpr *TheCall, unsigned NumArgs);

public:
  // Used by C++ template instantiation.
  ExprResult SemaBuiltinShuffleVector(CallExpr *TheCall);
  ExprResult SemaConvertVectorExpr(Expr *E, TypeSourceInfo *TInfo,
                                   SourceLocation BuiltinLoc,
                                   SourceLocation RParenLoc);

private:
  bool SemaBuiltinPrefetch(CallExpr *TheCall);
  bool SemaBuiltinLongjmp(CallExpr *TheCall);
  ExprResult SemaBuiltinAtomicOverloaded(ExprResult TheCallResult);
  ExprResult SemaAtomicOpsOverloaded(ExprResult TheCallResult,
                                     AtomicExpr::AtomicOp Op);
  bool SemaBuiltinConstantArg(CallExpr *TheCall, int ArgNum,
                              llvm::APSInt &Result);
  bool SemaBuiltinConstantArgRange(CallExpr *TheCall, int ArgNum,
                                   int Low, int High);

public:
  enum FormatStringType {
    FST_Scanf,
    FST_Printf,
    FST_NSString,
    FST_Strftime,
    FST_Strfmon,
    FST_Kprintf,
    FST_Unknown
  };
  static FormatStringType GetFormatStringType(const FormatAttr *Format);

  void CheckFormatString(const StringLiteral *FExpr, const Expr *OrigFormatExpr,
                         ArrayRef<const Expr *> Args, bool HasVAListArg,
                         unsigned format_idx, unsigned firstDataArg,
                         FormatStringType Type, bool inFunctionCall,
                         VariadicCallType CallType,
                         llvm::SmallBitVector &CheckedVarArgs);

private:
  bool CheckFormatArguments(const FormatAttr *Format,
                            ArrayRef<const Expr *> Args,
                            bool IsCXXMember,
                            VariadicCallType CallType,
                            SourceLocation Loc, SourceRange Range,
                            llvm::SmallBitVector &CheckedVarArgs);
  bool CheckFormatArguments(ArrayRef<const Expr *> Args,
                            bool HasVAListArg, unsigned format_idx,
                            unsigned firstDataArg, FormatStringType Type,
                            VariadicCallType CallType,
                            SourceLocation Loc, SourceRange range,
                            llvm::SmallBitVector &CheckedVarArgs);

  void CheckAbsoluteValueFunction(const CallExpr *Call,
                                  const FunctionDecl *FDecl,
                                  IdentifierInfo *FnInfo);

  void CheckMemaccessArguments(const CallExpr *Call,
                               unsigned BId,
                               IdentifierInfo *FnName);

  void CheckStrlcpycatArguments(const CallExpr *Call,
                                IdentifierInfo *FnName);

  void CheckStrncatArguments(const CallExpr *Call,
                             IdentifierInfo *FnName);

  void CheckReturnValExpr(Expr *RetValExp, QualType lhsType,
                          SourceLocation ReturnLoc,
                          bool isObjCMethod = false,
                          const AttrVec *Attrs = nullptr,
                          const FunctionDecl *FD = nullptr);

  void CheckFloatComparison(SourceLocation Loc, Expr* LHS, Expr* RHS);
  void CheckImplicitConversions(Expr *E, SourceLocation CC = SourceLocation());
  void CheckForIntOverflow(Expr *E);
  void CheckUnsequencedOperations(Expr *E);

  /// \brief Perform semantic checks on a completed expression. This will either
  /// be a full-expression or a default argument expression.
  void CheckCompletedExpr(Expr *E, SourceLocation CheckLoc = SourceLocation(),
                          bool IsConstexpr = false);

  void CheckBitFieldInitialization(SourceLocation InitLoc, FieldDecl *Field,
                                   Expr *Init);

  /// \brief Check if the given expression contains 'break' or 'continue'
  /// statement that produces control flow different from GCC.
  void CheckBreakContinueBinding(Expr *E);

public:
  /// \brief Register a magic integral constant to be used as a type tag.
  void RegisterTypeTagForDatatype(const IdentifierInfo *ArgumentKind,
                                  uint64_t MagicValue, QualType Type,
                                  bool LayoutCompatible, bool MustBeNull);

  struct TypeTagData {
    TypeTagData() {}

    TypeTagData(QualType Type, bool LayoutCompatible, bool MustBeNull) :
        Type(Type), LayoutCompatible(LayoutCompatible),
        MustBeNull(MustBeNull)
    {}

    QualType Type;

    /// If true, \c Type should be compared with other expression's types for
    /// layout-compatibility.
    unsigned LayoutCompatible : 1;
    unsigned MustBeNull : 1;
  };

  /// A pair of ArgumentKind identifier and magic value.  This uniquely
  /// identifies the magic value.
  typedef std::pair<const IdentifierInfo *, uint64_t> TypeTagMagicValue;

private:
  /// \brief A map from magic value to type information.
  std::unique_ptr<llvm::DenseMap<TypeTagMagicValue, TypeTagData>>
      TypeTagForDatatypeMagicValues;

  /// \brief Peform checks on a call of a function with argument_with_type_tag
  /// or pointer_with_type_tag attributes.
  void CheckArgumentWithTypeTag(const ArgumentWithTypeTagAttr *Attr,
                                const Expr * const *ExprArgs);

  /// \brief The parser's current scope.
  ///
  /// The parser maintains this state here.
  Scope *CurScope;

  mutable IdentifierInfo *Ident_super;
  mutable IdentifierInfo *Ident___float128;

protected:
  friend class Parser;
  friend class InitializationSequence;
  friend class ASTReader;
  friend class ASTWriter;

public:
  /// \brief Retrieve the parser's current scope.
  ///
  /// This routine must only be used when it is certain that semantic analysis
  /// and the parser are in precisely the same context, which is not the case
  /// when, e.g., we are performing any kind of template instantiation.
  /// Therefore, the only safe places to use this scope are in the parser
  /// itself and in routines directly invoked from the parser and *never* from
  /// template substitution or instantiation.
  Scope *getCurScope() const { return CurScope; }

  void incrementMSLocalManglingNumber() const {
    return CurScope->incrementMSLocalManglingNumber();
  }

  IdentifierInfo *getSuperIdentifier() const;
  IdentifierInfo *getFloat128Identifier() const;

  Decl *getObjCDeclContext() const;

  DeclContext *getCurLexicalContext() const {
    return OriginalLexicalContext ? OriginalLexicalContext : CurContext;
  }

  AvailabilityResult getCurContextAvailability() const;
  
  const DeclContext *getCurObjCLexicalContext() const {
    const DeclContext *DC = getCurLexicalContext();
    // A category implicitly has the attribute of the interface.
    if (const ObjCCategoryDecl *CatD = dyn_cast<ObjCCategoryDecl>(DC))
      DC = CatD->getClassInterface();
    return DC;
  }
};

/// \brief RAII object that enters a new expression evaluation context.
class EnterExpressionEvaluationContext {
  Sema &Actions;

public:
  EnterExpressionEvaluationContext(Sema &Actions,
                                   Sema::ExpressionEvaluationContext NewContext,
                                   Decl *LambdaContextDecl = nullptr,
                                   bool IsDecltype = false)
    : Actions(Actions) {
    Actions.PushExpressionEvaluationContext(NewContext, LambdaContextDecl,
                                            IsDecltype);
  }
  EnterExpressionEvaluationContext(Sema &Actions,
                                   Sema::ExpressionEvaluationContext NewContext,
                                   Sema::ReuseLambdaContextDecl_t,
                                   bool IsDecltype = false)
    : Actions(Actions) {
    Actions.PushExpressionEvaluationContext(NewContext, 
                                            Sema::ReuseLambdaContextDecl,
                                            IsDecltype);
  }

  ~EnterExpressionEvaluationContext() {
    Actions.PopExpressionEvaluationContext();
  }
};

DeductionFailureInfo
MakeDeductionFailureInfo(ASTContext &Context, Sema::TemplateDeductionResult TDK,
                         sema::TemplateDeductionInfo &Info);

/// \brief Contains a late templated function.
/// Will be parsed at the end of the translation unit, used by Sema & Parser.
struct LateParsedTemplate {
  CachedTokens Toks;
  /// \brief The template function declaration to be late parsed.
  Decl *D;
};

} // end namespace clang

#endif<|MERGE_RESOLUTION|>--- conflicted
+++ resolved
@@ -7277,6 +7277,8 @@
   void DestroyDataSharingAttributesStack();
 
   ExprResult PerformImplicitIntegerConversion(SourceLocation OpLoc, Expr *Op);
+  ExprResult VerifyPositiveIntegerConstantInClause(Expr *Op,
+                                                   OpenMPClauseKind CKind);
 
   /// \brief Check if \a S ia for-loop in canonical form for OpenMP.
   ///
@@ -7655,23 +7657,6 @@
   OMPClause *ActOnOpenMPIfClause(Expr *Condition, SourceLocation StartLoc,
                                  SourceLocation LParenLoc,
                                  SourceLocation EndLoc);
-<<<<<<< HEAD
-=======
-  /// \brief Called on well-formed 'num_threads' clause.
-  OMPClause *ActOnOpenMPNumThreadsClause(Expr *NumThreads,
-                                         SourceLocation StartLoc,
-                                         SourceLocation LParenLoc,
-                                         SourceLocation EndLoc);
-  /// \brief Called on well-formed 'safelen' clause.
-  OMPClause *ActOnOpenMPSafelenClause(Expr *Length,
-                                      SourceLocation StartLoc,
-                                      SourceLocation LParenLoc,
-                                      SourceLocation EndLoc);
-  /// \brief Called on well-formed 'collapse' clause.
-  OMPClause *ActOnOpenMPCollapseClause(Expr *Num, SourceLocation StartLoc,
-                                       SourceLocation LParenLoc,
-                                       SourceLocation EndLoc);
->>>>>>> fe760838
 
   OMPClause *ActOnOpenMPSimpleClause(OpenMPClauseKind Kind, unsigned Argument,
                                      SourceLocation ArgumentLoc,
@@ -7844,12 +7829,6 @@
                                           SourceLocation StartLoc,
                                           SourceLocation LParenLoc,
                                           SourceLocation EndLoc);
-  /// \brief Called on well-formed 'aligned' clause.
-  OMPClause *ActOnOpenMPAlignedClause(ArrayRef<Expr *> VarList,
-                                      SourceLocation StartLoc,
-                                      SourceLocation LParenLoc,
-                                      SourceLocation EndLoc, Expr *Alignment,
-                                      SourceLocation AlignmentLoc);
 
   /// \brief Called on well-formed 'linear' clause (declarative form).
   OMPClause *ActOnOpenMPDeclarativeLinearClause(
