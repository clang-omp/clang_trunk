//===--- Sema.h - Semantic Analysis & AST Building --------------*- C++ -*-===//
//
//                     The LLVM Compiler Infrastructure
//
// This file is distributed under the University of Illinois Open Source
// License. See LICENSE.TXT for details.
//
//===----------------------------------------------------------------------===//
//
// This file defines the Sema class, which performs semantic analysis and
// builds ASTs.
//
//===----------------------------------------------------------------------===//

#ifndef LLVM_CLANG_SEMA_SEMA_H
#define LLVM_CLANG_SEMA_SEMA_H

#include "clang/AST/Attr.h"
#include "clang/AST/DeclarationName.h"
#include "clang/AST/Expr.h"
#include "clang/AST/ExprObjC.h"
#include "clang/AST/ExternalASTSource.h"
#include "clang/AST/MangleNumberingContext.h"
#include "clang/AST/NSAPI.h"
#include "clang/AST/PrettyPrinter.h"
#include "clang/AST/TypeLoc.h"
#include "clang/Basic/ExpressionTraits.h"
#include "clang/Basic/LangOptions.h"
#include "clang/Basic/OpenMPKinds.h"
#include "clang/Basic/Specifiers.h"
#include "clang/Basic/TemplateKinds.h"
#include "clang/Basic/TypeTraits.h"
#include "clang/Lex/ModuleLoader.h"
#include "clang/Sema/AnalysisBasedWarnings.h"
#include "clang/Sema/DeclSpec.h"
#include "clang/Sema/ExternalSemaSource.h"
#include "clang/Sema/IdentifierResolver.h"
#include "clang/Sema/LocInfoType.h"
#include "clang/Sema/ObjCMethodList.h"
#include "clang/Sema/Ownership.h"
#include "clang/Sema/Scope.h"
#include "clang/Sema/ScopeInfo.h"
#include "clang/Sema/TypoCorrection.h"
#include "clang/Sema/Weak.h"
#include "llvm/ADT/ArrayRef.h"
#include "llvm/ADT/Optional.h"
#include "llvm/ADT/SetVector.h"
#include "llvm/ADT/SmallPtrSet.h"
#include "llvm/ADT/SmallVector.h"
#include "llvm/MC/MCParser/MCAsmParser.h"
#include <deque>
#include <memory>
#include <string>
#include <vector>

namespace llvm {
  class APSInt;
  template <typename ValueT> struct DenseMapInfo;
  template <typename ValueT, typename ValueInfoT> class DenseSet;
  class SmallBitVector;
}

namespace clang {
  class ADLResult;
  class ASTConsumer;
  class ASTContext;
  class ASTMutationListener;
  class ASTReader;
  class ASTWriter;
  class ArrayType;
  class AttributeList;
  class BlockDecl;
  class CapturedDecl;
  class CXXBasePath;
  class CXXBasePaths;
  class CXXBindTemporaryExpr;
  typedef SmallVector<CXXBaseSpecifier*, 4> CXXCastPath;
  class CXXConstructorDecl;
  class CXXConversionDecl;
  class CXXDestructorDecl;
  class CXXFieldCollector;
  class CXXMemberCallExpr;
  class CXXMethodDecl;
  class CXXScopeSpec;
  class CXXTemporary;
  class CXXTryStmt;
  class CallExpr;
  class ClassTemplateDecl;
  class ClassTemplatePartialSpecializationDecl;
  class ClassTemplateSpecializationDecl;
  class VarTemplatePartialSpecializationDecl;
  class CodeCompleteConsumer;
  class CodeCompletionAllocator;
  class CodeCompletionTUInfo;
  class CodeCompletionResult;
  class Decl;
  class DeclAccessPair;
  class DeclContext;
  class DeclRefExpr;
  class DeclaratorDecl;
  class DeducedTemplateArgument;
  class DependentDiagnostic;
  class DesignatedInitExpr;
  class Designation;
  class EnableIfAttr;
  class EnumConstantDecl;
  class Expr;
  class ExtVectorType;
  class ExternalSemaSource;
  class FormatAttr;
  class FriendDecl;
  class FunctionDecl;
  class FunctionProtoType;
  class FunctionTemplateDecl;
  class ImplicitConversionSequence;
  class InitListExpr;
  class InitializationKind;
  class InitializationSequence;
  class InitializedEntity;
  class IntegerLiteral;
  class LabelStmt;
  class LambdaExpr;
  class LangOptions;
  class LocalInstantiationScope;
  class LookupResult;
  class MacroInfo;
  class MultiLevelTemplateArgumentList;
  class NamedDecl;
  class NonNullAttr;
  class ObjCCategoryDecl;
  class ObjCCategoryImplDecl;
  class ObjCCompatibleAliasDecl;
  class ObjCContainerDecl;
  class ObjCImplDecl;
  class ObjCImplementationDecl;
  class ObjCInterfaceDecl;
  class ObjCIvarDecl;
  template <class T> class ObjCList;
  class ObjCMessageExpr;
  class ObjCMethodDecl;
  class ObjCPropertyDecl;
  class ObjCProtocolDecl;
  class OMPDeclareReductionDecl;
  class OMPDeclareSimdDecl;
  class OMPThreadPrivateDecl;
  class OMPClause;
  class OverloadCandidateSet;
  class OverloadExpr;
  class ParenListExpr;
  class ParmVarDecl;
  class Preprocessor;
  class PseudoDestructorTypeStorage;
  class PseudoObjectExpr;
  class QualType;
  class StandardConversionSequence;
  class Stmt;
  class StringLiteral;
  class SwitchStmt;
  class TemplateArgument;
  class TemplateArgumentList;
  class TemplateArgumentLoc;
  class TemplateDecl;
  class TemplateParameterList;
  class TemplatePartialOrderingContext;
  class TemplateTemplateParmDecl;
  class Token;
  class TypeAliasDecl;
  class TypedefDecl;
  class TypedefNameDecl;
  class TypeLoc;
  class UnqualifiedId;
  class UnresolvedLookupExpr;
  class UnresolvedMemberExpr;
  class UnresolvedSetImpl;
  class UnresolvedSetIterator;
  class UsingDecl;
  class UsingShadowDecl;
  class ValueDecl;
  class VarDecl;
  class VarTemplateSpecializationDecl;
  class VisibilityAttr;
  class VisibleDeclConsumer;
  class IndirectFieldDecl;
  struct DeductionFailureInfo;
  class TemplateSpecCandidateSet;

namespace sema {
  class AccessedEntity;
  class BlockScopeInfo;
  class CapturedRegionScopeInfo;
  class CapturingScopeInfo;
  class CompoundScopeInfo;
  class DelayedDiagnostic;
  class DelayedDiagnosticPool;
  class FunctionScopeInfo;
  class LambdaScopeInfo;
  class PossiblyUnreachableDiag;
  class TemplateDeductionInfo;
}

// FIXME: No way to easily map from TemplateTypeParmTypes to
// TemplateTypeParmDecls, so we have this horrible PointerUnion.
typedef std::pair<llvm::PointerUnion<const TemplateTypeParmType*, NamedDecl*>,
                  SourceLocation> UnexpandedParameterPack;

/// Sema - This implements semantic analysis and AST building for C.
class Sema {
  Sema(const Sema &) LLVM_DELETED_FUNCTION;
  void operator=(const Sema &) LLVM_DELETED_FUNCTION;

  ///\brief Source of additional semantic information.
  ExternalSemaSource *ExternalSource;

  ///\brief Whether Sema has generated a multiplexer and has to delete it.
  bool isMultiplexExternalSource;

  static bool mightHaveNonExternalLinkage(const DeclaratorDecl *FD);

  static bool
  shouldLinkPossiblyHiddenDecl(const NamedDecl *Old, const NamedDecl *New) {
    // We are about to link these. It is now safe to compute the linkage of
    // the new decl. If the new decl has external linkage, we will
    // link it with the hidden decl (which also has external linkage) and
    // it will keep having external linkage. If it has internal linkage, we
    // will not link it. Since it has no previous decls, it will remain
    // with internal linkage.
    return !Old->isHidden() || New->isExternallyVisible();
  }

public:
  typedef OpaquePtr<DeclGroupRef> DeclGroupPtrTy;
  typedef OpaquePtr<TemplateName> TemplateTy;
  typedef OpaquePtr<QualType> TypeTy;

  OpenCLOptions OpenCLFeatures;
  FPOptions FPFeatures;

  const LangOptions &LangOpts;
  Preprocessor &PP;
  ASTContext &Context;
  ASTConsumer &Consumer;
  DiagnosticsEngine &Diags;
  SourceManager &SourceMgr;

  /// \brief Flag indicating whether or not to collect detailed statistics.
  bool CollectStats;

  /// \brief Code-completion consumer.
  CodeCompleteConsumer *CodeCompleter;

  /// CurContext - This is the current declaration context of parsing.
  DeclContext *CurContext;

  /// \brief Generally null except when we temporarily switch decl contexts,
  /// like in \see ActOnObjCTemporaryExitContainerContext.
  DeclContext *OriginalLexicalContext;

  /// VAListTagName - The declaration name corresponding to __va_list_tag.
  /// This is used as part of a hack to omit that class from ADL results.
  DeclarationName VAListTagName;

  /// PackContext - Manages the stack for \#pragma pack. An alignment
  /// of 0 indicates default alignment.
  void *PackContext; // Really a "PragmaPackStack*"

  bool MSStructPragmaOn; // True when \#pragma ms_struct on

  /// \brief Controls member pointer representation format under the MS ABI.
  LangOptions::PragmaMSPointersToMembersKind
      MSPointerToMemberRepresentationMethod;

  enum PragmaVtorDispKind {
    PVDK_Push,          ///< #pragma vtordisp(push, mode)
    PVDK_Set,           ///< #pragma vtordisp(mode)
    PVDK_Pop,           ///< #pragma vtordisp(pop)
    PVDK_Reset          ///< #pragma vtordisp()
  };

  enum PragmaMsStackAction {
    PSK_Reset,    // #pragma ()
    PSK_Set,      // #pragma ("name")
    PSK_Push,     // #pragma (push[, id])
    PSK_Push_Set, // #pragma (push[, id], "name")
    PSK_Pop,      // #pragma (pop[, id])
    PSK_Pop_Set,  // #pragma (pop[, id], "name")
  };

  /// \brief Whether to insert vtordisps prior to virtual bases in the Microsoft
  /// C++ ABI.  Possible values are 0, 1, and 2, which mean:
  ///
  /// 0: Suppress all vtordisps
  /// 1: Insert vtordisps in the presence of vbase overrides and non-trivial
  ///    structors
  /// 2: Always insert vtordisps to support RTTI on partially constructed
  ///    objects
  ///
  /// The stack always has at least one element in it.
  SmallVector<MSVtorDispAttr::Mode, 2> VtorDispModeStack;

  /// \brief Source location for newly created implicit MSInheritanceAttrs
  SourceLocation ImplicitMSInheritanceAttrLoc;

  template<typename ValueType>
  struct PragmaStack {
    struct Slot {
      llvm::StringRef StackSlotLabel;
      ValueType Value;
      SourceLocation PragmaLocation;
      Slot(llvm::StringRef StackSlotLabel,
           ValueType Value,
           SourceLocation PragmaLocation)
        : StackSlotLabel(StackSlotLabel), Value(Value),
          PragmaLocation(PragmaLocation) {}
    };
    void Act(SourceLocation PragmaLocation,
             PragmaMsStackAction Action,
             llvm::StringRef StackSlotLabel,
             ValueType Value);
    explicit PragmaStack(const ValueType &Value)
      : CurrentValue(Value) {}
    SmallVector<Slot, 2> Stack;
    ValueType CurrentValue;
    SourceLocation CurrentPragmaLocation;
  };
  // FIXME: We should serialize / deserialize these if they occur in a PCH (but
  // we shouldn't do so if they're in a module).
  PragmaStack<StringLiteral *> DataSegStack;
  PragmaStack<StringLiteral *> BSSSegStack;
  PragmaStack<StringLiteral *> ConstSegStack;
  PragmaStack<StringLiteral *> CodeSegStack;

  /// VisContext - Manages the stack for \#pragma GCC visibility.
  void *VisContext; // Really a "PragmaVisStack*"

  /// \brief Flag indicating if Sema is building a recovery call expression.
  ///
  /// This flag is used to avoid building recovery call expressions
  /// if Sema is already doing so, which would cause infinite recursions.
  bool IsBuildingRecoveryCallExpr;

  /// ExprNeedsCleanups - True if the current evaluation context
  /// requires cleanups to be run at its conclusion.
  bool ExprNeedsCleanups;

  /// ExprCleanupObjects - This is the stack of objects requiring
  /// cleanup that are created by the current full expression.  The
  /// element type here is ExprWithCleanups::Object.
  SmallVector<BlockDecl*, 8> ExprCleanupObjects;

  /// \brief Store a list of either DeclRefExprs or MemberExprs
  ///  that contain a reference to a variable (constant) that may or may not
  ///  be odr-used in this Expr, and we won't know until all lvalue-to-rvalue
  ///  and discarded value conversions have been applied to all subexpressions 
  ///  of the enclosing full expression.  This is cleared at the end of each 
  ///  full expression. 
  llvm::SmallPtrSet<Expr*, 2> MaybeODRUseExprs;

  /// \brief Stack containing information about each of the nested
  /// function, block, and method scopes that are currently active.
  ///
  /// This array is never empty.  Clients should ignore the first
  /// element, which is used to cache a single FunctionScopeInfo
  /// that's used to parse every top-level function.
  SmallVector<sema::FunctionScopeInfo *, 4> FunctionScopes;

  typedef LazyVector<TypedefNameDecl *, ExternalSemaSource,
                     &ExternalSemaSource::ReadExtVectorDecls, 2, 2>
    ExtVectorDeclsType;

  /// ExtVectorDecls - This is a list all the extended vector types. This allows
  /// us to associate a raw vector type with one of the ext_vector type names.
  /// This is only necessary for issuing pretty diagnostics.
  ExtVectorDeclsType ExtVectorDecls;

  /// FieldCollector - Collects CXXFieldDecls during parsing of C++ classes.
  std::unique_ptr<CXXFieldCollector> FieldCollector;

  typedef llvm::SmallSetVector<const NamedDecl*, 16> NamedDeclSetType;

  /// \brief Set containing all declared private fields that are not used.
  NamedDeclSetType UnusedPrivateFields;

  typedef llvm::SmallPtrSet<const CXXRecordDecl*, 8> RecordDeclSetTy;

  /// PureVirtualClassDiagSet - a set of class declarations which we have
  /// emitted a list of pure virtual functions. Used to prevent emitting the
  /// same list more than once.
  std::unique_ptr<RecordDeclSetTy> PureVirtualClassDiagSet;

  /// ParsingInitForAutoVars - a set of declarations with auto types for which
  /// we are currently parsing the initializer.
  llvm::SmallPtrSet<const Decl*, 4> ParsingInitForAutoVars;

  /// \brief A mapping from external names to the most recent
  /// locally-scoped extern "C" declaration with that name.
  ///
  /// This map contains external declarations introduced in local
  /// scopes, e.g.,
  ///
  /// \code
  /// extern "C" void f() {
  ///   void foo(int, int);
  /// }
  /// \endcode
  ///
  /// Here, the name "foo" will be associated with the declaration of
  /// "foo" within f. This name is not visible outside of
  /// "f". However, we still find it in two cases:
  ///
  ///   - If we are declaring another global or extern "C" entity with
  ///     the name "foo", we can find "foo" as a previous declaration,
  ///     so that the types of this external declaration can be checked
  ///     for compatibility.
  ///
  ///   - If we would implicitly declare "foo" (e.g., due to a call to
  ///     "foo" in C when no prototype or definition is visible), then
  ///     we find this declaration of "foo" and complain that it is
  ///     not visible.
  llvm::DenseMap<DeclarationName, NamedDecl *> LocallyScopedExternCDecls;

  /// \brief Look for a locally scoped extern "C" declaration by the given name.
  NamedDecl *findLocallyScopedExternCDecl(DeclarationName Name);

  typedef LazyVector<VarDecl *, ExternalSemaSource,
                     &ExternalSemaSource::ReadTentativeDefinitions, 2, 2>
    TentativeDefinitionsType;

  /// \brief All the tentative definitions encountered in the TU.
  TentativeDefinitionsType TentativeDefinitions;

  typedef LazyVector<const DeclaratorDecl *, ExternalSemaSource,
                     &ExternalSemaSource::ReadUnusedFileScopedDecls, 2, 2>
    UnusedFileScopedDeclsType;

  /// \brief The set of file scoped decls seen so far that have not been used
  /// and must warn if not used. Only contains the first declaration.
  UnusedFileScopedDeclsType UnusedFileScopedDecls;

  typedef LazyVector<CXXConstructorDecl *, ExternalSemaSource,
                     &ExternalSemaSource::ReadDelegatingConstructors, 2, 2>
    DelegatingCtorDeclsType;

  /// \brief All the delegating constructors seen so far in the file, used for
  /// cycle detection at the end of the TU.
  DelegatingCtorDeclsType DelegatingCtorDecls;

  /// \brief All the overriding destructors seen during a class definition
  /// (there could be multiple due to nested classes) that had their exception
  /// spec checks delayed, plus the overridden destructor.
  SmallVector<std::pair<const CXXDestructorDecl*,
                              const CXXDestructorDecl*>, 2>
      DelayedDestructorExceptionSpecChecks;

  /// \brief All the members seen during a class definition which were both
  /// explicitly defaulted and had explicitly-specified exception
  /// specifications, along with the function type containing their
  /// user-specified exception specification. Those exception specifications
  /// were overridden with the default specifications, but we still need to
  /// check whether they are compatible with the default specification, and
  /// we can't do that until the nesting set of class definitions is complete.
  SmallVector<std::pair<CXXMethodDecl*, const FunctionProtoType*>, 2>
    DelayedDefaultedMemberExceptionSpecs;

  typedef llvm::DenseMap<const FunctionDecl *, LateParsedTemplate *>
  LateParsedTemplateMapT;
  LateParsedTemplateMapT LateParsedTemplateMap;

  /// \brief Callback to the parser to parse templated functions when needed.
  typedef void LateTemplateParserCB(void *P, LateParsedTemplate &LPT);
  LateTemplateParserCB *LateTemplateParser;
  void *OpaqueParser;

  void SetLateTemplateParser(LateTemplateParserCB *LTP, void *P) {
    LateTemplateParser = LTP;
    OpaqueParser = P;
  }

  class DelayedDiagnostics;

  class DelayedDiagnosticsState {
    sema::DelayedDiagnosticPool *SavedPool;
    friend class Sema::DelayedDiagnostics;
  };
  typedef DelayedDiagnosticsState ParsingDeclState;
  typedef DelayedDiagnosticsState ProcessingContextState;

  /// A class which encapsulates the logic for delaying diagnostics
  /// during parsing and other processing.
  class DelayedDiagnostics {
    /// \brief The current pool of diagnostics into which delayed
    /// diagnostics should go.
    sema::DelayedDiagnosticPool *CurPool;

  public:
    DelayedDiagnostics() : CurPool(0) {}

    /// Adds a delayed diagnostic.
    void add(const sema::DelayedDiagnostic &diag); // in DelayedDiagnostic.h

    /// Determines whether diagnostics should be delayed.
    bool shouldDelayDiagnostics() { return CurPool != 0; }

    /// Returns the current delayed-diagnostics pool.
    sema::DelayedDiagnosticPool *getCurrentPool() const {
      return CurPool;
    }

    /// Enter a new scope.  Access and deprecation diagnostics will be
    /// collected in this pool.
    DelayedDiagnosticsState push(sema::DelayedDiagnosticPool &pool) {
      DelayedDiagnosticsState state;
      state.SavedPool = CurPool;
      CurPool = &pool;
      return state;
    }

    /// Leave a delayed-diagnostic state that was previously pushed.
    /// Do not emit any of the diagnostics.  This is performed as part
    /// of the bookkeeping of popping a pool "properly".
    void popWithoutEmitting(DelayedDiagnosticsState state) {
      CurPool = state.SavedPool;
    }

    /// Enter a new scope where access and deprecation diagnostics are
    /// not delayed.
    DelayedDiagnosticsState pushUndelayed() {
      DelayedDiagnosticsState state;
      state.SavedPool = CurPool;
      CurPool = 0;
      return state;
    }

    /// Undo a previous pushUndelayed().
    void popUndelayed(DelayedDiagnosticsState state) {
      assert(CurPool == NULL);
      CurPool = state.SavedPool;
    }
  } DelayedDiagnostics;

  /// A RAII object to temporarily push a declaration context.
  class ContextRAII {
  private:
    Sema &S;
    DeclContext *SavedContext;
    ProcessingContextState SavedContextState;
    QualType SavedCXXThisTypeOverride;

  public:
    ContextRAII(Sema &S, DeclContext *ContextToPush, bool NewThisContext = true)
      : S(S), SavedContext(S.CurContext),
        SavedContextState(S.DelayedDiagnostics.pushUndelayed()),
        SavedCXXThisTypeOverride(S.CXXThisTypeOverride)
    {
      assert(ContextToPush && "pushing null context");
      S.CurContext = ContextToPush;
      if (NewThisContext)
        S.CXXThisTypeOverride = QualType();
    }

    void pop() {
      if (!SavedContext) return;
      S.CurContext = SavedContext;
      S.DelayedDiagnostics.popUndelayed(SavedContextState);
      S.CXXThisTypeOverride = SavedCXXThisTypeOverride;
      SavedContext = 0;
    }

    ~ContextRAII() {
      pop();
    }
  };

  /// \brief RAII object to handle the state changes required to synthesize
  /// a function body.
  class SynthesizedFunctionScope {
    Sema &S;
    Sema::ContextRAII SavedContext;
    
  public:
    SynthesizedFunctionScope(Sema &S, DeclContext *DC)
      : S(S), SavedContext(S, DC) 
    {
      S.PushFunctionScope();
      S.PushExpressionEvaluationContext(Sema::PotentiallyEvaluated);
    }
    
    ~SynthesizedFunctionScope() {
      S.PopExpressionEvaluationContext();
      S.PopFunctionScopeInfo();
    }
  };

  /// WeakUndeclaredIdentifiers - Identifiers contained in
  /// \#pragma weak before declared. rare. may alias another
  /// identifier, declared or undeclared
  llvm::DenseMap<IdentifierInfo*,WeakInfo> WeakUndeclaredIdentifiers;

  /// ExtnameUndeclaredIdentifiers - Identifiers contained in
  /// \#pragma redefine_extname before declared.  Used in Solaris system headers
  /// to define functions that occur in multiple standards to call the version
  /// in the currently selected standard.
  llvm::DenseMap<IdentifierInfo*,AsmLabelAttr*> ExtnameUndeclaredIdentifiers;


  /// \brief Load weak undeclared identifiers from the external source.
  void LoadExternalWeakUndeclaredIdentifiers();

  /// WeakTopLevelDecl - Translation-unit scoped declarations generated by
  /// \#pragma weak during processing of other Decls.
  /// I couldn't figure out a clean way to generate these in-line, so
  /// we store them here and handle separately -- which is a hack.
  /// It would be best to refactor this.
  SmallVector<Decl*,2> WeakTopLevelDecl;

  IdentifierResolver IdResolver;

  /// Translation Unit Scope - useful to Objective-C actions that need
  /// to lookup file scope declarations in the "ordinary" C decl namespace.
  /// For example, user-defined classes, built-in "id" type, etc.
  Scope *TUScope;

  /// \brief The C++ "std" namespace, where the standard library resides.
  LazyDeclPtr StdNamespace;

  /// \brief The C++ "std::bad_alloc" class, which is defined by the C++
  /// standard library.
  LazyDeclPtr StdBadAlloc;

  /// \brief The C++ "std::initializer_list" template, which is defined in
  /// \<initializer_list>.
  ClassTemplateDecl *StdInitializerList;

  /// \brief The C++ "type_info" declaration, which is defined in \<typeinfo>.
  RecordDecl *CXXTypeInfoDecl;

  /// \brief The MSVC "_GUID" struct, which is defined in MSVC header files.
  RecordDecl *MSVCGuidDecl;

  /// \brief Caches identifiers/selectors for NSFoundation APIs.
  std::unique_ptr<NSAPI> NSAPIObj;

  /// \brief The declaration of the Objective-C NSNumber class.
  ObjCInterfaceDecl *NSNumberDecl;

  /// \brief Pointer to NSNumber type (NSNumber *).
  QualType NSNumberPointer;

  /// \brief The Objective-C NSNumber methods used to create NSNumber literals.
  ObjCMethodDecl *NSNumberLiteralMethods[NSAPI::NumNSNumberLiteralMethods];

  /// \brief The declaration of the Objective-C NSString class.
  ObjCInterfaceDecl *NSStringDecl;

  /// \brief Pointer to NSString type (NSString *).
  QualType NSStringPointer;

  /// \brief The declaration of the stringWithUTF8String: method.
  ObjCMethodDecl *StringWithUTF8StringMethod;

  /// \brief The declaration of the Objective-C NSArray class.
  ObjCInterfaceDecl *NSArrayDecl;

  /// \brief The declaration of the arrayWithObjects:count: method.
  ObjCMethodDecl *ArrayWithObjectsMethod;

  /// \brief The declaration of the Objective-C NSDictionary class.
  ObjCInterfaceDecl *NSDictionaryDecl;

  /// \brief The declaration of the dictionaryWithObjects:forKeys:count: method.
  ObjCMethodDecl *DictionaryWithObjectsMethod;

  /// \brief id<NSCopying> type.
  QualType QIDNSCopying;

  /// \brief will hold 'respondsToSelector:'
  Selector RespondsToSelectorSel;
  
  /// A flag to remember whether the implicit forms of operator new and delete
  /// have been declared.
  bool GlobalNewDeleteDeclared;

  /// A flag to indicate that we're in a context that permits abstract
  /// references to fields.  This is really a 
  bool AllowAbstractFieldReference;

  /// \brief Describes how the expressions currently being parsed are
  /// evaluated at run-time, if at all.
  enum ExpressionEvaluationContext {
    /// \brief The current expression and its subexpressions occur within an
    /// unevaluated operand (C++11 [expr]p7), such as the subexpression of
    /// \c sizeof, where the type of the expression may be significant but
    /// no code will be generated to evaluate the value of the expression at
    /// run time.
    Unevaluated,

    /// \brief The current expression occurs within an unevaluated
    /// operand that unconditionally permits abstract references to
    /// fields, such as a SIZE operator in MS-style inline assembly.
    UnevaluatedAbstract,

    /// \brief The current context is "potentially evaluated" in C++11 terms,
    /// but the expression is evaluated at compile-time (like the values of
    /// cases in a switch statement).
    ConstantEvaluated,

    /// \brief The current expression is potentially evaluated at run time,
    /// which means that code may be generated to evaluate the value of the
    /// expression at run time.
    PotentiallyEvaluated,

    /// \brief The current expression is potentially evaluated, but any
    /// declarations referenced inside that expression are only used if
    /// in fact the current expression is used.
    ///
    /// This value is used when parsing default function arguments, for which
    /// we would like to provide diagnostics (e.g., passing non-POD arguments
    /// through varargs) but do not want to mark declarations as "referenced"
    /// until the default argument is used.
    PotentiallyEvaluatedIfUsed
  };

  /// \brief Data structure used to record current or nested
  /// expression evaluation contexts.
  struct ExpressionEvaluationContextRecord {
    /// \brief The expression evaluation context.
    ExpressionEvaluationContext Context;

    /// \brief Whether the enclosing context needed a cleanup.
    bool ParentNeedsCleanups;

    /// \brief Whether we are in a decltype expression.
    bool IsDecltype;

    /// \brief The number of active cleanup objects when we entered
    /// this expression evaluation context.
    unsigned NumCleanupObjects;

    llvm::SmallPtrSet<Expr*, 2> SavedMaybeODRUseExprs;

    /// \brief The lambdas that are present within this context, if it
    /// is indeed an unevaluated context.
    SmallVector<LambdaExpr *, 2> Lambdas;

    /// \brief The declaration that provides context for lambda expressions
    /// and block literals if the normal declaration context does not
    /// suffice, e.g., in a default function argument.
    Decl *ManglingContextDecl;

    /// \brief The context information used to mangle lambda expressions
    /// and block literals within this context.
    ///
    /// This mangling information is allocated lazily, since most contexts
    /// do not have lambda expressions or block literals.
    IntrusiveRefCntPtr<MangleNumberingContext> MangleNumbering;

    /// \brief If we are processing a decltype type, a set of call expressions
    /// for which we have deferred checking the completeness of the return type.
    SmallVector<CallExpr *, 8> DelayedDecltypeCalls;

    /// \brief If we are processing a decltype type, a set of temporary binding
    /// expressions for which we have deferred checking the destructor.
    SmallVector<CXXBindTemporaryExpr *, 8> DelayedDecltypeBinds;

    ExpressionEvaluationContextRecord(ExpressionEvaluationContext Context,
                                      unsigned NumCleanupObjects,
                                      bool ParentNeedsCleanups,
                                      Decl *ManglingContextDecl,
                                      bool IsDecltype)
      : Context(Context), ParentNeedsCleanups(ParentNeedsCleanups),
        IsDecltype(IsDecltype), NumCleanupObjects(NumCleanupObjects),
        ManglingContextDecl(ManglingContextDecl), MangleNumbering() { }

    /// \brief Retrieve the mangling numbering context, used to consistently
    /// number constructs like lambdas for mangling.
    MangleNumberingContext &getMangleNumberingContext(ASTContext &Ctx);

    bool isUnevaluated() const {
      return Context == Unevaluated || Context == UnevaluatedAbstract;
    }
  };

  /// A stack of expression evaluation contexts.
  SmallVector<ExpressionEvaluationContextRecord, 8> ExprEvalContexts;

  /// \brief Compute the mangling number context for a lambda expression or
  /// block literal.
  ///
  /// \param DC - The DeclContext containing the lambda expression or
  /// block literal.
  /// \param[out] ManglingContextDecl - Returns the ManglingContextDecl
  /// associated with the context, if relevant.
  MangleNumberingContext *getCurrentMangleNumberContext(
    const DeclContext *DC,
    Decl *&ManglingContextDecl);


  /// SpecialMemberOverloadResult - The overloading result for a special member
  /// function.
  ///
  /// This is basically a wrapper around PointerIntPair. The lowest bits of the
  /// integer are used to determine whether overload resolution succeeded.
  class SpecialMemberOverloadResult : public llvm::FastFoldingSetNode {
  public:
    enum Kind {
      NoMemberOrDeleted,
      Ambiguous,
      Success
    };

  private:
    llvm::PointerIntPair<CXXMethodDecl*, 2> Pair;

  public:
    SpecialMemberOverloadResult(const llvm::FoldingSetNodeID &ID)
      : FastFoldingSetNode(ID)
    {}

    CXXMethodDecl *getMethod() const { return Pair.getPointer(); }
    void setMethod(CXXMethodDecl *MD) { Pair.setPointer(MD); }

    Kind getKind() const { return static_cast<Kind>(Pair.getInt()); }
    void setKind(Kind K) { Pair.setInt(K); }
  };

  /// \brief A cache of special member function overload resolution results
  /// for C++ records.
  llvm::FoldingSet<SpecialMemberOverloadResult> SpecialMemberCache;

  /// \brief The kind of translation unit we are processing.
  ///
  /// When we're processing a complete translation unit, Sema will perform
  /// end-of-translation-unit semantic tasks (such as creating
  /// initializers for tentative definitions in C) once parsing has
  /// completed. Modules and precompiled headers perform different kinds of
  /// checks.
  TranslationUnitKind TUKind;

  llvm::BumpPtrAllocator BumpAlloc;

  /// \brief The number of SFINAE diagnostics that have been trapped.
  unsigned NumSFINAEErrors;

  typedef llvm::DenseMap<ParmVarDecl *, SmallVector<ParmVarDecl *, 1> >
    UnparsedDefaultArgInstantiationsMap;

  /// \brief A mapping from parameters with unparsed default arguments to the
  /// set of instantiations of each parameter.
  ///
  /// This mapping is a temporary data structure used when parsing
  /// nested class templates or nested classes of class templates,
  /// where we might end up instantiating an inner class before the
  /// default arguments of its methods have been parsed.
  UnparsedDefaultArgInstantiationsMap UnparsedDefaultArgInstantiations;

  // Contains the locations of the beginning of unparsed default
  // argument locations.
  llvm::DenseMap<ParmVarDecl *, SourceLocation> UnparsedDefaultArgLocs;

  /// UndefinedInternals - all the used, undefined objects which require a
  /// definition in this translation unit.
  llvm::DenseMap<NamedDecl *, SourceLocation> UndefinedButUsed;

  /// Obtain a sorted list of functions that are undefined but ODR-used.
  void getUndefinedButUsed(
      SmallVectorImpl<std::pair<NamedDecl *, SourceLocation> > &Undefined);

  typedef std::pair<ObjCMethodList, ObjCMethodList> GlobalMethods;
  typedef llvm::DenseMap<Selector, GlobalMethods> GlobalMethodPool;

  /// Method Pool - allows efficient lookup when typechecking messages to "id".
  /// We need to maintain a list, since selectors can have differing signatures
  /// across classes. In Cocoa, this happens to be extremely uncommon (only 1%
  /// of selectors are "overloaded").
  /// At the head of the list it is recorded whether there were 0, 1, or >= 2
  /// methods inside categories with a particular selector.
  GlobalMethodPool MethodPool;

  /// Method selectors used in a \@selector expression. Used for implementation
  /// of -Wselector.
  llvm::DenseMap<Selector, SourceLocation> ReferencedSelectors;

  /// Kinds of C++ special members.
  enum CXXSpecialMember {
    CXXDefaultConstructor,
    CXXCopyConstructor,
    CXXMoveConstructor,
    CXXCopyAssignment,
    CXXMoveAssignment,
    CXXDestructor,
    CXXInvalid
  };

  typedef std::pair<CXXRecordDecl*, CXXSpecialMember> SpecialMemberDecl;

  /// The C++ special members which we are currently in the process of
  /// declaring. If this process recursively triggers the declaration of the
  /// same special member, we should act as if it is not yet declared.
  llvm::SmallSet<SpecialMemberDecl, 4> SpecialMembersBeingDeclared;

  void ReadMethodPool(Selector Sel);

  /// Private Helper predicate to check for 'self'.
  bool isSelfExpr(Expr *RExpr);
  bool isSelfExpr(Expr *RExpr, const ObjCMethodDecl *Method);

  /// \brief Cause the active diagnostic on the DiagosticsEngine to be
  /// emitted. This is closely coupled to the SemaDiagnosticBuilder class and
  /// should not be used elsewhere.
  void EmitCurrentDiagnostic(unsigned DiagID);

  /// Records and restores the FP_CONTRACT state on entry/exit of compound
  /// statements.
  class FPContractStateRAII {
  public:
    FPContractStateRAII(Sema& S)
      : S(S), OldFPContractState(S.FPFeatures.fp_contract) {}
    ~FPContractStateRAII() {
      S.FPFeatures.fp_contract = OldFPContractState;
    }
  private:
    Sema& S;
    bool OldFPContractState : 1;
  };

  typedef llvm::MCAsmParserSemaCallback::InlineAsmIdentifierInfo
    InlineAsmIdentifierInfo;

  void addImplicitTypedef(StringRef Name, QualType T);

public:
  Sema(Preprocessor &pp, ASTContext &ctxt, ASTConsumer &consumer,
       TranslationUnitKind TUKind = TU_Complete,
       CodeCompleteConsumer *CompletionConsumer = 0);
  ~Sema();

  /// \brief Perform initialization that occurs after the parser has been
  /// initialized but before it parses anything.
  void Initialize();

  const LangOptions &getLangOpts() const { return LangOpts; }
  OpenCLOptions &getOpenCLOptions() { return OpenCLFeatures; }
  FPOptions     &getFPOptions() { return FPFeatures; }

  DiagnosticsEngine &getDiagnostics() const { return Diags; }
  SourceManager &getSourceManager() const { return SourceMgr; }
  Preprocessor &getPreprocessor() const { return PP; }
  ASTContext &getASTContext() const { return Context; }
  ASTConsumer &getASTConsumer() const { return Consumer; }
  ASTMutationListener *getASTMutationListener() const;
  ExternalSemaSource* getExternalSource() const { return ExternalSource; }

  ///\brief Registers an external source. If an external source already exists,
  /// creates a multiplex external source and appends to it.
  ///
  ///\param[in] E - A non-null external sema source.
  ///
  void addExternalSource(ExternalSemaSource *E);

  void PrintStats() const;

  /// \brief Helper class that creates diagnostics with optional
  /// template instantiation stacks.
  ///
  /// This class provides a wrapper around the basic DiagnosticBuilder
  /// class that emits diagnostics. SemaDiagnosticBuilder is
  /// responsible for emitting the diagnostic (as DiagnosticBuilder
  /// does) and, if the diagnostic comes from inside a template
  /// instantiation, printing the template instantiation stack as
  /// well.
  class SemaDiagnosticBuilder : public DiagnosticBuilder {
    Sema &SemaRef;
    unsigned DiagID;

  public:
    SemaDiagnosticBuilder(DiagnosticBuilder &DB, Sema &SemaRef, unsigned DiagID)
      : DiagnosticBuilder(DB), SemaRef(SemaRef), DiagID(DiagID) { }

    ~SemaDiagnosticBuilder() {
      // If we aren't active, there is nothing to do.
      if (!isActive()) return;

      // Otherwise, we need to emit the diagnostic. First flush the underlying
      // DiagnosticBuilder data, and clear the diagnostic builder itself so it
      // won't emit the diagnostic in its own destructor.
      //
      // This seems wasteful, in that as written the DiagnosticBuilder dtor will
      // do its own needless checks to see if the diagnostic needs to be
      // emitted. However, because we take care to ensure that the builder
      // objects never escape, a sufficiently smart compiler will be able to
      // eliminate that code.
      FlushCounts();
      Clear();

      // Dispatch to Sema to emit the diagnostic.
      SemaRef.EmitCurrentDiagnostic(DiagID);
    }

    /// Teach operator<< to produce an object of the correct type.
    template<typename T>
    friend const SemaDiagnosticBuilder &operator<<(
        const SemaDiagnosticBuilder &Diag, const T &Value) {
      const DiagnosticBuilder &BaseDiag = Diag;
      BaseDiag << Value;
      return Diag;
    }
  };

  /// \brief Emit a diagnostic.
  SemaDiagnosticBuilder Diag(SourceLocation Loc, unsigned DiagID) {
    DiagnosticBuilder DB = Diags.Report(Loc, DiagID);
    return SemaDiagnosticBuilder(DB, *this, DiagID);
  }

  /// \brief Emit a partial diagnostic.
  SemaDiagnosticBuilder Diag(SourceLocation Loc, const PartialDiagnostic& PD);

  /// \brief Build a partial diagnostic.
  PartialDiagnostic PDiag(unsigned DiagID = 0); // in SemaInternal.h

  bool findMacroSpelling(SourceLocation &loc, StringRef name);

  /// \brief Get a string to suggest for zero-initialization of a type.
  std::string
  getFixItZeroInitializerForType(QualType T, SourceLocation Loc) const;
  std::string getFixItZeroLiteralForType(QualType T, SourceLocation Loc) const;

  ExprResult Owned(Expr* E) { return E; }
  ExprResult Owned(ExprResult R) { return R; }
  StmtResult Owned(Stmt* S) { return S; }

  void ActOnEndOfTranslationUnit();

  void CheckDelegatingCtorCycles();

  Scope *getScopeForContext(DeclContext *Ctx);

  void PushFunctionScope();
  void PushBlockScope(Scope *BlockScope, BlockDecl *Block);
  sema::LambdaScopeInfo *PushLambdaScope();

  /// \brief This is used to inform Sema what the current TemplateParameterDepth
  /// is during Parsing.  Currently it is used to pass on the depth
  /// when parsing generic lambda 'auto' parameters.
  void RecordParsingTemplateParameterDepth(unsigned Depth);
  
  void PushCapturedRegionScope(Scope *RegionScope, CapturedDecl *CD,
                               RecordDecl *RD, CapturedRegionKind K);
  void PopFunctionScopeInfo(const sema::AnalysisBasedWarnings::Policy *WP =0,
                            const Decl *D = 0, const BlockExpr *blkExpr = 0);

  sema::FunctionScopeInfo *getCurFunction() const {
    return FunctionScopes.back();
  }
  
  sema::FunctionScopeInfo *getEnclosingFunction() const {
    if (FunctionScopes.empty())
      return 0;
    
    for (int e = FunctionScopes.size()-1; e >= 0; --e) {
      if (isa<sema::BlockScopeInfo>(FunctionScopes[e]))
        continue;
      return FunctionScopes[e];
    }
    return 0;
  }
  
  template <typename ExprT>
  void recordUseOfEvaluatedWeak(const ExprT *E, bool IsRead=true) {
    if (!isUnevaluatedContext())
      getCurFunction()->recordUseOfWeak(E, IsRead);
  }
  
  void PushCompoundScope();
  void PopCompoundScope();

  sema::CompoundScopeInfo &getCurCompoundScope() const;

  bool hasAnyUnrecoverableErrorsInThisFunction() const;

  /// \brief Retrieve the current block, if any.
  sema::BlockScopeInfo *getCurBlock();

  /// \brief Retrieve the current lambda scope info, if any.
  sema::LambdaScopeInfo *getCurLambda();

  /// \brief Retrieve the current generic lambda info, if any.
  sema::LambdaScopeInfo *getCurGenericLambda();

  /// \brief Retrieve the current captured region, if any.
  sema::CapturedRegionScopeInfo *getCurCapturedRegion();

  /// WeakTopLevelDeclDecls - access to \#pragma weak-generated Decls
  SmallVectorImpl<Decl *> &WeakTopLevelDecls() { return WeakTopLevelDecl; }

  void ActOnComment(SourceRange Comment);

  //===--------------------------------------------------------------------===//
  // Type Analysis / Processing: SemaType.cpp.
  //

  QualType BuildQualifiedType(QualType T, SourceLocation Loc, Qualifiers Qs,
                              const DeclSpec *DS = 0);
  QualType BuildQualifiedType(QualType T, SourceLocation Loc, unsigned CVRA,
                              const DeclSpec *DS = 0);
  QualType BuildPointerType(QualType T,
                            SourceLocation Loc, DeclarationName Entity);
  QualType BuildReferenceType(QualType T, bool LValueRef,
                              SourceLocation Loc, DeclarationName Entity);
  QualType BuildArrayType(QualType T, ArrayType::ArraySizeModifier ASM,
                          Expr *ArraySize, unsigned Quals,
                          SourceRange Brackets, DeclarationName Entity);
  QualType BuildExtVectorType(QualType T, Expr *ArraySize,
                              SourceLocation AttrLoc);

  bool CheckFunctionReturnType(QualType T, SourceLocation Loc);

  /// \brief Build a function type.
  ///
  /// This routine checks the function type according to C++ rules and
  /// under the assumption that the result type and parameter types have
  /// just been instantiated from a template. It therefore duplicates
  /// some of the behavior of GetTypeForDeclarator, but in a much
  /// simpler form that is only suitable for this narrow use case.
  ///
  /// \param T The return type of the function.
  ///
  /// \param ParamTypes The parameter types of the function. This array
  /// will be modified to account for adjustments to the types of the
  /// function parameters.
  ///
  /// \param Loc The location of the entity whose type involves this
  /// function type or, if there is no such entity, the location of the
  /// type that will have function type.
  ///
  /// \param Entity The name of the entity that involves the function
  /// type, if known.
  ///
  /// \param EPI Extra information about the function type. Usually this will
  /// be taken from an existing function with the same prototype.
  ///
  /// \returns A suitable function type, if there are no errors. The
  /// unqualified type will always be a FunctionProtoType.
  /// Otherwise, returns a NULL type.
  QualType BuildFunctionType(QualType T,
                             llvm::MutableArrayRef<QualType> ParamTypes,
                             SourceLocation Loc, DeclarationName Entity,
                             const FunctionProtoType::ExtProtoInfo &EPI);

  QualType BuildMemberPointerType(QualType T, QualType Class,
                                  SourceLocation Loc,
                                  DeclarationName Entity);
  QualType BuildBlockPointerType(QualType T,
                                 SourceLocation Loc, DeclarationName Entity);
  QualType BuildParenType(QualType T);
  QualType BuildAtomicType(QualType T, SourceLocation Loc);

  TypeSourceInfo *GetTypeForDeclarator(Declarator &D, Scope *S);
  TypeSourceInfo *GetTypeForDeclaratorCast(Declarator &D, QualType FromTy);
  TypeSourceInfo *GetTypeSourceInfoForDeclarator(Declarator &D, QualType T,
                                               TypeSourceInfo *ReturnTypeInfo);

  /// \brief Package the given type and TSI into a ParsedType.
  ParsedType CreateParsedType(QualType T, TypeSourceInfo *TInfo);
  DeclarationNameInfo GetNameForDeclarator(Declarator &D);
  DeclarationNameInfo GetNameFromUnqualifiedId(const UnqualifiedId &Name);
  static QualType GetTypeFromParser(ParsedType Ty, TypeSourceInfo **TInfo = 0);
  CanThrowResult canThrow(const Expr *E);
  const FunctionProtoType *ResolveExceptionSpec(SourceLocation Loc,
                                                const FunctionProtoType *FPT);
  void UpdateExceptionSpec(FunctionDecl *FD,
                           const FunctionProtoType::ExtProtoInfo &EPI);
  bool CheckSpecifiedExceptionType(QualType &T, const SourceRange &Range);
  bool CheckDistantExceptionSpec(QualType T);
  bool CheckEquivalentExceptionSpec(FunctionDecl *Old, FunctionDecl *New);
  bool CheckEquivalentExceptionSpec(
      const FunctionProtoType *Old, SourceLocation OldLoc,
      const FunctionProtoType *New, SourceLocation NewLoc);
  bool CheckEquivalentExceptionSpec(
      const PartialDiagnostic &DiagID, const PartialDiagnostic & NoteID,
      const FunctionProtoType *Old, SourceLocation OldLoc,
      const FunctionProtoType *New, SourceLocation NewLoc,
      bool *MissingExceptionSpecification = 0,
      bool *MissingEmptyExceptionSpecification = 0,
      bool AllowNoexceptAllMatchWithNoSpec = false,
      bool IsOperatorNew = false);
  bool CheckExceptionSpecSubset(
      const PartialDiagnostic &DiagID, const PartialDiagnostic & NoteID,
      const FunctionProtoType *Superset, SourceLocation SuperLoc,
      const FunctionProtoType *Subset, SourceLocation SubLoc);
  bool CheckParamExceptionSpec(const PartialDiagnostic & NoteID,
      const FunctionProtoType *Target, SourceLocation TargetLoc,
      const FunctionProtoType *Source, SourceLocation SourceLoc);

  TypeResult ActOnTypeName(Scope *S, Declarator &D);

  /// \brief The parser has parsed the context-sensitive type 'instancetype'
  /// in an Objective-C message declaration. Return the appropriate type.
  ParsedType ActOnObjCInstanceType(SourceLocation Loc);

  /// \brief Abstract class used to diagnose incomplete types.
  struct TypeDiagnoser {
    bool Suppressed;

    TypeDiagnoser(bool Suppressed = false) : Suppressed(Suppressed) { }

    virtual void diagnose(Sema &S, SourceLocation Loc, QualType T) = 0;
    virtual ~TypeDiagnoser() {}
  };

  static int getPrintable(int I) { return I; }
  static unsigned getPrintable(unsigned I) { return I; }
  static bool getPrintable(bool B) { return B; }
  static const char * getPrintable(const char *S) { return S; }
  static StringRef getPrintable(StringRef S) { return S; }
  static const std::string &getPrintable(const std::string &S) { return S; }
  static const IdentifierInfo *getPrintable(const IdentifierInfo *II) {
    return II;
  }
  static DeclarationName getPrintable(DeclarationName N) { return N; }
  static QualType getPrintable(QualType T) { return T; }
  static SourceRange getPrintable(SourceRange R) { return R; }
  static SourceRange getPrintable(SourceLocation L) { return L; }
  static SourceRange getPrintable(Expr *E) { return E->getSourceRange(); }
  static SourceRange getPrintable(TypeLoc TL) { return TL.getSourceRange();}

  template<typename T1>
  class BoundTypeDiagnoser1 : public TypeDiagnoser {
    unsigned DiagID;
    const T1 &Arg1;

  public:
    BoundTypeDiagnoser1(unsigned DiagID, const T1 &Arg1)
      : TypeDiagnoser(DiagID == 0), DiagID(DiagID), Arg1(Arg1) { }
    void diagnose(Sema &S, SourceLocation Loc, QualType T) override {
      if (Suppressed) return;
      S.Diag(Loc, DiagID) << getPrintable(Arg1) << T;
    }

    virtual ~BoundTypeDiagnoser1() { }
  };

  template<typename T1, typename T2>
  class BoundTypeDiagnoser2 : public TypeDiagnoser {
    unsigned DiagID;
    const T1 &Arg1;
    const T2 &Arg2;

  public:
    BoundTypeDiagnoser2(unsigned DiagID, const T1 &Arg1,
                                  const T2 &Arg2)
      : TypeDiagnoser(DiagID == 0), DiagID(DiagID), Arg1(Arg1),
        Arg2(Arg2) { }

    void diagnose(Sema &S, SourceLocation Loc, QualType T) override {
      if (Suppressed) return;
      S.Diag(Loc, DiagID) << getPrintable(Arg1) << getPrintable(Arg2) << T;
    }

    virtual ~BoundTypeDiagnoser2() { }
  };

  template<typename T1, typename T2, typename T3>
  class BoundTypeDiagnoser3 : public TypeDiagnoser {
    unsigned DiagID;
    const T1 &Arg1;
    const T2 &Arg2;
    const T3 &Arg3;

  public:
    BoundTypeDiagnoser3(unsigned DiagID, const T1 &Arg1,
                                  const T2 &Arg2, const T3 &Arg3)
    : TypeDiagnoser(DiagID == 0), DiagID(DiagID), Arg1(Arg1),
      Arg2(Arg2), Arg3(Arg3) { }

    void diagnose(Sema &S, SourceLocation Loc, QualType T) override {
      if (Suppressed) return;
      S.Diag(Loc, DiagID)
        << getPrintable(Arg1) << getPrintable(Arg2) << getPrintable(Arg3) << T;
    }

    virtual ~BoundTypeDiagnoser3() { }
  };

private:
  bool RequireCompleteTypeImpl(SourceLocation Loc, QualType T,
                           TypeDiagnoser &Diagnoser);
public:
  bool RequireCompleteType(SourceLocation Loc, QualType T,
                           TypeDiagnoser &Diagnoser);
  bool RequireCompleteType(SourceLocation Loc, QualType T,
                           unsigned DiagID);

  template<typename T1>
  bool RequireCompleteType(SourceLocation Loc, QualType T,
                           unsigned DiagID, const T1 &Arg1) {
    BoundTypeDiagnoser1<T1> Diagnoser(DiagID, Arg1);
    return RequireCompleteType(Loc, T, Diagnoser);
  }

  template<typename T1, typename T2>
  bool RequireCompleteType(SourceLocation Loc, QualType T,
                           unsigned DiagID, const T1 &Arg1, const T2 &Arg2) {
    BoundTypeDiagnoser2<T1, T2> Diagnoser(DiagID, Arg1, Arg2);
    return RequireCompleteType(Loc, T, Diagnoser);
  }

  template<typename T1, typename T2, typename T3>
  bool RequireCompleteType(SourceLocation Loc, QualType T,
                           unsigned DiagID, const T1 &Arg1, const T2 &Arg2,
                           const T3 &Arg3) {
    BoundTypeDiagnoser3<T1, T2, T3> Diagnoser(DiagID, Arg1, Arg2,
                                                        Arg3);
    return RequireCompleteType(Loc, T, Diagnoser);
  }

  bool RequireCompleteExprType(Expr *E, TypeDiagnoser &Diagnoser);
  bool RequireCompleteExprType(Expr *E, unsigned DiagID);

  template<typename T1>
  bool RequireCompleteExprType(Expr *E, unsigned DiagID, const T1 &Arg1) {
    BoundTypeDiagnoser1<T1> Diagnoser(DiagID, Arg1);
    return RequireCompleteExprType(E, Diagnoser);
  }

  template<typename T1, typename T2>
  bool RequireCompleteExprType(Expr *E, unsigned DiagID, const T1 &Arg1,
                               const T2 &Arg2) {
    BoundTypeDiagnoser2<T1, T2> Diagnoser(DiagID, Arg1, Arg2);
    return RequireCompleteExprType(E, Diagnoser);
  }

  template<typename T1, typename T2, typename T3>
  bool RequireCompleteExprType(Expr *E, unsigned DiagID, const T1 &Arg1,
                               const T2 &Arg2, const T3 &Arg3) {
    BoundTypeDiagnoser3<T1, T2, T3> Diagnoser(DiagID, Arg1, Arg2,
                                                        Arg3);
    return RequireCompleteExprType(E, Diagnoser);
  }

  bool RequireLiteralType(SourceLocation Loc, QualType T,
                          TypeDiagnoser &Diagnoser);
  bool RequireLiteralType(SourceLocation Loc, QualType T, unsigned DiagID);

  template<typename T1>
  bool RequireLiteralType(SourceLocation Loc, QualType T,
                          unsigned DiagID, const T1 &Arg1) {
    BoundTypeDiagnoser1<T1> Diagnoser(DiagID, Arg1);
    return RequireLiteralType(Loc, T, Diagnoser);
  }

  template<typename T1, typename T2>
  bool RequireLiteralType(SourceLocation Loc, QualType T,
                          unsigned DiagID, const T1 &Arg1, const T2 &Arg2) {
    BoundTypeDiagnoser2<T1, T2> Diagnoser(DiagID, Arg1, Arg2);
    return RequireLiteralType(Loc, T, Diagnoser);
  }

  template<typename T1, typename T2, typename T3>
  bool RequireLiteralType(SourceLocation Loc, QualType T,
                          unsigned DiagID, const T1 &Arg1, const T2 &Arg2,
                          const T3 &Arg3) {
    BoundTypeDiagnoser3<T1, T2, T3> Diagnoser(DiagID, Arg1, Arg2,
                                                        Arg3);
    return RequireLiteralType(Loc, T, Diagnoser);
  }

  QualType getElaboratedType(ElaboratedTypeKeyword Keyword,
                             const CXXScopeSpec &SS, QualType T);

  QualType BuildTypeofExprType(Expr *E, SourceLocation Loc);
  QualType BuildDecltypeType(Expr *E, SourceLocation Loc);
  QualType BuildUnaryTransformType(QualType BaseType,
                                   UnaryTransformType::UTTKind UKind,
                                   SourceLocation Loc);

  //===--------------------------------------------------------------------===//
  // Symbol table / Decl tracking callbacks: SemaDecl.cpp.
  //

  /// List of decls defined in a function prototype. This contains EnumConstants
  /// that incorrectly end up in translation unit scope because there is no
  /// function to pin them on. ActOnFunctionDeclarator reads this list and patches
  /// them into the FunctionDecl.
  std::vector<NamedDecl*> DeclsInPrototypeScope;

  DeclGroupPtrTy ConvertDeclToDeclGroup(Decl *Ptr, Decl *OwnedType = 0);

  void DiagnoseUseOfUnimplementedSelectors();

  bool isSimpleTypeSpecifier(tok::TokenKind Kind) const;

  ParsedType getTypeName(const IdentifierInfo &II, SourceLocation NameLoc,
                         Scope *S, CXXScopeSpec *SS = 0,
                         bool isClassName = false,
                         bool HasTrailingDot = false,
                         ParsedType ObjectType = ParsedType(),
                         bool IsCtorOrDtorName = false,
                         bool WantNontrivialTypeSourceInfo = false,
                         IdentifierInfo **CorrectedII = 0);
  TypeSpecifierType isTagName(IdentifierInfo &II, Scope *S);
  bool isMicrosoftMissingTypename(const CXXScopeSpec *SS, Scope *S);
  bool DiagnoseUnknownTypeName(IdentifierInfo *&II,
                               SourceLocation IILoc,
                               Scope *S,
                               CXXScopeSpec *SS,
                               ParsedType &SuggestedType,
                               bool AllowClassTemplates = false);

  /// \brief Describes the result of the name lookup and resolution performed
  /// by \c ClassifyName().
  enum NameClassificationKind {
    NC_Unknown,
    NC_Error,
    NC_Keyword,
    NC_Type,
    NC_Expression,
    NC_NestedNameSpecifier,
    NC_TypeTemplate,
    NC_VarTemplate,
    NC_FunctionTemplate
  };

  class NameClassification {
    NameClassificationKind Kind;
    ExprResult Expr;
    TemplateName Template;
    ParsedType Type;
    const IdentifierInfo *Keyword;

    explicit NameClassification(NameClassificationKind Kind) : Kind(Kind) {}

  public:
    NameClassification(ExprResult Expr) : Kind(NC_Expression), Expr(Expr) {}

    NameClassification(ParsedType Type) : Kind(NC_Type), Type(Type) {}

    NameClassification(const IdentifierInfo *Keyword)
      : Kind(NC_Keyword), Keyword(Keyword) { }

    static NameClassification Error() {
      return NameClassification(NC_Error);
    }

    static NameClassification Unknown() {
      return NameClassification(NC_Unknown);
    }

    static NameClassification NestedNameSpecifier() {
      return NameClassification(NC_NestedNameSpecifier);
    }

    static NameClassification TypeTemplate(TemplateName Name) {
      NameClassification Result(NC_TypeTemplate);
      Result.Template = Name;
      return Result;
    }

    static NameClassification VarTemplate(TemplateName Name) {
      NameClassification Result(NC_VarTemplate);
      Result.Template = Name;
      return Result;
    }

    static NameClassification FunctionTemplate(TemplateName Name) {
      NameClassification Result(NC_FunctionTemplate);
      Result.Template = Name;
      return Result;
    }

    NameClassificationKind getKind() const { return Kind; }

    ParsedType getType() const {
      assert(Kind == NC_Type);
      return Type;
    }

    ExprResult getExpression() const {
      assert(Kind == NC_Expression);
      return Expr;
    }

    TemplateName getTemplateName() const {
      assert(Kind == NC_TypeTemplate || Kind == NC_FunctionTemplate ||
             Kind == NC_VarTemplate);
      return Template;
    }

    TemplateNameKind getTemplateNameKind() const {
      switch (Kind) {
      case NC_TypeTemplate:
        return TNK_Type_template;
      case NC_FunctionTemplate:
        return TNK_Function_template;
      case NC_VarTemplate:
        return TNK_Var_template;
      default:
        llvm_unreachable("unsupported name classification.");
      }
    }
  };

  /// \brief Perform name lookup on the given name, classifying it based on
  /// the results of name lookup and the following token.
  ///
  /// This routine is used by the parser to resolve identifiers and help direct
  /// parsing. When the identifier cannot be found, this routine will attempt
  /// to correct the typo and classify based on the resulting name.
  ///
  /// \param S The scope in which we're performing name lookup.
  ///
  /// \param SS The nested-name-specifier that precedes the name.
  ///
  /// \param Name The identifier. If typo correction finds an alternative name,
  /// this pointer parameter will be updated accordingly.
  ///
  /// \param NameLoc The location of the identifier.
  ///
  /// \param NextToken The token following the identifier. Used to help
  /// disambiguate the name.
  ///
  /// \param IsAddressOfOperand True if this name is the operand of a unary
  ///        address of ('&') expression, assuming it is classified as an
  ///        expression.
  ///
  /// \param CCC The correction callback, if typo correction is desired.
  NameClassification ClassifyName(Scope *S,
                                  CXXScopeSpec &SS,
                                  IdentifierInfo *&Name,
                                  SourceLocation NameLoc,
                                  const Token &NextToken,
                                  bool IsAddressOfOperand,
                                  CorrectionCandidateCallback *CCC = 0);

  Decl *ActOnDeclarator(Scope *S, Declarator &D);

  NamedDecl *HandleDeclarator(Scope *S, Declarator &D,
                              MultiTemplateParamsArg TemplateParameterLists);
  void RegisterLocallyScopedExternCDecl(NamedDecl *ND, Scope *S);
  bool DiagnoseClassNameShadow(DeclContext *DC, DeclarationNameInfo Info);
  bool diagnoseQualifiedDeclaration(CXXScopeSpec &SS, DeclContext *DC,
                                    DeclarationName Name,
                                    SourceLocation Loc);
  static bool adjustContextForLocalExternDecl(DeclContext *&DC);
  void DiagnoseFunctionSpecifiers(const DeclSpec &DS);
  void CheckShadow(Scope *S, VarDecl *D, const LookupResult& R);
  void CheckShadow(Scope *S, VarDecl *D);
  void CheckCastAlign(Expr *Op, QualType T, SourceRange TRange);
  void CheckTypedefForVariablyModifiedType(Scope *S, TypedefNameDecl *D);
  NamedDecl* ActOnTypedefDeclarator(Scope* S, Declarator& D, DeclContext* DC,
                                    TypeSourceInfo *TInfo,
                                    LookupResult &Previous);
  NamedDecl* ActOnTypedefNameDecl(Scope* S, DeclContext* DC, TypedefNameDecl *D,
                                  LookupResult &Previous, bool &Redeclaration);
  NamedDecl *ActOnVariableDeclarator(Scope *S, Declarator &D, DeclContext *DC,
                                     TypeSourceInfo *TInfo,
                                     LookupResult &Previous,
                                     MultiTemplateParamsArg TemplateParamLists,
                                     bool &AddToScope);
  // Returns true if the variable declaration is a redeclaration
  bool CheckVariableDeclaration(VarDecl *NewVD, LookupResult &Previous);
  void CheckVariableDeclarationType(VarDecl *NewVD);
  void CheckCompleteVariableDeclaration(VarDecl *var);
  void MaybeSuggestAddingStaticToDecl(const FunctionDecl *D);

  NamedDecl* ActOnFunctionDeclarator(Scope* S, Declarator& D, DeclContext* DC,
                                     TypeSourceInfo *TInfo,
                                     LookupResult &Previous,
                                     MultiTemplateParamsArg TemplateParamLists,
                                     bool &AddToScope);
  bool AddOverriddenMethods(CXXRecordDecl *DC, CXXMethodDecl *MD);

  bool CheckConstexprFunctionDecl(const FunctionDecl *FD);
  bool CheckConstexprFunctionBody(const FunctionDecl *FD, Stmt *Body);

  void DiagnoseHiddenVirtualMethods(CXXMethodDecl *MD);
  void FindHiddenVirtualMethods(CXXMethodDecl *MD,
                          SmallVectorImpl<CXXMethodDecl*> &OverloadedMethods);
  void NoteHiddenVirtualMethods(CXXMethodDecl *MD,
                          SmallVectorImpl<CXXMethodDecl*> &OverloadedMethods);
  // Returns true if the function declaration is a redeclaration
  bool CheckFunctionDeclaration(Scope *S,
                                FunctionDecl *NewFD, LookupResult &Previous,
                                bool IsExplicitSpecialization);
  void CheckMain(FunctionDecl *FD, const DeclSpec &D);
  void CheckMSVCRTEntryPoint(FunctionDecl *FD);
  Decl *ActOnParamDeclarator(Scope *S, Declarator &D);
  ParmVarDecl *BuildParmVarDeclForTypedef(DeclContext *DC,
                                          SourceLocation Loc,
                                          QualType T);
  ParmVarDecl *CheckParameter(DeclContext *DC, SourceLocation StartLoc,
                              SourceLocation NameLoc, IdentifierInfo *Name,
                              QualType T, TypeSourceInfo *TSInfo,
                              StorageClass SC);
  void ActOnParamDefaultArgument(Decl *param,
                                 SourceLocation EqualLoc,
                                 Expr *defarg);
  void ActOnParamUnparsedDefaultArgument(Decl *param,
                                         SourceLocation EqualLoc,
                                         SourceLocation ArgLoc);
  void ActOnParamDefaultArgumentError(Decl *param);
  bool SetParamDefaultArgument(ParmVarDecl *Param, Expr *DefaultArg,
                               SourceLocation EqualLoc);

  void AddInitializerToDecl(Decl *dcl, Expr *init, bool DirectInit,
                            bool TypeMayContainAuto);
  void ActOnUninitializedDecl(Decl *dcl, bool TypeMayContainAuto);
  void ActOnInitializerError(Decl *Dcl);
  void ActOnCXXForRangeDecl(Decl *D);
  void SetDeclDeleted(Decl *dcl, SourceLocation DelLoc);
  void SetDeclDefaulted(Decl *dcl, SourceLocation DefaultLoc);
  void FinalizeDeclaration(Decl *D);
  DeclGroupPtrTy FinalizeDeclaratorGroup(Scope *S, const DeclSpec &DS,
                                         ArrayRef<Decl *> Group);
  DeclGroupPtrTy BuildDeclaratorGroup(llvm::MutableArrayRef<Decl *> Group,
                                      bool TypeMayContainAuto = true);

  /// Should be called on all declarations that might have attached
  /// documentation comments.
  void ActOnDocumentableDecl(Decl *D);
  void ActOnDocumentableDecls(ArrayRef<Decl *> Group);

  void ActOnFinishKNRParamDeclarations(Scope *S, Declarator &D,
                                       SourceLocation LocAfterDecls);
  void CheckForFunctionRedefinition(FunctionDecl *FD,
                                    const FunctionDecl *EffectiveDefinition =
                                        0);
  Decl *ActOnStartOfFunctionDef(Scope *S, Declarator &D);
  Decl *ActOnStartOfFunctionDef(Scope *S, Decl *D);
  void ActOnStartOfObjCMethodDef(Scope *S, Decl *D);
  bool isObjCMethodDecl(Decl *D) {
    return D && isa<ObjCMethodDecl>(D);
  }

  /// \brief Determine whether we can delay parsing the body of a function or
  /// function template until it is used, assuming we don't care about emitting
  /// code for that function.
  ///
  /// This will be \c false if we may need the body of the function in the
  /// middle of parsing an expression (where it's impractical to switch to
  /// parsing a different function), for instance, if it's constexpr in C++11
  /// or has an 'auto' return type in C++14. These cases are essentially bugs.
  bool canDelayFunctionBody(const Declarator &D);

  /// \brief Determine whether we can skip parsing the body of a function
  /// definition, assuming we don't care about analyzing its body or emitting
  /// code for that function.
  ///
  /// This will be \c false only if we may need the body of the function in
  /// order to parse the rest of the program (for instance, if it is
  /// \c constexpr in C++11 or has an 'auto' return type in C++14).
  bool canSkipFunctionBody(Decl *D);

  void computeNRVO(Stmt *Body, sema::FunctionScopeInfo *Scope);
  Decl *ActOnFinishFunctionBody(Decl *Decl, Stmt *Body);
  Decl *ActOnFinishFunctionBody(Decl *Decl, Stmt *Body, bool IsInstantiation);
  Decl *ActOnSkippedFunctionBody(Decl *Decl);

  /// ActOnFinishDelayedAttribute - Invoked when we have finished parsing an
  /// attribute for which parsing is delayed.
  void ActOnFinishDelayedAttribute(Scope *S, Decl *D, ParsedAttributes &Attrs);

  /// \brief Diagnose any unused parameters in the given sequence of
  /// ParmVarDecl pointers.
  void DiagnoseUnusedParameters(ParmVarDecl * const *Begin,
                                ParmVarDecl * const *End);

  /// \brief Diagnose whether the size of parameters or return value of a
  /// function or obj-c method definition is pass-by-value and larger than a
  /// specified threshold.
  void DiagnoseSizeOfParametersAndReturnValue(ParmVarDecl * const *Begin,
                                              ParmVarDecl * const *End,
                                              QualType ReturnTy,
                                              NamedDecl *D);

  void DiagnoseInvalidJumps(Stmt *Body);
  Decl *ActOnFileScopeAsmDecl(Expr *expr,
                              SourceLocation AsmLoc,
                              SourceLocation RParenLoc);

  /// \brief Handle a C++11 empty-declaration and attribute-declaration.
  Decl *ActOnEmptyDeclaration(Scope *S,
                              AttributeList *AttrList,
                              SourceLocation SemiLoc);

  /// \brief The parser has processed a module import declaration.
  ///
  /// \param AtLoc The location of the '@' symbol, if any.
  ///
  /// \param ImportLoc The location of the 'import' keyword.
  ///
  /// \param Path The module access path.
  DeclResult ActOnModuleImport(SourceLocation AtLoc, SourceLocation ImportLoc,
                               ModuleIdPath Path);

  /// \brief The parser has processed a module import translated from a
  /// #include or similar preprocessing directive.
  void ActOnModuleInclude(SourceLocation DirectiveLoc, Module *Mod);

  /// \brief Create an implicit import of the given module at the given
  /// source location.
  ///
  /// This routine is typically used for error recovery, when the entity found
  /// by name lookup is actually hidden within a module that we know about but
  /// the user has forgotten to import.
  void createImplicitModuleImport(SourceLocation Loc, Module *Mod);

  /// \brief Retrieve a suitable printing policy.
  PrintingPolicy getPrintingPolicy() const {
    return getPrintingPolicy(Context, PP);
  }

  /// \brief Retrieve a suitable printing policy.
  static PrintingPolicy getPrintingPolicy(const ASTContext &Ctx,
                                          const Preprocessor &PP);

  /// Scope actions.
  void ActOnPopScope(SourceLocation Loc, Scope *S);
  void ActOnTranslationUnitScope(Scope *S);

  Decl *ParsedFreeStandingDeclSpec(Scope *S, AccessSpecifier AS,
                                   DeclSpec &DS);
  Decl *ParsedFreeStandingDeclSpec(Scope *S, AccessSpecifier AS,
                                   DeclSpec &DS,
                                   MultiTemplateParamsArg TemplateParams,
                                   bool IsExplicitInstantiation = false);

  Decl *BuildAnonymousStructOrUnion(Scope *S, DeclSpec &DS,
                                    AccessSpecifier AS,
                                    RecordDecl *Record,
                                    const PrintingPolicy &Policy);

  Decl *BuildMicrosoftCAnonymousStruct(Scope *S, DeclSpec &DS,
                                       RecordDecl *Record);

  bool isAcceptableTagRedeclaration(const TagDecl *Previous,
                                    TagTypeKind NewTag, bool isDefinition,
                                    SourceLocation NewTagLoc,
                                    const IdentifierInfo &Name);

  enum TagUseKind {
    TUK_Reference,   // Reference to a tag:  'struct foo *X;'
    TUK_Declaration, // Fwd decl of a tag:   'struct foo;'
    TUK_Definition,  // Definition of a tag: 'struct foo { int X; } Y;'
    TUK_Friend       // Friend declaration:  'friend struct foo;'
  };

  Decl *ActOnTag(Scope *S, unsigned TagSpec, TagUseKind TUK,
                 SourceLocation KWLoc, CXXScopeSpec &SS,
                 IdentifierInfo *Name, SourceLocation NameLoc,
                 AttributeList *Attr, AccessSpecifier AS,
                 SourceLocation ModulePrivateLoc,
                 MultiTemplateParamsArg TemplateParameterLists,
                 bool &OwnedDecl, bool &IsDependent,
                 SourceLocation ScopedEnumKWLoc,
                 bool ScopedEnumUsesClassTag, TypeResult UnderlyingType,
                 bool IsTypeSpecifier);

  Decl *ActOnTemplatedFriendTag(Scope *S, SourceLocation FriendLoc,
                                unsigned TagSpec, SourceLocation TagLoc,
                                CXXScopeSpec &SS,
                                IdentifierInfo *Name, SourceLocation NameLoc,
                                AttributeList *Attr,
                                MultiTemplateParamsArg TempParamLists);

  TypeResult ActOnDependentTag(Scope *S,
                               unsigned TagSpec,
                               TagUseKind TUK,
                               const CXXScopeSpec &SS,
                               IdentifierInfo *Name,
                               SourceLocation TagLoc,
                               SourceLocation NameLoc);

  void ActOnDefs(Scope *S, Decl *TagD, SourceLocation DeclStart,
                 IdentifierInfo *ClassName,
                 SmallVectorImpl<Decl *> &Decls);
  Decl *ActOnField(Scope *S, Decl *TagD, SourceLocation DeclStart,
                   Declarator &D, Expr *BitfieldWidth);

  FieldDecl *HandleField(Scope *S, RecordDecl *TagD, SourceLocation DeclStart,
                         Declarator &D, Expr *BitfieldWidth,
                         InClassInitStyle InitStyle,
                         AccessSpecifier AS);
  MSPropertyDecl *HandleMSProperty(Scope *S, RecordDecl *TagD,
                                   SourceLocation DeclStart,
                                   Declarator &D, Expr *BitfieldWidth,
                                   InClassInitStyle InitStyle,
                                   AccessSpecifier AS,
                                   AttributeList *MSPropertyAttr);

  FieldDecl *CheckFieldDecl(DeclarationName Name, QualType T,
                            TypeSourceInfo *TInfo,
                            RecordDecl *Record, SourceLocation Loc,
                            bool Mutable, Expr *BitfieldWidth,
                            InClassInitStyle InitStyle,
                            SourceLocation TSSL,
                            AccessSpecifier AS, NamedDecl *PrevDecl,
                            Declarator *D = 0);

  bool CheckNontrivialField(FieldDecl *FD);
  void DiagnoseNontrivial(const CXXRecordDecl *Record, CXXSpecialMember CSM);
  bool SpecialMemberIsTrivial(CXXMethodDecl *MD, CXXSpecialMember CSM,
                              bool Diagnose = false);
  CXXSpecialMember getSpecialMember(const CXXMethodDecl *MD);
  void ActOnLastBitfield(SourceLocation DeclStart,
                         SmallVectorImpl<Decl *> &AllIvarDecls);
  Decl *ActOnIvar(Scope *S, SourceLocation DeclStart,
                  Declarator &D, Expr *BitfieldWidth,
                  tok::ObjCKeywordKind visibility);

  // This is used for both record definitions and ObjC interface declarations.
  void ActOnFields(Scope* S, SourceLocation RecLoc, Decl *TagDecl,
                   ArrayRef<Decl *> Fields,
                   SourceLocation LBrac, SourceLocation RBrac,
                   AttributeList *AttrList);

  /// ActOnTagStartDefinition - Invoked when we have entered the
  /// scope of a tag's definition (e.g., for an enumeration, class,
  /// struct, or union).
  void ActOnTagStartDefinition(Scope *S, Decl *TagDecl);

  Decl *ActOnObjCContainerStartDefinition(Decl *IDecl);

  /// ActOnStartCXXMemberDeclarations - Invoked when we have parsed a
  /// C++ record definition's base-specifiers clause and are starting its
  /// member declarations.
  void ActOnStartCXXMemberDeclarations(Scope *S, Decl *TagDecl,
                                       SourceLocation FinalLoc,
                                       bool IsFinalSpelledSealed,
                                       SourceLocation LBraceLoc);

  /// ActOnTagFinishDefinition - Invoked once we have finished parsing
  /// the definition of a tag (enumeration, class, struct, or union).
  void ActOnTagFinishDefinition(Scope *S, Decl *TagDecl,
                                SourceLocation RBraceLoc);

  void ActOnObjCContainerFinishDefinition();

  /// \brief Invoked when we must temporarily exit the objective-c container
  /// scope for parsing/looking-up C constructs.
  ///
  /// Must be followed by a call to \see ActOnObjCReenterContainerContext
  void ActOnObjCTemporaryExitContainerContext(DeclContext *DC);
  void ActOnObjCReenterContainerContext(DeclContext *DC);

  /// ActOnTagDefinitionError - Invoked when there was an unrecoverable
  /// error parsing the definition of a tag.
  void ActOnTagDefinitionError(Scope *S, Decl *TagDecl);

  EnumConstantDecl *CheckEnumConstant(EnumDecl *Enum,
                                      EnumConstantDecl *LastEnumConst,
                                      SourceLocation IdLoc,
                                      IdentifierInfo *Id,
                                      Expr *val);
  bool CheckEnumUnderlyingType(TypeSourceInfo *TI);
  bool CheckEnumRedeclaration(SourceLocation EnumLoc, bool IsScoped,
                              QualType EnumUnderlyingTy, const EnumDecl *Prev);

  Decl *ActOnEnumConstant(Scope *S, Decl *EnumDecl, Decl *LastEnumConstant,
                          SourceLocation IdLoc, IdentifierInfo *Id,
                          AttributeList *Attrs,
                          SourceLocation EqualLoc, Expr *Val);
  void ActOnEnumBody(SourceLocation EnumLoc, SourceLocation LBraceLoc,
                     SourceLocation RBraceLoc, Decl *EnumDecl,
                     ArrayRef<Decl *> Elements,
                     Scope *S, AttributeList *Attr);

  DeclContext *getContainingDC(DeclContext *DC);

  /// Set the current declaration context until it gets popped.
  void PushDeclContext(Scope *S, DeclContext *DC);
  void PopDeclContext();

  /// EnterDeclaratorContext - Used when we must lookup names in the context
  /// of a declarator's nested name specifier.
  void EnterDeclaratorContext(Scope *S, DeclContext *DC);
  void ExitDeclaratorContext(Scope *S);

  /// Push the parameters of D, which must be a function, into scope.
  void ActOnReenterFunctionContext(Scope* S, Decl* D);
  void ActOnExitFunctionContext();

  DeclContext *getFunctionLevelDeclContext();

  /// getCurFunctionDecl - If inside of a function body, this returns a pointer
  /// to the function decl for the function being parsed.  If we're currently
  /// in a 'block', this returns the containing context.
  FunctionDecl *getCurFunctionDecl();

  /// getCurMethodDecl - If inside of a method body, this returns a pointer to
  /// the method decl for the method being parsed.  If we're currently
  /// in a 'block', this returns the containing context.
  ObjCMethodDecl *getCurMethodDecl();

  /// getCurFunctionOrMethodDecl - Return the Decl for the current ObjC method
  /// or C function we're in, otherwise return null.  If we're currently
  /// in a 'block', this returns the containing context.
  NamedDecl *getCurFunctionOrMethodDecl();

  /// Add this decl to the scope shadowed decl chains.
  void PushOnScopeChains(NamedDecl *D, Scope *S, bool AddToContext = true);

  /// \brief Make the given externally-produced declaration visible at the
  /// top level scope.
  ///
  /// \param D The externally-produced declaration to push.
  ///
  /// \param Name The name of the externally-produced declaration.
  void pushExternalDeclIntoScope(NamedDecl *D, DeclarationName Name);

  /// isDeclInScope - If 'Ctx' is a function/method, isDeclInScope returns true
  /// if 'D' is in Scope 'S', otherwise 'S' is ignored and isDeclInScope returns
  /// true if 'D' belongs to the given declaration context.
  ///
  /// \param AllowInlineNamespace If \c true, allow the declaration to be in the
  ///        enclosing namespace set of the context, rather than contained
  ///        directly within it.
  bool isDeclInScope(NamedDecl *D, DeclContext *Ctx, Scope *S = 0,
                     bool AllowInlineNamespace = false);

  /// Finds the scope corresponding to the given decl context, if it
  /// happens to be an enclosing scope.  Otherwise return NULL.
  static Scope *getScopeForDeclContext(Scope *S, DeclContext *DC);

  /// Subroutines of ActOnDeclarator().
  TypedefDecl *ParseTypedefDecl(Scope *S, Declarator &D, QualType T,
                                TypeSourceInfo *TInfo);
  bool isIncompatibleTypedef(TypeDecl *Old, TypedefNameDecl *New);

  /// Attribute merging methods. Return true if a new attribute was added.
  AvailabilityAttr *mergeAvailabilityAttr(NamedDecl *D, SourceRange Range,
                                          IdentifierInfo *Platform,
                                          VersionTuple Introduced,
                                          VersionTuple Deprecated,
                                          VersionTuple Obsoleted,
                                          bool IsUnavailable,
                                          StringRef Message,
                                          bool Override,
                                          unsigned AttrSpellingListIndex);
  TypeVisibilityAttr *mergeTypeVisibilityAttr(Decl *D, SourceRange Range,
                                       TypeVisibilityAttr::VisibilityType Vis,
                                              unsigned AttrSpellingListIndex);
  VisibilityAttr *mergeVisibilityAttr(Decl *D, SourceRange Range,
                                      VisibilityAttr::VisibilityType Vis,
                                      unsigned AttrSpellingListIndex);
  DLLImportAttr *mergeDLLImportAttr(Decl *D, SourceRange Range,
                                    unsigned AttrSpellingListIndex);
  DLLExportAttr *mergeDLLExportAttr(Decl *D, SourceRange Range,
                                    unsigned AttrSpellingListIndex);
  MSInheritanceAttr *
  mergeMSInheritanceAttr(Decl *D, SourceRange Range, bool BestCase,
                         unsigned AttrSpellingListIndex,
                         MSInheritanceAttr::Spelling SemanticSpelling);
  FormatAttr *mergeFormatAttr(Decl *D, SourceRange Range,
                              IdentifierInfo *Format, int FormatIdx,
                              int FirstArg, unsigned AttrSpellingListIndex);
  SectionAttr *mergeSectionAttr(Decl *D, SourceRange Range, StringRef Name,
                                unsigned AttrSpellingListIndex);

  /// \brief Describes the kind of merge to perform for availability
  /// attributes (including "deprecated", "unavailable", and "availability").
  enum AvailabilityMergeKind {
    /// \brief Don't merge availability attributes at all.
    AMK_None,
    /// \brief Merge availability attributes for a redeclaration, which requires
    /// an exact match.
    AMK_Redeclaration,
    /// \brief Merge availability attributes for an override, which requires
    /// an exact match or a weakening of constraints.
    AMK_Override
  };

  void mergeDeclAttributes(NamedDecl *New, Decl *Old,
                           AvailabilityMergeKind AMK = AMK_Redeclaration);
  void MergeTypedefNameDecl(TypedefNameDecl *New, LookupResult &OldDecls);
  bool MergeFunctionDecl(FunctionDecl *New, NamedDecl *&Old, Scope *S,
                         bool MergeTypeWithOld);
  bool MergeCompatibleFunctionDecls(FunctionDecl *New, FunctionDecl *Old,
                                    Scope *S, bool MergeTypeWithOld);
  void mergeObjCMethodDecls(ObjCMethodDecl *New, ObjCMethodDecl *Old);
  void MergeVarDecl(VarDecl *New, LookupResult &Previous);
  void MergeVarDeclTypes(VarDecl *New, VarDecl *Old, bool MergeTypeWithOld);
  void MergeVarDeclExceptionSpecs(VarDecl *New, VarDecl *Old);
  bool MergeCXXFunctionDecl(FunctionDecl *New, FunctionDecl *Old, Scope *S);

  // AssignmentAction - This is used by all the assignment diagnostic functions
  // to represent what is actually causing the operation
  enum AssignmentAction {
    AA_Assigning,
    AA_Passing,
    AA_Returning,
    AA_Converting,
    AA_Initializing,
    AA_Sending,
    AA_Casting,
    AA_Passing_CFAudited
  };

  /// C++ Overloading.
  enum OverloadKind {
    /// This is a legitimate overload: the existing declarations are
    /// functions or function templates with different signatures.
    Ovl_Overload,

    /// This is not an overload because the signature exactly matches
    /// an existing declaration.
    Ovl_Match,

    /// This is not an overload because the lookup results contain a
    /// non-function.
    Ovl_NonFunction
  };
  OverloadKind CheckOverload(Scope *S,
                             FunctionDecl *New,
                             const LookupResult &OldDecls,
                             NamedDecl *&OldDecl,
                             bool IsForUsingDecl);
  bool IsOverload(FunctionDecl *New, FunctionDecl *Old, bool IsForUsingDecl);

  /// \brief Checks availability of the function depending on the current
  /// function context.Inside an unavailable function,unavailability is ignored.
  ///
  /// \returns true if \p FD is unavailable and current context is inside
  /// an available function, false otherwise.
  bool isFunctionConsideredUnavailable(FunctionDecl *FD);

  ImplicitConversionSequence
  TryImplicitConversion(Expr *From, QualType ToType,
                        bool SuppressUserConversions,
                        bool AllowExplicit,
                        bool InOverloadResolution,
                        bool CStyle,
                        bool AllowObjCWritebackConversion);

  bool IsIntegralPromotion(Expr *From, QualType FromType, QualType ToType);
  bool IsFloatingPointPromotion(QualType FromType, QualType ToType);
  bool IsComplexPromotion(QualType FromType, QualType ToType);
  bool IsPointerConversion(Expr *From, QualType FromType, QualType ToType,
                           bool InOverloadResolution,
                           QualType& ConvertedType, bool &IncompatibleObjC);
  bool isObjCPointerConversion(QualType FromType, QualType ToType,
                               QualType& ConvertedType, bool &IncompatibleObjC);
  bool isObjCWritebackConversion(QualType FromType, QualType ToType,
                                 QualType &ConvertedType);
  bool IsBlockPointerConversion(QualType FromType, QualType ToType,
                                QualType& ConvertedType);
  bool FunctionParamTypesAreEqual(const FunctionProtoType *OldType,
                                  const FunctionProtoType *NewType,
                                  unsigned *ArgPos = 0);
  void HandleFunctionTypeMismatch(PartialDiagnostic &PDiag,
                                  QualType FromType, QualType ToType);

  CastKind PrepareCastToObjCObjectPointer(ExprResult &E);
  bool CheckPointerConversion(Expr *From, QualType ToType,
                              CastKind &Kind,
                              CXXCastPath& BasePath,
                              bool IgnoreBaseAccess);
  bool IsMemberPointerConversion(Expr *From, QualType FromType, QualType ToType,
                                 bool InOverloadResolution,
                                 QualType &ConvertedType);
  bool CheckMemberPointerConversion(Expr *From, QualType ToType,
                                    CastKind &Kind,
                                    CXXCastPath &BasePath,
                                    bool IgnoreBaseAccess);
  bool IsQualificationConversion(QualType FromType, QualType ToType,
                                 bool CStyle, bool &ObjCLifetimeConversion);
  bool IsNoReturnConversion(QualType FromType, QualType ToType,
                            QualType &ResultTy);
  bool DiagnoseMultipleUserDefinedConversion(Expr *From, QualType ToType);
  bool isSameOrCompatibleFunctionType(CanQualType Param, CanQualType Arg);

  ExprResult PerformMoveOrCopyInitialization(const InitializedEntity &Entity,
                                             const VarDecl *NRVOCandidate,
                                             QualType ResultType,
                                             Expr *Value,
                                             bool AllowNRVO = true);

  bool CanPerformCopyInitialization(const InitializedEntity &Entity,
                                    ExprResult Init);
  ExprResult PerformCopyInitialization(const InitializedEntity &Entity,
                                       SourceLocation EqualLoc,
                                       ExprResult Init,
                                       bool TopLevelOfInitList = false,
                                       bool AllowExplicit = false);
  ExprResult PerformObjectArgumentInitialization(Expr *From,
                                                 NestedNameSpecifier *Qualifier,
                                                 NamedDecl *FoundDecl,
                                                 CXXMethodDecl *Method);

  ExprResult PerformContextuallyConvertToBool(Expr *From);
  ExprResult PerformContextuallyConvertToObjCPointer(Expr *From);

  /// Contexts in which a converted constant expression is required.
  enum CCEKind {
    CCEK_CaseValue,   ///< Expression in a case label.
    CCEK_Enumerator,  ///< Enumerator value with fixed underlying type.
    CCEK_TemplateArg, ///< Value of a non-type template parameter.
    CCEK_NewExpr      ///< Constant expression in a noptr-new-declarator.
  };
  ExprResult CheckConvertedConstantExpression(Expr *From, QualType T,
                                              llvm::APSInt &Value, CCEKind CCE);

  /// \brief Abstract base class used to perform a contextual implicit
  /// conversion from an expression to any type passing a filter.
  class ContextualImplicitConverter {
  public:
    bool Suppress;
    bool SuppressConversion;

    ContextualImplicitConverter(bool Suppress = false,
                                bool SuppressConversion = false)
        : Suppress(Suppress), SuppressConversion(SuppressConversion) {}

    /// \brief Determine whether the specified type is a valid destination type
    /// for this conversion.
    virtual bool match(QualType T) = 0;

    /// \brief Emits a diagnostic complaining that the expression does not have
    /// integral or enumeration type.
    virtual SemaDiagnosticBuilder
    diagnoseNoMatch(Sema &S, SourceLocation Loc, QualType T) = 0;

    /// \brief Emits a diagnostic when the expression has incomplete class type.
    virtual SemaDiagnosticBuilder
    diagnoseIncomplete(Sema &S, SourceLocation Loc, QualType T) = 0;

    /// \brief Emits a diagnostic when the only matching conversion function
    /// is explicit.
    virtual SemaDiagnosticBuilder diagnoseExplicitConv(
        Sema &S, SourceLocation Loc, QualType T, QualType ConvTy) = 0;

    /// \brief Emits a note for the explicit conversion function.
    virtual SemaDiagnosticBuilder
    noteExplicitConv(Sema &S, CXXConversionDecl *Conv, QualType ConvTy) = 0;

    /// \brief Emits a diagnostic when there are multiple possible conversion
    /// functions.
    virtual SemaDiagnosticBuilder
    diagnoseAmbiguous(Sema &S, SourceLocation Loc, QualType T) = 0;

    /// \brief Emits a note for one of the candidate conversions.
    virtual SemaDiagnosticBuilder
    noteAmbiguous(Sema &S, CXXConversionDecl *Conv, QualType ConvTy) = 0;

    /// \brief Emits a diagnostic when we picked a conversion function
    /// (for cases when we are not allowed to pick a conversion function).
    virtual SemaDiagnosticBuilder diagnoseConversion(
        Sema &S, SourceLocation Loc, QualType T, QualType ConvTy) = 0;

    virtual ~ContextualImplicitConverter() {}
  };

  class ICEConvertDiagnoser : public ContextualImplicitConverter {
    bool AllowScopedEnumerations;

  public:
    ICEConvertDiagnoser(bool AllowScopedEnumerations,
                        bool Suppress, bool SuppressConversion)
        : ContextualImplicitConverter(Suppress, SuppressConversion),
          AllowScopedEnumerations(AllowScopedEnumerations) {}

    /// Match an integral or (possibly scoped) enumeration type.
    bool match(QualType T) override;

    SemaDiagnosticBuilder
    diagnoseNoMatch(Sema &S, SourceLocation Loc, QualType T) override {
      return diagnoseNotInt(S, Loc, T);
    }

    /// \brief Emits a diagnostic complaining that the expression does not have
    /// integral or enumeration type.
    virtual SemaDiagnosticBuilder
    diagnoseNotInt(Sema &S, SourceLocation Loc, QualType T) = 0;
  };

  /// Perform a contextual implicit conversion.
  ExprResult PerformContextualImplicitConversion(
      SourceLocation Loc, Expr *FromE, ContextualImplicitConverter &Converter);


  enum ObjCSubscriptKind {
    OS_Array,
    OS_Dictionary,
    OS_Error
  };
  ObjCSubscriptKind CheckSubscriptingKind(Expr *FromE);

  // Note that LK_String is intentionally after the other literals, as
  // this is used for diagnostics logic.
  enum ObjCLiteralKind {
    LK_Array,
    LK_Dictionary,
    LK_Numeric,
    LK_Boxed,
    LK_String,
    LK_Block,
    LK_None
  };
  ObjCLiteralKind CheckLiteralKind(Expr *FromE);

  ExprResult PerformObjectMemberConversion(Expr *From,
                                           NestedNameSpecifier *Qualifier,
                                           NamedDecl *FoundDecl,
                                           NamedDecl *Member);

  // Members have to be NamespaceDecl* or TranslationUnitDecl*.
  // TODO: make this is a typesafe union.
  typedef llvm::SmallPtrSet<DeclContext   *, 16> AssociatedNamespaceSet;
  typedef llvm::SmallPtrSet<CXXRecordDecl *, 16> AssociatedClassSet;

  void AddOverloadCandidate(FunctionDecl *Function,
                            DeclAccessPair FoundDecl,
                            ArrayRef<Expr *> Args,
                            OverloadCandidateSet& CandidateSet,
                            bool SuppressUserConversions = false,
                            bool PartialOverloading = false,
                            bool AllowExplicit = false);
  void AddFunctionCandidates(const UnresolvedSetImpl &Functions,
                             ArrayRef<Expr *> Args,
                             OverloadCandidateSet& CandidateSet,
                             bool SuppressUserConversions = false,
                            TemplateArgumentListInfo *ExplicitTemplateArgs = 0);
  void AddMethodCandidate(DeclAccessPair FoundDecl,
                          QualType ObjectType,
                          Expr::Classification ObjectClassification,
                          ArrayRef<Expr *> Args,
                          OverloadCandidateSet& CandidateSet,
                          bool SuppressUserConversion = false);
  void AddMethodCandidate(CXXMethodDecl *Method,
                          DeclAccessPair FoundDecl,
                          CXXRecordDecl *ActingContext, QualType ObjectType,
                          Expr::Classification ObjectClassification,
                          ArrayRef<Expr *> Args,
                          OverloadCandidateSet& CandidateSet,
                          bool SuppressUserConversions = false);
  void AddMethodTemplateCandidate(FunctionTemplateDecl *MethodTmpl,
                                  DeclAccessPair FoundDecl,
                                  CXXRecordDecl *ActingContext,
                                 TemplateArgumentListInfo *ExplicitTemplateArgs,
                                  QualType ObjectType,
                                  Expr::Classification ObjectClassification,
                                  ArrayRef<Expr *> Args,
                                  OverloadCandidateSet& CandidateSet,
                                  bool SuppressUserConversions = false);
  void AddTemplateOverloadCandidate(FunctionTemplateDecl *FunctionTemplate,
                                    DeclAccessPair FoundDecl,
                                 TemplateArgumentListInfo *ExplicitTemplateArgs,
                                    ArrayRef<Expr *> Args,
                                    OverloadCandidateSet& CandidateSet,
                                    bool SuppressUserConversions = false);
  void AddConversionCandidate(CXXConversionDecl *Conversion,
                              DeclAccessPair FoundDecl,
                              CXXRecordDecl *ActingContext,
                              Expr *From, QualType ToType,
                              OverloadCandidateSet& CandidateSet,
                              bool AllowObjCConversionOnExplicit);
  void AddTemplateConversionCandidate(FunctionTemplateDecl *FunctionTemplate,
                                      DeclAccessPair FoundDecl,
                                      CXXRecordDecl *ActingContext,
                                      Expr *From, QualType ToType,
                                      OverloadCandidateSet &CandidateSet,
                                      bool AllowObjCConversionOnExplicit);
  void AddSurrogateCandidate(CXXConversionDecl *Conversion,
                             DeclAccessPair FoundDecl,
                             CXXRecordDecl *ActingContext,
                             const FunctionProtoType *Proto,
                             Expr *Object, ArrayRef<Expr *> Args,
                             OverloadCandidateSet& CandidateSet);
  void AddMemberOperatorCandidates(OverloadedOperatorKind Op,
                                   SourceLocation OpLoc, ArrayRef<Expr *> Args,
                                   OverloadCandidateSet& CandidateSet,
                                   SourceRange OpRange = SourceRange());
  void AddBuiltinCandidate(QualType ResultTy, QualType *ParamTys,
                           ArrayRef<Expr *> Args, 
                           OverloadCandidateSet& CandidateSet,
                           bool IsAssignmentOperator = false,
                           unsigned NumContextualBoolArguments = 0);
  void AddBuiltinOperatorCandidates(OverloadedOperatorKind Op,
                                    SourceLocation OpLoc, ArrayRef<Expr *> Args,
                                    OverloadCandidateSet& CandidateSet);
  void AddArgumentDependentLookupCandidates(DeclarationName Name,
                                            SourceLocation Loc,
                                            ArrayRef<Expr *> Args,
                                TemplateArgumentListInfo *ExplicitTemplateArgs,
                                            OverloadCandidateSet& CandidateSet,
                                            bool PartialOverloading = false);

  // Emit as a 'note' the specific overload candidate
  void NoteOverloadCandidate(FunctionDecl *Fn, QualType DestType = QualType());

  // Emit as a series of 'note's all template and non-templates
  // identified by the expression Expr
  void NoteAllOverloadCandidates(Expr* E, QualType DestType = QualType());

  /// Check the enable_if expressions on the given function. Returns the first
  /// failing attribute, or NULL if they were all successful.
  EnableIfAttr *CheckEnableIf(FunctionDecl *Function, ArrayRef<Expr *> Args,
                              bool MissingImplicitThis = false);

  // [PossiblyAFunctionType]  -->   [Return]
  // NonFunctionType --> NonFunctionType
  // R (A) --> R(A)
  // R (*)(A) --> R (A)
  // R (&)(A) --> R (A)
  // R (S::*)(A) --> R (A)
  QualType ExtractUnqualifiedFunctionType(QualType PossiblyAFunctionType);

  FunctionDecl *
  ResolveAddressOfOverloadedFunction(Expr *AddressOfExpr,
                                     QualType TargetType,
                                     bool Complain,
                                     DeclAccessPair &Found,
                                     bool *pHadMultipleCandidates = 0);

  FunctionDecl *ResolveSingleFunctionTemplateSpecialization(OverloadExpr *ovl,
                                                   bool Complain = false,
                                                   DeclAccessPair* Found = 0);

  bool ResolveAndFixSingleFunctionTemplateSpecialization(
                      ExprResult &SrcExpr,
                      bool DoFunctionPointerConverion = false,
                      bool Complain = false,
                      const SourceRange& OpRangeForComplaining = SourceRange(),
                      QualType DestTypeForComplaining = QualType(),
                      unsigned DiagIDForComplaining = 0);


  Expr *FixOverloadedFunctionReference(Expr *E,
                                       DeclAccessPair FoundDecl,
                                       FunctionDecl *Fn);
  ExprResult FixOverloadedFunctionReference(ExprResult,
                                            DeclAccessPair FoundDecl,
                                            FunctionDecl *Fn);

  void AddOverloadedCallCandidates(UnresolvedLookupExpr *ULE,
                                   ArrayRef<Expr *> Args,
                                   OverloadCandidateSet &CandidateSet,
                                   bool PartialOverloading = false);

  // An enum used to represent the different possible results of building a
  // range-based for loop.
  enum ForRangeStatus {
    FRS_Success,
    FRS_NoViableFunction,
    FRS_DiagnosticIssued
  };

  // An enum to represent whether something is dealing with a call to begin()
  // or a call to end() in a range-based for loop.
  enum BeginEndFunction {
    BEF_begin,
    BEF_end
  };

  ForRangeStatus BuildForRangeBeginEndCall(Scope *S, SourceLocation Loc,
                                           SourceLocation RangeLoc,
                                           VarDecl *Decl,
                                           BeginEndFunction BEF,
                                           const DeclarationNameInfo &NameInfo,
                                           LookupResult &MemberLookup,
                                           OverloadCandidateSet *CandidateSet,
                                           Expr *Range, ExprResult *CallExpr);

  ExprResult BuildOverloadedCallExpr(Scope *S, Expr *Fn,
                                     UnresolvedLookupExpr *ULE,
                                     SourceLocation LParenLoc,
                                     MultiExprArg Args,
                                     SourceLocation RParenLoc,
                                     Expr *ExecConfig,
                                     bool AllowTypoCorrection=true);

  bool buildOverloadedCallSet(Scope *S, Expr *Fn, UnresolvedLookupExpr *ULE,
                              MultiExprArg Args, SourceLocation RParenLoc,
                              OverloadCandidateSet *CandidateSet,
                              ExprResult *Result);

  ExprResult CreateOverloadedUnaryOp(SourceLocation OpLoc,
                                     unsigned Opc,
                                     const UnresolvedSetImpl &Fns,
                                     Expr *input);

  ExprResult CreateOverloadedBinOp(SourceLocation OpLoc,
                                   unsigned Opc,
                                   const UnresolvedSetImpl &Fns,
                                   Expr *LHS, Expr *RHS);

  ExprResult CreateOverloadedArraySubscriptExpr(SourceLocation LLoc,
                                                SourceLocation RLoc,
                                                Expr *Base,Expr *Idx);

  ExprResult
  BuildCallToMemberFunction(Scope *S, Expr *MemExpr,
                            SourceLocation LParenLoc,
                            MultiExprArg Args,
                            SourceLocation RParenLoc);
  ExprResult
  BuildCallToObjectOfClassType(Scope *S, Expr *Object, SourceLocation LParenLoc,
                               MultiExprArg Args,
                               SourceLocation RParenLoc);

  ExprResult BuildOverloadedArrowExpr(Scope *S, Expr *Base,
                                      SourceLocation OpLoc,
                                      bool *NoArrowOperatorFound = 0);

  /// CheckCallReturnType - Checks that a call expression's return type is
  /// complete. Returns true on failure. The location passed in is the location
  /// that best represents the call.
  bool CheckCallReturnType(QualType ReturnType, SourceLocation Loc,
                           CallExpr *CE, FunctionDecl *FD);

  /// Helpers for dealing with blocks and functions.
  bool CheckParmsForFunctionDef(ParmVarDecl *const *Param,
                                ParmVarDecl *const *ParamEnd,
                                bool CheckParameterNames);
  void CheckCXXDefaultArguments(FunctionDecl *FD);
  void CheckExtraCXXDefaultArguments(Declarator &D);
  Scope *getNonFieldDeclScope(Scope *S);

  /// \name Name lookup
  ///
  /// These routines provide name lookup that is used during semantic
  /// analysis to resolve the various kinds of names (identifiers,
  /// overloaded operator names, constructor names, etc.) into zero or
  /// more declarations within a particular scope. The major entry
  /// points are LookupName, which performs unqualified name lookup,
  /// and LookupQualifiedName, which performs qualified name lookup.
  ///
  /// All name lookup is performed based on some specific criteria,
  /// which specify what names will be visible to name lookup and how
  /// far name lookup should work. These criteria are important both
  /// for capturing language semantics (certain lookups will ignore
  /// certain names, for example) and for performance, since name
  /// lookup is often a bottleneck in the compilation of C++. Name
  /// lookup criteria is specified via the LookupCriteria enumeration.
  ///
  /// The results of name lookup can vary based on the kind of name
  /// lookup performed, the current language, and the translation
  /// unit. In C, for example, name lookup will either return nothing
  /// (no entity found) or a single declaration. In C++, name lookup
  /// can additionally refer to a set of overloaded functions or
  /// result in an ambiguity. All of the possible results of name
  /// lookup are captured by the LookupResult class, which provides
  /// the ability to distinguish among them.
  //@{

  /// @brief Describes the kind of name lookup to perform.
  enum LookupNameKind {
    /// Ordinary name lookup, which finds ordinary names (functions,
    /// variables, typedefs, etc.) in C and most kinds of names
    /// (functions, variables, members, types, etc.) in C++.
    LookupOrdinaryName = 0,
    /// Tag name lookup, which finds the names of enums, classes,
    /// structs, and unions.
    LookupTagName,
    /// Label name lookup.
    LookupLabel,
    /// Member name lookup, which finds the names of
    /// class/struct/union members.
    LookupMemberName,
    /// Look up of an operator name (e.g., operator+) for use with
    /// operator overloading. This lookup is similar to ordinary name
    /// lookup, but will ignore any declarations that are class members.
    LookupOperatorName,
    /// Look up of a name that precedes the '::' scope resolution
    /// operator in C++. This lookup completely ignores operator, object,
    /// function, and enumerator names (C++ [basic.lookup.qual]p1).
    LookupNestedNameSpecifierName,
    /// Look up a namespace name within a C++ using directive or
    /// namespace alias definition, ignoring non-namespace names (C++
    /// [basic.lookup.udir]p1).
    LookupNamespaceName,
    /// Look up all declarations in a scope with the given name,
    /// including resolved using declarations.  This is appropriate
    /// for checking redeclarations for a using declaration.
    LookupUsingDeclName,
    /// Look up an ordinary name that is going to be redeclared as a
    /// name with linkage. This lookup ignores any declarations that
    /// are outside of the current scope unless they have linkage. See
    /// C99 6.2.2p4-5 and C++ [basic.link]p6.
    LookupRedeclarationWithLinkage,
    /// Look up a friend of a local class. This lookup does not look
    /// outside the innermost non-class scope. See C++11 [class.friend]p11.
    LookupLocalFriendName,
    /// Look up the name of an Objective-C protocol.
    LookupObjCProtocolName,
    /// Look up implicit 'self' parameter of an objective-c method.
    LookupObjCImplicitSelfParam,
    // Look up OpenMP declare reduction constructs only.
    LookupOMPDeclareReduction,
    /// \brief Look up any declaration with any name.
    LookupAnyName
  };

  /// \brief Specifies whether (or how) name lookup is being performed for a
  /// redeclaration (vs. a reference).
  enum RedeclarationKind {
    /// \brief The lookup is a reference to this name that is not for the
    /// purpose of redeclaring the name.
    NotForRedeclaration = 0,
    /// \brief The lookup results will be used for redeclaration of a name,
    /// if an entity by that name already exists.
    ForRedeclaration
  };

  /// \brief The possible outcomes of name lookup for a literal operator.
  enum LiteralOperatorLookupResult {
    /// \brief The lookup resulted in an error.
    LOLR_Error,
    /// \brief The lookup found a single 'cooked' literal operator, which
    /// expects a normal literal to be built and passed to it.
    LOLR_Cooked,
    /// \brief The lookup found a single 'raw' literal operator, which expects
    /// a string literal containing the spelling of the literal token.
    LOLR_Raw,
    /// \brief The lookup found an overload set of literal operator templates,
    /// which expect the characters of the spelling of the literal token to be
    /// passed as a non-type template argument pack.
    LOLR_Template,
    /// \brief The lookup found an overload set of literal operator templates,
    /// which expect the character type and characters of the spelling of the
    /// string literal token to be passed as template arguments.
    LOLR_StringTemplate
  };

  SpecialMemberOverloadResult *LookupSpecialMember(CXXRecordDecl *D,
                                                   CXXSpecialMember SM,
                                                   bool ConstArg,
                                                   bool VolatileArg,
                                                   bool RValueThis,
                                                   bool ConstThis,
                                                   bool VolatileThis);

private:
  bool CppLookupName(LookupResult &R, Scope *S);

  // \brief The set of known/encountered (unique, canonicalized) NamespaceDecls.
  //
  // The boolean value will be true to indicate that the namespace was loaded
  // from an AST/PCH file, or false otherwise.
  llvm::MapVector<NamespaceDecl*, bool> KnownNamespaces;

  /// \brief Whether we have already loaded known namespaces from an extenal
  /// source.
  bool LoadedExternalKnownNamespaces;

public:
  /// \brief Look up a name, looking for a single declaration.  Return
  /// null if the results were absent, ambiguous, or overloaded.
  ///
  /// It is preferable to use the elaborated form and explicitly handle
  /// ambiguity and overloaded.
  NamedDecl *LookupSingleName(Scope *S, DeclarationName Name,
                              SourceLocation Loc,
                              LookupNameKind NameKind,
                              RedeclarationKind Redecl
                                = NotForRedeclaration);
  bool LookupName(LookupResult &R, Scope *S,
                  bool AllowBuiltinCreation = false);
  bool LookupQualifiedName(LookupResult &R, DeclContext *LookupCtx,
                           bool InUnqualifiedLookup = false);
  bool LookupParsedName(LookupResult &R, Scope *S, CXXScopeSpec *SS,
                        bool AllowBuiltinCreation = false,
                        bool EnteringContext = false);
  ObjCProtocolDecl *LookupProtocol(IdentifierInfo *II, SourceLocation IdLoc,
                                   RedeclarationKind Redecl
                                     = NotForRedeclaration);

  void LookupOverloadedOperatorName(OverloadedOperatorKind Op, Scope *S,
                                    QualType T1, QualType T2,
                                    UnresolvedSetImpl &Functions);
  void addOverloadedOperatorToUnresolvedSet(UnresolvedSetImpl &Functions,
                                            DeclAccessPair Operator,
                                            QualType T1, QualType T2);

  LabelDecl *LookupOrCreateLabel(IdentifierInfo *II, SourceLocation IdentLoc,
                                 SourceLocation GnuLabelLoc = SourceLocation());

  DeclContextLookupResult LookupConstructors(CXXRecordDecl *Class);
  CXXConstructorDecl *LookupDefaultConstructor(CXXRecordDecl *Class);
  CXXConstructorDecl *LookupCopyingConstructor(CXXRecordDecl *Class,
                                               unsigned Quals);
  CXXMethodDecl *LookupCopyingAssignment(CXXRecordDecl *Class, unsigned Quals,
                                         bool RValueThis, unsigned ThisQuals);
  CXXConstructorDecl *LookupMovingConstructor(CXXRecordDecl *Class,
                                              unsigned Quals);
  CXXMethodDecl *LookupMovingAssignment(CXXRecordDecl *Class, unsigned Quals,
                                        bool RValueThis, unsigned ThisQuals);
  CXXDestructorDecl *LookupDestructor(CXXRecordDecl *Class);

  bool checkLiteralOperatorId(const CXXScopeSpec &SS, const UnqualifiedId &Id);
  LiteralOperatorLookupResult LookupLiteralOperator(Scope *S, LookupResult &R,
                                                    ArrayRef<QualType> ArgTys,
                                                    bool AllowRaw,
                                                    bool AllowTemplate,
                                                    bool AllowStringTemplate);
  bool isKnownName(StringRef name);

  void ArgumentDependentLookup(DeclarationName Name, SourceLocation Loc,
                               ArrayRef<Expr *> Args, ADLResult &Functions);

  void LookupVisibleDecls(Scope *S, LookupNameKind Kind,
                          VisibleDeclConsumer &Consumer,
                          bool IncludeGlobalScope = true);
  void LookupVisibleDecls(DeclContext *Ctx, LookupNameKind Kind,
                          VisibleDeclConsumer &Consumer,
                          bool IncludeGlobalScope = true);

  enum CorrectTypoKind {
    CTK_NonError,     // CorrectTypo used in a non error recovery situation.
    CTK_ErrorRecovery // CorrectTypo used in normal error recovery.
  };

  TypoCorrection CorrectTypo(const DeclarationNameInfo &Typo,
                             Sema::LookupNameKind LookupKind,
                             Scope *S, CXXScopeSpec *SS,
                             CorrectionCandidateCallback &CCC,
                             CorrectTypoKind Mode,
                             DeclContext *MemberContext = 0,
                             bool EnteringContext = false,
                             const ObjCObjectPointerType *OPT = 0,
                             bool RecordFailure = true);

  void diagnoseTypo(const TypoCorrection &Correction,
                    const PartialDiagnostic &TypoDiag,
                    bool ErrorRecovery = true);

  void diagnoseTypo(const TypoCorrection &Correction,
                    const PartialDiagnostic &TypoDiag,
                    const PartialDiagnostic &PrevNote,
                    bool ErrorRecovery = true);

  void FindAssociatedClassesAndNamespaces(SourceLocation InstantiationLoc,
                                          ArrayRef<Expr *> Args,
                                   AssociatedNamespaceSet &AssociatedNamespaces,
                                   AssociatedClassSet &AssociatedClasses);

  void FilterLookupForScope(LookupResult &R, DeclContext *Ctx, Scope *S,
                            bool ConsiderLinkage, bool AllowInlineNamespace);

  void DiagnoseAmbiguousLookup(LookupResult &Result);
  //@}

  ObjCInterfaceDecl *getObjCInterfaceDecl(IdentifierInfo *&Id,
                                          SourceLocation IdLoc,
                                          bool TypoCorrection = false);
  NamedDecl *LazilyCreateBuiltin(IdentifierInfo *II, unsigned ID,
                                 Scope *S, bool ForRedeclaration,
                                 SourceLocation Loc);
  NamedDecl *ImplicitlyDefineFunction(SourceLocation Loc, IdentifierInfo &II,
                                      Scope *S);
  void AddKnownFunctionAttributes(FunctionDecl *FD);

  // More parsing and symbol table subroutines.

  void ProcessPragmaWeak(Scope *S, Decl *D);
  // Decl attributes - this routine is the top level dispatcher.
  void ProcessDeclAttributes(Scope *S, Decl *D, const Declarator &PD);
  void ProcessDeclAttributeList(Scope *S, Decl *D, const AttributeList *AL,
                                bool IncludeCXX11Attributes = true);
  bool ProcessAccessDeclAttributeList(AccessSpecDecl *ASDecl,
                                      const AttributeList *AttrList);

  void checkUnusedDeclAttributes(Declarator &D);

  bool CheckRegparmAttr(const AttributeList &attr, unsigned &value);
  bool CheckCallingConvAttr(const AttributeList &attr, CallingConv &CC, 
                            const FunctionDecl *FD = 0);
  bool CheckNoReturnAttr(const AttributeList &attr);
  bool checkStringLiteralArgumentAttr(const AttributeList &Attr,
                                      unsigned ArgNum, StringRef &Str,
                                      SourceLocation *ArgLocation = 0);
  bool checkMSInheritanceAttrOnDefinition(
      CXXRecordDecl *RD, SourceRange Range, bool BestCase,
      MSInheritanceAttr::Spelling SemanticSpelling);

  void CheckAlignasUnderalignment(Decl *D);

  /// Adjust the calling convention of a method to be the ABI default if it
  /// wasn't specified explicitly.  This handles method types formed from
  /// function type typedefs and typename template arguments.
  void adjustMemberFunctionCC(QualType &T, bool IsStatic);

  // Check if there is an explicit attribute, but only look through parens.
  // The intent is to look for an attribute on the current declarator, but not
  // one that came from a typedef.
  bool hasExplicitCallingConv(QualType &T);

  /// Get the outermost AttributedType node that sets a calling convention.
  /// Valid types should not have multiple attributes with different CCs.
  const AttributedType *getCallingConvAttributedType(QualType T) const;

  /// \brief Stmt attributes - this routine is the top level dispatcher.
  StmtResult ProcessStmtAttributes(Stmt *Stmt, AttributeList *Attrs,
                                   SourceRange Range);

  void WarnConflictingTypedMethods(ObjCMethodDecl *Method,
                                   ObjCMethodDecl *MethodDecl,
                                   bool IsProtocolMethodDecl);

  void CheckConflictingOverridingMethod(ObjCMethodDecl *Method,
                                   ObjCMethodDecl *Overridden,
                                   bool IsProtocolMethodDecl);

  /// WarnExactTypedMethods - This routine issues a warning if method
  /// implementation declaration matches exactly that of its declaration.
  void WarnExactTypedMethods(ObjCMethodDecl *Method,
                             ObjCMethodDecl *MethodDecl,
                             bool IsProtocolMethodDecl);

  typedef llvm::SmallPtrSet<Selector, 8> SelectorSet;
  typedef llvm::DenseMap<Selector, ObjCMethodDecl*> ProtocolsMethodsMap;

  /// CheckImplementationIvars - This routine checks if the instance variables
  /// listed in the implelementation match those listed in the interface.
  void CheckImplementationIvars(ObjCImplementationDecl *ImpDecl,
                                ObjCIvarDecl **Fields, unsigned nIvars,
                                SourceLocation Loc);

  /// ImplMethodsVsClassMethods - This is main routine to warn if any method
  /// remains unimplemented in the class or category \@implementation.
  void ImplMethodsVsClassMethods(Scope *S, ObjCImplDecl* IMPDecl,
                                 ObjCContainerDecl* IDecl,
                                 bool IncompleteImpl = false);

  /// DiagnoseUnimplementedProperties - This routine warns on those properties
  /// which must be implemented by this implementation.
  void DiagnoseUnimplementedProperties(Scope *S, ObjCImplDecl* IMPDecl,
                                       ObjCContainerDecl *CDecl,
                                       bool SynthesizeProperties);

  /// DefaultSynthesizeProperties - This routine default synthesizes all
  /// properties which must be synthesized in the class's \@implementation.
  void DefaultSynthesizeProperties (Scope *S, ObjCImplDecl* IMPDecl,
                                    ObjCInterfaceDecl *IDecl);
  void DefaultSynthesizeProperties(Scope *S, Decl *D);

  /// IvarBacksCurrentMethodAccessor - This routine returns 'true' if 'IV' is
  /// an ivar synthesized for 'Method' and 'Method' is a property accessor
  /// declared in class 'IFace'.
  bool IvarBacksCurrentMethodAccessor(ObjCInterfaceDecl *IFace,
                                      ObjCMethodDecl *Method, ObjCIvarDecl *IV);
  
  /// DiagnoseUnusedBackingIvarInAccessor - Issue an 'unused' warning if ivar which
  /// backs the property is not used in the property's accessor.
  void DiagnoseUnusedBackingIvarInAccessor(Scope *S,
                                           const ObjCImplementationDecl *ImplD);
  
  /// GetIvarBackingPropertyAccessor - If method is a property setter/getter and
  /// it property has a backing ivar, returns this ivar; otherwise, returns NULL.
  /// It also returns ivar's property on success.
  ObjCIvarDecl *GetIvarBackingPropertyAccessor(const ObjCMethodDecl *Method,
                                               const ObjCPropertyDecl *&PDecl) const;
  
  /// Called by ActOnProperty to handle \@property declarations in
  /// class extensions.
  ObjCPropertyDecl *HandlePropertyInClassExtension(Scope *S,
                      SourceLocation AtLoc,
                      SourceLocation LParenLoc,
                      FieldDeclarator &FD,
                      Selector GetterSel,
                      Selector SetterSel,
                      const bool isAssign,
                      const bool isReadWrite,
                      const unsigned Attributes,
                      const unsigned AttributesAsWritten,
                      bool *isOverridingProperty,
                      TypeSourceInfo *T,
                      tok::ObjCKeywordKind MethodImplKind);

  /// Called by ActOnProperty and HandlePropertyInClassExtension to
  /// handle creating the ObjcPropertyDecl for a category or \@interface.
  ObjCPropertyDecl *CreatePropertyDecl(Scope *S,
                                       ObjCContainerDecl *CDecl,
                                       SourceLocation AtLoc,
                                       SourceLocation LParenLoc,
                                       FieldDeclarator &FD,
                                       Selector GetterSel,
                                       Selector SetterSel,
                                       const bool isAssign,
                                       const bool isReadWrite,
                                       const unsigned Attributes,
                                       const unsigned AttributesAsWritten,
                                       TypeSourceInfo *T,
                                       tok::ObjCKeywordKind MethodImplKind,
                                       DeclContext *lexicalDC = 0);

  /// AtomicPropertySetterGetterRules - This routine enforces the rule (via
  /// warning) when atomic property has one but not the other user-declared
  /// setter or getter.
  void AtomicPropertySetterGetterRules(ObjCImplDecl* IMPDecl,
                                       ObjCContainerDecl* IDecl);

  void DiagnoseOwningPropertyGetterSynthesis(const ObjCImplementationDecl *D);

  void DiagnoseMissingDesignatedInitOverrides(
                                          const ObjCImplementationDecl *ImplD,
                                          const ObjCInterfaceDecl *IFD);

  void DiagnoseDuplicateIvars(ObjCInterfaceDecl *ID, ObjCInterfaceDecl *SID);

  enum MethodMatchStrategy {
    MMS_loose,
    MMS_strict
  };

  /// MatchTwoMethodDeclarations - Checks if two methods' type match and returns
  /// true, or false, accordingly.
  bool MatchTwoMethodDeclarations(const ObjCMethodDecl *Method,
                                  const ObjCMethodDecl *PrevMethod,
                                  MethodMatchStrategy strategy = MMS_strict);

  /// MatchAllMethodDeclarations - Check methods declaraed in interface or
  /// or protocol against those declared in their implementations.
  void MatchAllMethodDeclarations(const SelectorSet &InsMap,
                                  const SelectorSet &ClsMap,
                                  SelectorSet &InsMapSeen,
                                  SelectorSet &ClsMapSeen,
                                  ObjCImplDecl* IMPDecl,
                                  ObjCContainerDecl* IDecl,
                                  bool &IncompleteImpl,
                                  bool ImmediateClass,
                                  bool WarnCategoryMethodImpl=false);

  /// CheckCategoryVsClassMethodMatches - Checks that methods implemented in
  /// category matches with those implemented in its primary class and
  /// warns each time an exact match is found.
  void CheckCategoryVsClassMethodMatches(ObjCCategoryImplDecl *CatIMP);

  /// \brief Add the given method to the list of globally-known methods.
  void addMethodToGlobalList(ObjCMethodList *List, ObjCMethodDecl *Method);

private:
  /// AddMethodToGlobalPool - Add an instance or factory method to the global
  /// pool. See descriptoin of AddInstanceMethodToGlobalPool.
  void AddMethodToGlobalPool(ObjCMethodDecl *Method, bool impl, bool instance);

  /// LookupMethodInGlobalPool - Returns the instance or factory method and
  /// optionally warns if there are multiple signatures.
  ObjCMethodDecl *LookupMethodInGlobalPool(Selector Sel, SourceRange R,
                                           bool receiverIdOrClass,
                                           bool warn, bool instance);

  /// \brief Record the typo correction failure and return an empty correction.
  TypoCorrection FailedCorrection(IdentifierInfo *Typo, SourceLocation TypoLoc,
                                  bool RecordFailure = true,
                                  bool IsUnqualifiedLookup = false) {
    if (IsUnqualifiedLookup)
      (void)UnqualifiedTyposCorrected[Typo];
    if (RecordFailure)
      TypoCorrectionFailures[Typo].insert(TypoLoc);
    return TypoCorrection();
  }

public:
  /// AddInstanceMethodToGlobalPool - All instance methods in a translation
  /// unit are added to a global pool. This allows us to efficiently associate
  /// a selector with a method declaraation for purposes of typechecking
  /// messages sent to "id" (where the class of the object is unknown).
  void AddInstanceMethodToGlobalPool(ObjCMethodDecl *Method, bool impl=false) {
    AddMethodToGlobalPool(Method, impl, /*instance*/true);
  }

  /// AddFactoryMethodToGlobalPool - Same as above, but for factory methods.
  void AddFactoryMethodToGlobalPool(ObjCMethodDecl *Method, bool impl=false) {
    AddMethodToGlobalPool(Method, impl, /*instance*/false);
  }

  /// AddAnyMethodToGlobalPool - Add any method, instance or factory to global
  /// pool.
  void AddAnyMethodToGlobalPool(Decl *D);

  /// LookupInstanceMethodInGlobalPool - Returns the method and warns if
  /// there are multiple signatures.
  ObjCMethodDecl *LookupInstanceMethodInGlobalPool(Selector Sel, SourceRange R,
                                                   bool receiverIdOrClass=false,
                                                   bool warn=true) {
    return LookupMethodInGlobalPool(Sel, R, receiverIdOrClass,
                                    warn, /*instance*/true);
  }

  /// LookupFactoryMethodInGlobalPool - Returns the method and warns if
  /// there are multiple signatures.
  ObjCMethodDecl *LookupFactoryMethodInGlobalPool(Selector Sel, SourceRange R,
                                                  bool receiverIdOrClass=false,
                                                  bool warn=true) {
    return LookupMethodInGlobalPool(Sel, R, receiverIdOrClass,
                                    warn, /*instance*/false);
  }

  const ObjCMethodDecl *SelectorsForTypoCorrection(Selector Sel,
                              QualType ObjectType=QualType());
  /// LookupImplementedMethodInGlobalPool - Returns the method which has an
  /// implementation.
  ObjCMethodDecl *LookupImplementedMethodInGlobalPool(Selector Sel);

  /// CollectIvarsToConstructOrDestruct - Collect those ivars which require
  /// initialization.
  void CollectIvarsToConstructOrDestruct(ObjCInterfaceDecl *OI,
                                  SmallVectorImpl<ObjCIvarDecl*> &Ivars);

  //===--------------------------------------------------------------------===//
  // Statement Parsing Callbacks: SemaStmt.cpp.
public:
  class FullExprArg {
  public:
    FullExprArg(Sema &actions) : E(0) { }

    // FIXME: The const_cast here is ugly. RValue references would make this
    // much nicer (or we could duplicate a bunch of the move semantics
    // emulation code from Ownership.h).
    FullExprArg(const FullExprArg& Other) : E(Other.E) {}

    ExprResult release() {
      return E;
    }

    Expr *get() const { return E; }

    Expr *operator->() {
      return E;
    }

  private:
    // FIXME: No need to make the entire Sema class a friend when it's just
    // Sema::MakeFullExpr that needs access to the constructor below.
    friend class Sema;

    explicit FullExprArg(Expr *expr) : E(expr) {}

    Expr *E;
  };

  FullExprArg MakeFullExpr(Expr *Arg) {
    return MakeFullExpr(Arg, Arg ? Arg->getExprLoc() : SourceLocation());
  }
  FullExprArg MakeFullExpr(Expr *Arg, SourceLocation CC) {
    return FullExprArg(ActOnFinishFullExpr(Arg, CC).release());
  }
  FullExprArg MakeFullDiscardedValueExpr(Expr *Arg) {
    ExprResult FE =
      ActOnFinishFullExpr(Arg, Arg ? Arg->getExprLoc() : SourceLocation(),
                          /*DiscardedValue*/ true);
    return FullExprArg(FE.release());
  }

  StmtResult ActOnExprStmt(ExprResult Arg);
  StmtResult ActOnExprStmtError();

  StmtResult ActOnNullStmt(SourceLocation SemiLoc,
                           bool HasLeadingEmptyMacro = false);

  void ActOnStartOfCompoundStmt();
  void ActOnFinishOfCompoundStmt();
  StmtResult ActOnCompoundStmt(SourceLocation L, SourceLocation R,
                               ArrayRef<Stmt *> Elts, bool isStmtExpr);

  /// \brief A RAII object to enter scope of a compound statement.
  class CompoundScopeRAII {
  public:
    CompoundScopeRAII(Sema &S): S(S) {
      S.ActOnStartOfCompoundStmt();
    }

    ~CompoundScopeRAII() {
      S.ActOnFinishOfCompoundStmt();
    }

  private:
    Sema &S;
  };

  StmtResult ActOnDeclStmt(DeclGroupPtrTy Decl,
                                   SourceLocation StartLoc,
                                   SourceLocation EndLoc);
  void ActOnForEachDeclStmt(DeclGroupPtrTy Decl);
  StmtResult ActOnForEachLValueExpr(Expr *E);
  StmtResult ActOnCaseStmt(SourceLocation CaseLoc, Expr *LHSVal,
                                   SourceLocation DotDotDotLoc, Expr *RHSVal,
                                   SourceLocation ColonLoc);
  void ActOnCaseStmtBody(Stmt *CaseStmt, Stmt *SubStmt);

  StmtResult ActOnDefaultStmt(SourceLocation DefaultLoc,
                                      SourceLocation ColonLoc,
                                      Stmt *SubStmt, Scope *CurScope);
  StmtResult ActOnLabelStmt(SourceLocation IdentLoc, LabelDecl *TheDecl,
                            SourceLocation ColonLoc, Stmt *SubStmt);

  StmtResult ActOnAttributedStmt(SourceLocation AttrLoc,
                                 ArrayRef<const Attr*> Attrs,
                                 Stmt *SubStmt);

  StmtResult ActOnIfStmt(SourceLocation IfLoc,
                         FullExprArg CondVal, Decl *CondVar,
                         Stmt *ThenVal,
                         SourceLocation ElseLoc, Stmt *ElseVal);
  StmtResult ActOnStartOfSwitchStmt(SourceLocation SwitchLoc,
                                            Expr *Cond,
                                            Decl *CondVar);
  StmtResult ActOnFinishSwitchStmt(SourceLocation SwitchLoc,
                                           Stmt *Switch, Stmt *Body);
  StmtResult ActOnWhileStmt(SourceLocation WhileLoc,
                            FullExprArg Cond,
                            Decl *CondVar, Stmt *Body);
  StmtResult ActOnDoStmt(SourceLocation DoLoc, Stmt *Body,
                                 SourceLocation WhileLoc,
                                 SourceLocation CondLParen, Expr *Cond,
                                 SourceLocation CondRParen);

  void CheckForLoopConditionalStatement(Expr *Second, Expr *Third, Stmt *Body);

  StmtResult ActOnForStmt(SourceLocation ForLoc,
                          SourceLocation LParenLoc,
                          Stmt *First, FullExprArg Second,
                          Decl *SecondVar,
                          FullExprArg Third,
                          SourceLocation RParenLoc,
                          Stmt *Body);
  ExprResult CheckObjCForCollectionOperand(SourceLocation forLoc,
                                           Expr *collection);
  StmtResult ActOnObjCForCollectionStmt(SourceLocation ForColLoc,
                                        Stmt *First, Expr *collection,
                                        SourceLocation RParenLoc);
  StmtResult FinishObjCForCollectionStmt(Stmt *ForCollection, Stmt *Body);

  enum BuildForRangeKind {
    /// Initial building of a for-range statement.
    BFRK_Build,
    /// Instantiation or recovery rebuild of a for-range statement. Don't
    /// attempt any typo-correction.
    BFRK_Rebuild,
    /// Determining whether a for-range statement could be built. Avoid any
    /// unnecessary or irreversible actions.
    BFRK_Check
  };

  StmtResult ActOnCXXForRangeStmt(SourceLocation ForLoc, Stmt *LoopVar,
                                  SourceLocation ColonLoc, Expr *Collection,
                                  SourceLocation RParenLoc,
                                  BuildForRangeKind Kind);
  StmtResult BuildCXXForRangeStmt(SourceLocation ForLoc,
                                  SourceLocation ColonLoc,
                                  Stmt *RangeDecl, Stmt *BeginEndDecl,
                                  Expr *Cond, Expr *Inc,
                                  Stmt *LoopVarDecl,
                                  SourceLocation RParenLoc,
                                  BuildForRangeKind Kind);
  StmtResult FinishCXXForRangeStmt(Stmt *ForRange, Stmt *Body);

  StmtResult ActOnGotoStmt(SourceLocation GotoLoc,
                           SourceLocation LabelLoc,
                           LabelDecl *TheDecl);
  StmtResult ActOnIndirectGotoStmt(SourceLocation GotoLoc,
                                   SourceLocation StarLoc,
                                   Expr *DestExp);
  StmtResult ActOnContinueStmt(SourceLocation ContinueLoc, Scope *CurScope);
  StmtResult ActOnBreakStmt(SourceLocation BreakLoc, Scope *CurScope);

  void ActOnCapturedRegionStart(SourceLocation Loc, Scope *CurScope,
                                CapturedRegionKind Kind, unsigned NumParams);
  StmtResult ActOnCapturedRegionEnd(Stmt *S);
  void ActOnCapturedRegionError();
  RecordDecl *CreateCapturedStmtRecordDecl(CapturedDecl *&CD,
                                           SourceLocation Loc,
                                           unsigned NumParams);
  const VarDecl *getCopyElisionCandidate(QualType ReturnType, Expr *E,
                                         bool AllowFunctionParameters);

  StmtResult ActOnReturnStmt(SourceLocation ReturnLoc, Expr *RetValExp);
  StmtResult ActOnCapScopeReturnStmt(SourceLocation ReturnLoc, Expr *RetValExp);

  StmtResult ActOnGCCAsmStmt(SourceLocation AsmLoc, bool IsSimple,
                             bool IsVolatile, unsigned NumOutputs,
                             unsigned NumInputs, IdentifierInfo **Names,
                             MultiExprArg Constraints, MultiExprArg Exprs,
                             Expr *AsmString, MultiExprArg Clobbers,
                             SourceLocation RParenLoc);

  ExprResult LookupInlineAsmIdentifier(CXXScopeSpec &SS,
                                       SourceLocation TemplateKWLoc,
                                       UnqualifiedId &Id,
                                       InlineAsmIdentifierInfo &Info,
                                       bool IsUnevaluatedContext);
  bool LookupInlineAsmField(StringRef Base, StringRef Member,
                            unsigned &Offset, SourceLocation AsmLoc);
  StmtResult ActOnMSAsmStmt(SourceLocation AsmLoc, SourceLocation LBraceLoc,
                            ArrayRef<Token> AsmToks,
                            StringRef AsmString,
                            unsigned NumOutputs, unsigned NumInputs,
                            ArrayRef<StringRef> Constraints,
                            ArrayRef<StringRef> Clobbers,
                            ArrayRef<Expr*> Exprs,
                            SourceLocation EndLoc);

  VarDecl *BuildObjCExceptionDecl(TypeSourceInfo *TInfo, QualType ExceptionType,
                                  SourceLocation StartLoc,
                                  SourceLocation IdLoc, IdentifierInfo *Id,
                                  bool Invalid = false);

  Decl *ActOnObjCExceptionDecl(Scope *S, Declarator &D);

  StmtResult ActOnObjCAtCatchStmt(SourceLocation AtLoc, SourceLocation RParen,
                                  Decl *Parm, Stmt *Body);

  StmtResult ActOnObjCAtFinallyStmt(SourceLocation AtLoc, Stmt *Body);

  StmtResult ActOnObjCAtTryStmt(SourceLocation AtLoc, Stmt *Try,
                                MultiStmtArg Catch, Stmt *Finally);

  StmtResult BuildObjCAtThrowStmt(SourceLocation AtLoc, Expr *Throw);
  StmtResult ActOnObjCAtThrowStmt(SourceLocation AtLoc, Expr *Throw,
                                  Scope *CurScope);
  ExprResult ActOnObjCAtSynchronizedOperand(SourceLocation atLoc,
                                            Expr *operand);
  StmtResult ActOnObjCAtSynchronizedStmt(SourceLocation AtLoc,
                                         Expr *SynchExpr,
                                         Stmt *SynchBody);

  StmtResult ActOnObjCAutoreleasePoolStmt(SourceLocation AtLoc, Stmt *Body);

  VarDecl *BuildExceptionDeclaration(Scope *S, TypeSourceInfo *TInfo,
                                     SourceLocation StartLoc,
                                     SourceLocation IdLoc,
                                     IdentifierInfo *Id);

  Decl *ActOnExceptionDeclarator(Scope *S, Declarator &D);

  StmtResult ActOnCXXCatchBlock(SourceLocation CatchLoc,
                                Decl *ExDecl, Stmt *HandlerBlock);
  StmtResult ActOnCXXTryBlock(SourceLocation TryLoc, Stmt *TryBlock,
                              ArrayRef<Stmt *> Handlers);

  StmtResult ActOnSEHTryBlock(bool IsCXXTry, // try (true) or __try (false) ?
                              SourceLocation TryLoc, Stmt *TryBlock,
                              Stmt *Handler);

  StmtResult ActOnSEHExceptBlock(SourceLocation Loc,
                                 Expr *FilterExpr,
                                 Stmt *Block);

  StmtResult ActOnSEHFinallyBlock(SourceLocation Loc,
                                  Stmt *Block);

  void DiagnoseReturnInConstructorExceptionHandler(CXXTryStmt *TryBlock);

  bool ShouldWarnIfUnusedFileScopedDecl(const DeclaratorDecl *D) const;

  /// \brief If it's a file scoped decl that must warn if not used, keep track
  /// of it.
  void MarkUnusedFileScopedDecl(const DeclaratorDecl *D);

  /// DiagnoseUnusedExprResult - If the statement passed in is an expression
  /// whose result is unused, warn.
  void DiagnoseUnusedExprResult(const Stmt *S);
  void DiagnoseUnusedDecl(const NamedDecl *ND);

  /// Emit \p DiagID if statement located on \p StmtLoc has a suspicious null
  /// statement as a \p Body, and it is located on the same line.
  ///
  /// This helps prevent bugs due to typos, such as:
  ///     if (condition);
  ///       do_stuff();
  void DiagnoseEmptyStmtBody(SourceLocation StmtLoc,
                             const Stmt *Body,
                             unsigned DiagID);

  /// Warn if a for/while loop statement \p S, which is followed by
  /// \p PossibleBody, has a suspicious null statement as a body.
  void DiagnoseEmptyLoopBody(const Stmt *S,
                             const Stmt *PossibleBody);

  ParsingDeclState PushParsingDeclaration(sema::DelayedDiagnosticPool &pool) {
    return DelayedDiagnostics.push(pool);
  }
  void PopParsingDeclaration(ParsingDeclState state, Decl *decl);

  typedef ProcessingContextState ParsingClassState;
  ParsingClassState PushParsingClass() {
    return DelayedDiagnostics.pushUndelayed();
  }
  void PopParsingClass(ParsingClassState state) {
    DelayedDiagnostics.popUndelayed(state);
  }

  void redelayDiagnostics(sema::DelayedDiagnosticPool &pool);

  enum AvailabilityDiagnostic { AD_Deprecation, AD_Unavailable };

  void EmitAvailabilityWarning(AvailabilityDiagnostic AD,
                               NamedDecl *D, StringRef Message,
                               SourceLocation Loc,
                               const ObjCInterfaceDecl *UnknownObjCClass,
                               const ObjCPropertyDecl  *ObjCProperty);

  void HandleDelayedAvailabilityCheck(sema::DelayedDiagnostic &DD, Decl *Ctx);

  bool makeUnavailableInSystemHeader(SourceLocation loc,
                                     StringRef message);

  //===--------------------------------------------------------------------===//
  // Expression Parsing Callbacks: SemaExpr.cpp.

  bool CanUseDecl(NamedDecl *D);
  bool DiagnoseUseOfDecl(NamedDecl *D, SourceLocation Loc,
                         const ObjCInterfaceDecl *UnknownObjCClass=0);
  void NoteDeletedFunction(FunctionDecl *FD);
  std::string getDeletedOrUnavailableSuffix(const FunctionDecl *FD);
  bool DiagnosePropertyAccessorMismatch(ObjCPropertyDecl *PD,
                                        ObjCMethodDecl *Getter,
                                        SourceLocation Loc);
  void DiagnoseSentinelCalls(NamedDecl *D, SourceLocation Loc,
                             ArrayRef<Expr *> Args);

  void PushExpressionEvaluationContext(ExpressionEvaluationContext NewContext,
                                       Decl *LambdaContextDecl = 0,
                                       bool IsDecltype = false);
  enum ReuseLambdaContextDecl_t { ReuseLambdaContextDecl };
  void PushExpressionEvaluationContext(ExpressionEvaluationContext NewContext,
                                       ReuseLambdaContextDecl_t,
                                       bool IsDecltype = false);
  void PopExpressionEvaluationContext();

  void DiscardCleanupsInEvaluationContext();

  ExprResult TransformToPotentiallyEvaluated(Expr *E);
  ExprResult HandleExprEvaluationContextForTypeof(Expr *E);

  ExprResult ActOnConstantExpression(ExprResult Res);

  // Functions for marking a declaration referenced.  These functions also
  // contain the relevant logic for marking if a reference to a function or
  // variable is an odr-use (in the C++11 sense).  There are separate variants
  // for expressions referring to a decl; these exist because odr-use marking
  // needs to be delayed for some constant variables when we build one of the
  // named expressions.
  void MarkAnyDeclReferenced(SourceLocation Loc, Decl *D, bool OdrUse);
  void MarkFunctionReferenced(SourceLocation Loc, FunctionDecl *Func);
  void MarkVariableReferenced(SourceLocation Loc, VarDecl *Var);
  void MarkDeclRefReferenced(DeclRefExpr *E);
  void MarkMemberReferenced(MemberExpr *E);

  void UpdateMarkingForLValueToRValue(Expr *E);
  void CleanupVarDeclMarking();

  enum TryCaptureKind {
    TryCapture_Implicit, TryCapture_ExplicitByVal, TryCapture_ExplicitByRef
  };

  /// \brief Try to capture the given variable.
  ///
  /// \param Var The variable to capture.
  ///
  /// \param Loc The location at which the capture occurs.
  ///
  /// \param Kind The kind of capture, which may be implicit (for either a
  /// block or a lambda), or explicit by-value or by-reference (for a lambda).
  ///
  /// \param EllipsisLoc The location of the ellipsis, if one is provided in
  /// an explicit lambda capture.
  ///
  /// \param BuildAndDiagnose Whether we are actually supposed to add the
  /// captures or diagnose errors. If false, this routine merely check whether
  /// the capture can occur without performing the capture itself or complaining
  /// if the variable cannot be captured.
  ///
  /// \param CaptureType Will be set to the type of the field used to capture
  /// this variable in the innermost block or lambda. Only valid when the
  /// variable can be captured.
  ///
  /// \param DeclRefType Will be set to the type of a reference to the capture
  /// from within the current scope. Only valid when the variable can be
  /// captured.
  ///
  /// \param FunctionScopeIndexToStopAt If non-null, it points to the index
  /// of the FunctionScopeInfo stack beyond which we do not attempt to capture.
  /// This is useful when enclosing lambdas must speculatively capture 
  /// variables that may or may not be used in certain specializations of
  /// a nested generic lambda.
  /// 
  /// \returns true if an error occurred (i.e., the variable cannot be
  /// captured) and false if the capture succeeded.
  bool tryCaptureVariable(VarDecl *Var, SourceLocation Loc, TryCaptureKind Kind,
                          SourceLocation EllipsisLoc, bool BuildAndDiagnose,
                          QualType &CaptureType,
                          QualType &DeclRefType, 
                          const unsigned *const FunctionScopeIndexToStopAt);

  /// \brief Try to capture the given variable.
  bool tryCaptureVariable(VarDecl *Var, SourceLocation Loc,
                          TryCaptureKind Kind = TryCapture_Implicit,
                          SourceLocation EllipsisLoc = SourceLocation());

  /// \brief Given a variable, determine the type that a reference to that
  /// variable will have in the given scope.
  QualType getCapturedDeclRefType(VarDecl *Var, SourceLocation Loc);

  void MarkDeclarationsReferencedInType(SourceLocation Loc, QualType T);
  void MarkDeclarationsReferencedInExpr(Expr *E,
                                        bool SkipLocalVariables = false);

  /// \brief Try to recover by turning the given expression into a
  /// call.  Returns true if recovery was attempted or an error was
  /// emitted; this may also leave the ExprResult invalid.
  bool tryToRecoverWithCall(ExprResult &E, const PartialDiagnostic &PD,
                            bool ForceComplain = false,
                            bool (*IsPlausibleResult)(QualType) = 0);

  /// \brief Figure out if an expression could be turned into a call.
  bool tryExprAsCall(Expr &E, QualType &ZeroArgCallReturnTy,
                     UnresolvedSetImpl &NonTemplateOverloads);

  /// \brief Conditionally issue a diagnostic based on the current
  /// evaluation context.
  ///
  /// \param Statement If Statement is non-null, delay reporting the
  /// diagnostic until the function body is parsed, and then do a basic
  /// reachability analysis to determine if the statement is reachable.
  /// If it is unreachable, the diagnostic will not be emitted.
  bool DiagRuntimeBehavior(SourceLocation Loc, const Stmt *Statement,
                           const PartialDiagnostic &PD);

  // Primary Expressions.
  SourceRange getExprRange(Expr *E) const;

  ExprResult ActOnIdExpression(Scope *S, CXXScopeSpec &SS,
                               SourceLocation TemplateKWLoc,
                               UnqualifiedId &Id,
                               bool HasTrailingLParen, bool IsAddressOfOperand,
                               CorrectionCandidateCallback *CCC = 0,
                               bool IsInlineAsmIdentifier = false);

  void DecomposeUnqualifiedId(const UnqualifiedId &Id,
                              TemplateArgumentListInfo &Buffer,
                              DeclarationNameInfo &NameInfo,
                              const TemplateArgumentListInfo *&TemplateArgs);

  bool DiagnoseEmptyLookup(Scope *S, CXXScopeSpec &SS, LookupResult &R,
                           CorrectionCandidateCallback &CCC,
                           TemplateArgumentListInfo *ExplicitTemplateArgs = 0,
                           ArrayRef<Expr *> Args = None);

  ExprResult LookupInObjCMethod(LookupResult &LookUp, Scope *S,
                                IdentifierInfo *II,
                                bool AllowBuiltinCreation=false);

  ExprResult ActOnDependentIdExpression(const CXXScopeSpec &SS,
                                        SourceLocation TemplateKWLoc,
                                        const DeclarationNameInfo &NameInfo,
                                        bool isAddressOfOperand,
                                const TemplateArgumentListInfo *TemplateArgs);

  ExprResult BuildDeclRefExpr(ValueDecl *D, QualType Ty,
                              ExprValueKind VK,
                              SourceLocation Loc,
                              const CXXScopeSpec *SS = 0);
  ExprResult BuildDeclRefExpr(ValueDecl *D, QualType Ty, ExprValueKind VK,
                              const DeclarationNameInfo &NameInfo,
                              const CXXScopeSpec *SS = 0, NamedDecl *FoundD = 0,
                              const TemplateArgumentListInfo *TemplateArgs = 0);
  ExprResult
  BuildAnonymousStructUnionMemberReference(
      const CXXScopeSpec &SS,
      SourceLocation nameLoc,
      IndirectFieldDecl *indirectField,
      DeclAccessPair FoundDecl = DeclAccessPair::make(0, AS_none),
      Expr *baseObjectExpr = 0,
      SourceLocation opLoc = SourceLocation());

  ExprResult BuildPossibleImplicitMemberExpr(const CXXScopeSpec &SS,
                                             SourceLocation TemplateKWLoc,
                                             LookupResult &R,
                                const TemplateArgumentListInfo *TemplateArgs);
  ExprResult BuildImplicitMemberExpr(const CXXScopeSpec &SS,
                                     SourceLocation TemplateKWLoc,
                                     LookupResult &R,
                                const TemplateArgumentListInfo *TemplateArgs,
                                     bool IsDefiniteInstance);
  bool UseArgumentDependentLookup(const CXXScopeSpec &SS,
                                  const LookupResult &R,
                                  bool HasTrailingLParen);

  ExprResult BuildQualifiedDeclarationNameExpr(CXXScopeSpec &SS,
                                         const DeclarationNameInfo &NameInfo,
                                               bool IsAddressOfOperand);
  ExprResult BuildDependentDeclRefExpr(const CXXScopeSpec &SS,
                                       SourceLocation TemplateKWLoc,
                                const DeclarationNameInfo &NameInfo,
                                const TemplateArgumentListInfo *TemplateArgs);

  ExprResult BuildDeclarationNameExpr(const CXXScopeSpec &SS,
                                      LookupResult &R,
                                      bool NeedsADL);
  ExprResult BuildDeclarationNameExpr(
      const CXXScopeSpec &SS, const DeclarationNameInfo &NameInfo, NamedDecl *D,
      NamedDecl *FoundD = 0, const TemplateArgumentListInfo *TemplateArgs = 0);

  ExprResult BuildLiteralOperatorCall(LookupResult &R,
                                      DeclarationNameInfo &SuffixInfo,
                                      ArrayRef<Expr*> Args,
                                      SourceLocation LitEndLoc,
                            TemplateArgumentListInfo *ExplicitTemplateArgs = 0);

  ExprResult BuildPredefinedExpr(SourceLocation Loc,
                                 PredefinedExpr::IdentType IT);
  ExprResult ActOnPredefinedExpr(SourceLocation Loc, tok::TokenKind Kind);
  ExprResult ActOnIntegerConstant(SourceLocation Loc, uint64_t Val);
  ExprResult ActOnNumericConstant(const Token &Tok, Scope *UDLScope = 0);
  ExprResult ActOnCharacterConstant(const Token &Tok, Scope *UDLScope = 0);
  ExprResult ActOnParenExpr(SourceLocation L, SourceLocation R, Expr *E);
  ExprResult ActOnParenListExpr(SourceLocation L,
                                SourceLocation R,
                                MultiExprArg Val);

  /// ActOnStringLiteral - The specified tokens were lexed as pasted string
  /// fragments (e.g. "foo" "bar" L"baz").
  ExprResult ActOnStringLiteral(const Token *StringToks, unsigned NumStringToks,
                                Scope *UDLScope = 0);

  ExprResult ActOnGenericSelectionExpr(SourceLocation KeyLoc,
                                       SourceLocation DefaultLoc,
                                       SourceLocation RParenLoc,
                                       Expr *ControllingExpr,
                                       ArrayRef<ParsedType> ArgTypes,
                                       ArrayRef<Expr *> ArgExprs);
  ExprResult CreateGenericSelectionExpr(SourceLocation KeyLoc,
                                        SourceLocation DefaultLoc,
                                        SourceLocation RParenLoc,
                                        Expr *ControllingExpr,
                                        ArrayRef<TypeSourceInfo *> Types,
                                        ArrayRef<Expr *> Exprs);

  // Binary/Unary Operators.  'Tok' is the token for the operator.
  ExprResult CreateBuiltinUnaryOp(SourceLocation OpLoc, UnaryOperatorKind Opc,
                                  Expr *InputExpr);
  ExprResult BuildUnaryOp(Scope *S, SourceLocation OpLoc,
                          UnaryOperatorKind Opc, Expr *Input);
  ExprResult ActOnUnaryOp(Scope *S, SourceLocation OpLoc,
                          tok::TokenKind Op, Expr *Input);

  QualType CheckAddressOfOperand(ExprResult &Operand, SourceLocation OpLoc);

  ExprResult CreateUnaryExprOrTypeTraitExpr(TypeSourceInfo *TInfo,
                                            SourceLocation OpLoc,
                                            UnaryExprOrTypeTrait ExprKind,
                                            SourceRange R);
  ExprResult CreateUnaryExprOrTypeTraitExpr(Expr *E, SourceLocation OpLoc,
                                            UnaryExprOrTypeTrait ExprKind);
  ExprResult
    ActOnUnaryExprOrTypeTraitExpr(SourceLocation OpLoc,
                                  UnaryExprOrTypeTrait ExprKind,
                                  bool IsType, void *TyOrEx,
                                  const SourceRange &ArgRange);

  ExprResult CheckPlaceholderExpr(Expr *E);
  bool CheckVecStepExpr(Expr *E);

  bool CheckUnaryExprOrTypeTraitOperand(Expr *E, UnaryExprOrTypeTrait ExprKind);
  bool CheckUnaryExprOrTypeTraitOperand(QualType ExprType, SourceLocation OpLoc,
                                        SourceRange ExprRange,
                                        UnaryExprOrTypeTrait ExprKind);
  ExprResult ActOnSizeofParameterPackExpr(Scope *S,
                                          SourceLocation OpLoc,
                                          IdentifierInfo &Name,
                                          SourceLocation NameLoc,
                                          SourceLocation RParenLoc);
  ExprResult ActOnPostfixUnaryOp(Scope *S, SourceLocation OpLoc,
                                 tok::TokenKind Kind, Expr *Input);

  ExprResult ActOnArraySubscriptExpr(Scope *S, Expr *Base, SourceLocation LLoc,
                                     Expr *Idx, SourceLocation RLoc);
  ExprResult CreateBuiltinArraySubscriptExpr(Expr *Base, SourceLocation LLoc,
                                             Expr *Idx, SourceLocation RLoc);
  ExprResult ActOnCEANIndexExpr(Scope *S, Expr *Base, Expr *LowerBound,
                                SourceLocation ColonLoc, Expr *Length);

  ExprResult BuildMemberReferenceExpr(Expr *Base, QualType BaseType,
                                      SourceLocation OpLoc, bool IsArrow,
                                      CXXScopeSpec &SS,
                                      SourceLocation TemplateKWLoc,
                                      NamedDecl *FirstQualifierInScope,
                                const DeclarationNameInfo &NameInfo,
                                const TemplateArgumentListInfo *TemplateArgs);

  // This struct is for use by ActOnMemberAccess to allow
  // BuildMemberReferenceExpr to be able to reinvoke ActOnMemberAccess after
  // changing the access operator from a '.' to a '->' (to see if that is the
  // change needed to fix an error about an unknown member, e.g. when the class
  // defines a custom operator->).
  struct ActOnMemberAccessExtraArgs {
    Scope *S;
    UnqualifiedId &Id;
    Decl *ObjCImpDecl;
    bool HasTrailingLParen;
  };

  ExprResult BuildMemberReferenceExpr(Expr *Base, QualType BaseType,
                                      SourceLocation OpLoc, bool IsArrow,
                                      const CXXScopeSpec &SS,
                                      SourceLocation TemplateKWLoc,
                                      NamedDecl *FirstQualifierInScope,
                                      LookupResult &R,
                                 const TemplateArgumentListInfo *TemplateArgs,
                                      bool SuppressQualifierCheck = false,
                                     ActOnMemberAccessExtraArgs *ExtraArgs = 0);

  ExprResult PerformMemberExprBaseConversion(Expr *Base, bool IsArrow);
  ExprResult LookupMemberExpr(LookupResult &R, ExprResult &Base,
                              bool &IsArrow, SourceLocation OpLoc,
                              CXXScopeSpec &SS,
                              Decl *ObjCImpDecl,
                              bool HasTemplateArgs);

  bool CheckQualifiedMemberReference(Expr *BaseExpr, QualType BaseType,
                                     const CXXScopeSpec &SS,
                                     const LookupResult &R);

  ExprResult ActOnDependentMemberExpr(Expr *Base, QualType BaseType,
                                      bool IsArrow, SourceLocation OpLoc,
                                      const CXXScopeSpec &SS,
                                      SourceLocation TemplateKWLoc,
                                      NamedDecl *FirstQualifierInScope,
                               const DeclarationNameInfo &NameInfo,
                               const TemplateArgumentListInfo *TemplateArgs);

  ExprResult ActOnMemberAccessExpr(Scope *S, Expr *Base,
                                   SourceLocation OpLoc,
                                   tok::TokenKind OpKind,
                                   CXXScopeSpec &SS,
                                   SourceLocation TemplateKWLoc,
                                   UnqualifiedId &Member,
                                   Decl *ObjCImpDecl,
                                   bool HasTrailingLParen);

  void ActOnDefaultCtorInitializers(Decl *CDtorDecl);
  bool ConvertArgumentsForCall(CallExpr *Call, Expr *Fn,
                               FunctionDecl *FDecl,
                               const FunctionProtoType *Proto,
                               ArrayRef<Expr *> Args,
                               SourceLocation RParenLoc,
                               bool ExecConfig = false);
  void CheckStaticArrayArgument(SourceLocation CallLoc,
                                ParmVarDecl *Param,
                                const Expr *ArgExpr);

  /// ActOnCallExpr - Handle a call to Fn with the specified array of arguments.
  /// This provides the location of the left/right parens and a list of comma
  /// locations.
  ExprResult ActOnCallExpr(Scope *S, Expr *Fn, SourceLocation LParenLoc,
                           MultiExprArg ArgExprs, SourceLocation RParenLoc,
                           Expr *ExecConfig = 0, bool IsExecConfig = false);
  ExprResult BuildResolvedCallExpr(Expr *Fn, NamedDecl *NDecl,
                                   SourceLocation LParenLoc,
                                   ArrayRef<Expr *> Arg,
                                   SourceLocation RParenLoc,
                                   Expr *Config = 0,
                                   bool IsExecConfig = false);

  ExprResult ActOnCUDAExecConfigExpr(Scope *S, SourceLocation LLLLoc,
                                     MultiExprArg ExecConfig,
                                     SourceLocation GGGLoc);

  ExprResult ActOnCastExpr(Scope *S, SourceLocation LParenLoc,
                           Declarator &D, ParsedType &Ty,
                           SourceLocation RParenLoc, Expr *CastExpr);
  ExprResult BuildCStyleCastExpr(SourceLocation LParenLoc,
                                 TypeSourceInfo *Ty,
                                 SourceLocation RParenLoc,
                                 Expr *Op);
  CastKind PrepareScalarCast(ExprResult &src, QualType destType);

  /// \brief Build an altivec or OpenCL literal.
  ExprResult BuildVectorLiteral(SourceLocation LParenLoc,
                                SourceLocation RParenLoc, Expr *E,
                                TypeSourceInfo *TInfo);

  ExprResult MaybeConvertParenListExprToParenExpr(Scope *S, Expr *ME);

  ExprResult ActOnCompoundLiteral(SourceLocation LParenLoc,
                                  ParsedType Ty,
                                  SourceLocation RParenLoc,
                                  Expr *InitExpr);

  ExprResult BuildCompoundLiteralExpr(SourceLocation LParenLoc,
                                      TypeSourceInfo *TInfo,
                                      SourceLocation RParenLoc,
                                      Expr *LiteralExpr);

  ExprResult ActOnInitList(SourceLocation LBraceLoc,
                           MultiExprArg InitArgList,
                           SourceLocation RBraceLoc);

  ExprResult ActOnDesignatedInitializer(Designation &Desig,
                                        SourceLocation Loc,
                                        bool GNUSyntax,
                                        ExprResult Init);

  ExprResult ActOnBinOp(Scope *S, SourceLocation TokLoc,
                        tok::TokenKind Kind, Expr *LHSExpr, Expr *RHSExpr);
  ExprResult BuildBinOp(Scope *S, SourceLocation OpLoc,
                        BinaryOperatorKind Opc, Expr *LHSExpr, Expr *RHSExpr);
  ExprResult CreateBuiltinBinOp(SourceLocation OpLoc, BinaryOperatorKind Opc,
                                Expr *LHSExpr, Expr *RHSExpr);

  /// ActOnConditionalOp - Parse a ?: operation.  Note that 'LHS' may be null
  /// in the case of a the GNU conditional expr extension.
  ExprResult ActOnConditionalOp(SourceLocation QuestionLoc,
                                SourceLocation ColonLoc,
                                Expr *CondExpr, Expr *LHSExpr, Expr *RHSExpr);

  /// ActOnAddrLabel - Parse the GNU address of label extension: "&&foo".
  ExprResult ActOnAddrLabel(SourceLocation OpLoc, SourceLocation LabLoc,
                            LabelDecl *TheDecl);

  void ActOnStartStmtExpr();
  ExprResult ActOnStmtExpr(SourceLocation LPLoc, Stmt *SubStmt,
                           SourceLocation RPLoc); // "({..})"
  void ActOnStmtExprError();

  // __builtin_offsetof(type, identifier(.identifier|[expr])*)
  struct OffsetOfComponent {
    SourceLocation LocStart, LocEnd;
    bool isBrackets;  // true if [expr], false if .ident
    union {
      IdentifierInfo *IdentInfo;
      Expr *E;
    } U;
  };

  /// __builtin_offsetof(type, a.b[123][456].c)
  ExprResult BuildBuiltinOffsetOf(SourceLocation BuiltinLoc,
                                  TypeSourceInfo *TInfo,
                                  OffsetOfComponent *CompPtr,
                                  unsigned NumComponents,
                                  SourceLocation RParenLoc);
  ExprResult ActOnBuiltinOffsetOf(Scope *S,
                                  SourceLocation BuiltinLoc,
                                  SourceLocation TypeLoc,
                                  ParsedType ParsedArgTy,
                                  OffsetOfComponent *CompPtr,
                                  unsigned NumComponents,
                                  SourceLocation RParenLoc);

  // __builtin_choose_expr(constExpr, expr1, expr2)
  ExprResult ActOnChooseExpr(SourceLocation BuiltinLoc,
                             Expr *CondExpr, Expr *LHSExpr,
                             Expr *RHSExpr, SourceLocation RPLoc);

  // __builtin_va_arg(expr, type)
  ExprResult ActOnVAArg(SourceLocation BuiltinLoc, Expr *E, ParsedType Ty,
                        SourceLocation RPLoc);
  ExprResult BuildVAArgExpr(SourceLocation BuiltinLoc, Expr *E,
                            TypeSourceInfo *TInfo, SourceLocation RPLoc);

  // __null
  ExprResult ActOnGNUNullExpr(SourceLocation TokenLoc);

  bool CheckCaseExpression(Expr *E);

  /// \brief Describes the result of an "if-exists" condition check.
  enum IfExistsResult {
    /// \brief The symbol exists.
    IER_Exists,

    /// \brief The symbol does not exist.
    IER_DoesNotExist,

    /// \brief The name is a dependent name, so the results will differ
    /// from one instantiation to the next.
    IER_Dependent,

    /// \brief An error occurred.
    IER_Error
  };

  IfExistsResult
  CheckMicrosoftIfExistsSymbol(Scope *S, CXXScopeSpec &SS,
                               const DeclarationNameInfo &TargetNameInfo);

  IfExistsResult
  CheckMicrosoftIfExistsSymbol(Scope *S, SourceLocation KeywordLoc,
                               bool IsIfExists, CXXScopeSpec &SS,
                               UnqualifiedId &Name);

  StmtResult BuildMSDependentExistsStmt(SourceLocation KeywordLoc,
                                        bool IsIfExists,
                                        NestedNameSpecifierLoc QualifierLoc,
                                        DeclarationNameInfo NameInfo,
                                        Stmt *Nested);
  StmtResult ActOnMSDependentExistsStmt(SourceLocation KeywordLoc,
                                        bool IsIfExists,
                                        CXXScopeSpec &SS, UnqualifiedId &Name,
                                        Stmt *Nested);

  //===------------------------- "Block" Extension ------------------------===//

  /// ActOnBlockStart - This callback is invoked when a block literal is
  /// started.
  void ActOnBlockStart(SourceLocation CaretLoc, Scope *CurScope);

  /// ActOnBlockArguments - This callback allows processing of block arguments.
  /// If there are no arguments, this is still invoked.
  void ActOnBlockArguments(SourceLocation CaretLoc, Declarator &ParamInfo,
                           Scope *CurScope);

  /// ActOnBlockError - If there is an error parsing a block, this callback
  /// is invoked to pop the information about the block from the action impl.
  void ActOnBlockError(SourceLocation CaretLoc, Scope *CurScope);

  /// ActOnBlockStmtExpr - This is called when the body of a block statement
  /// literal was successfully completed.  ^(int x){...}
  ExprResult ActOnBlockStmtExpr(SourceLocation CaretLoc, Stmt *Body,
                                Scope *CurScope);

  //===---------------------------- Clang Extensions ----------------------===//

  /// __builtin_convertvector(...)
  ExprResult ActOnConvertVectorExpr(Expr *E, ParsedType ParsedDestTy,
                                    SourceLocation BuiltinLoc,
                                    SourceLocation RParenLoc);

  //===---------------------------- OpenCL Features -----------------------===//

  /// __builtin_astype(...)
  ExprResult ActOnAsTypeExpr(Expr *E, ParsedType ParsedDestTy,
                             SourceLocation BuiltinLoc,
                             SourceLocation RParenLoc);

  //===---------------------------- C++ Features --------------------------===//

  // Act on C++ namespaces
  Decl *ActOnStartNamespaceDef(Scope *S, SourceLocation InlineLoc,
                               SourceLocation NamespaceLoc,
                               SourceLocation IdentLoc,
                               IdentifierInfo *Ident,
                               SourceLocation LBrace,
                               AttributeList *AttrList);
  void ActOnFinishNamespaceDef(Decl *Dcl, SourceLocation RBrace);

  NamespaceDecl *getStdNamespace() const;
  NamespaceDecl *getOrCreateStdNamespace();

  CXXRecordDecl *getStdBadAlloc() const;

  /// \brief Tests whether Ty is an instance of std::initializer_list and, if
  /// it is and Element is not NULL, assigns the element type to Element.
  bool isStdInitializerList(QualType Ty, QualType *Element);

  /// \brief Looks for the std::initializer_list template and instantiates it
  /// with Element, or emits an error if it's not found.
  ///
  /// \returns The instantiated template, or null on error.
  QualType BuildStdInitializerList(QualType Element, SourceLocation Loc);

  /// \brief Determine whether Ctor is an initializer-list constructor, as
  /// defined in [dcl.init.list]p2.
  bool isInitListConstructor(const CXXConstructorDecl *Ctor);

  Decl *ActOnUsingDirective(Scope *CurScope,
                            SourceLocation UsingLoc,
                            SourceLocation NamespcLoc,
                            CXXScopeSpec &SS,
                            SourceLocation IdentLoc,
                            IdentifierInfo *NamespcName,
                            AttributeList *AttrList);

  void PushUsingDirective(Scope *S, UsingDirectiveDecl *UDir);

  Decl *ActOnNamespaceAliasDef(Scope *CurScope,
                               SourceLocation NamespaceLoc,
                               SourceLocation AliasLoc,
                               IdentifierInfo *Alias,
                               CXXScopeSpec &SS,
                               SourceLocation IdentLoc,
                               IdentifierInfo *Ident);

  void HideUsingShadowDecl(Scope *S, UsingShadowDecl *Shadow);
  bool CheckUsingShadowDecl(UsingDecl *UD, NamedDecl *Target,
                            const LookupResult &PreviousDecls,
                            UsingShadowDecl *&PrevShadow);
  UsingShadowDecl *BuildUsingShadowDecl(Scope *S, UsingDecl *UD,
                                        NamedDecl *Target,
                                        UsingShadowDecl *PrevDecl);

  bool CheckUsingDeclRedeclaration(SourceLocation UsingLoc,
                                   bool HasTypenameKeyword,
                                   const CXXScopeSpec &SS,
                                   SourceLocation NameLoc,
                                   const LookupResult &Previous);
  bool CheckUsingDeclQualifier(SourceLocation UsingLoc,
                               const CXXScopeSpec &SS,
                               const DeclarationNameInfo &NameInfo,
                               SourceLocation NameLoc);

  NamedDecl *BuildUsingDeclaration(Scope *S, AccessSpecifier AS,
                                   SourceLocation UsingLoc,
                                   CXXScopeSpec &SS,
                                   const DeclarationNameInfo &NameInfo,
                                   AttributeList *AttrList,
                                   bool IsInstantiation,
                                   bool HasTypenameKeyword,
                                   SourceLocation TypenameLoc);

  bool CheckInheritingConstructorUsingDecl(UsingDecl *UD);

  Decl *ActOnUsingDeclaration(Scope *CurScope,
                              AccessSpecifier AS,
                              bool HasUsingKeyword,
                              SourceLocation UsingLoc,
                              CXXScopeSpec &SS,
                              UnqualifiedId &Name,
                              AttributeList *AttrList,
                              bool HasTypenameKeyword,
                              SourceLocation TypenameLoc);
  Decl *ActOnAliasDeclaration(Scope *CurScope,
                              AccessSpecifier AS,
                              MultiTemplateParamsArg TemplateParams,
                              SourceLocation UsingLoc,
                              UnqualifiedId &Name,
                              AttributeList *AttrList,
                              TypeResult Type);

  /// BuildCXXConstructExpr - Creates a complete call to a constructor,
  /// including handling of its default argument expressions.
  ///
  /// \param ConstructKind - a CXXConstructExpr::ConstructionKind
  ExprResult
  BuildCXXConstructExpr(SourceLocation ConstructLoc, QualType DeclInitType,
                        CXXConstructorDecl *Constructor, MultiExprArg Exprs,
                        bool HadMultipleCandidates, bool IsListInitialization,
                        bool RequiresZeroInit, unsigned ConstructKind,
                        SourceRange ParenRange);

  // FIXME: Can re remove this and have the above BuildCXXConstructExpr check if
  // the constructor can be elidable?
  ExprResult
  BuildCXXConstructExpr(SourceLocation ConstructLoc, QualType DeclInitType,
                        CXXConstructorDecl *Constructor, bool Elidable,
                        MultiExprArg Exprs, bool HadMultipleCandidates,
                        bool IsListInitialization, bool RequiresZeroInit,
                        unsigned ConstructKind, SourceRange ParenRange);

  /// BuildCXXDefaultArgExpr - Creates a CXXDefaultArgExpr, instantiating
  /// the default expr if needed.
  ExprResult BuildCXXDefaultArgExpr(SourceLocation CallLoc,
                                    FunctionDecl *FD,
                                    ParmVarDecl *Param);

  /// FinalizeVarWithDestructor - Prepare for calling destructor on the
  /// constructed variable.
  void FinalizeVarWithDestructor(VarDecl *VD, const RecordType *DeclInitType);

  /// \brief Helper class that collects exception specifications for
  /// implicitly-declared special member functions.
  class ImplicitExceptionSpecification {
    // Pointer to allow copying
    Sema *Self;
    // We order exception specifications thus:
    // noexcept is the most restrictive, but is only used in C++11.
    // throw() comes next.
    // Then a throw(collected exceptions)
    // Finally no specification, which is expressed as noexcept(false).
    // throw(...) is used instead if any called function uses it.
    ExceptionSpecificationType ComputedEST;
    llvm::SmallPtrSet<CanQualType, 4> ExceptionsSeen;
    SmallVector<QualType, 4> Exceptions;

    void ClearExceptions() {
      ExceptionsSeen.clear();
      Exceptions.clear();
    }

  public:
    explicit ImplicitExceptionSpecification(Sema &Self)
      : Self(&Self), ComputedEST(EST_BasicNoexcept) {
      if (!Self.getLangOpts().CPlusPlus11)
        ComputedEST = EST_DynamicNone;
    }

    /// \brief Get the computed exception specification type.
    ExceptionSpecificationType getExceptionSpecType() const {
      assert(ComputedEST != EST_ComputedNoexcept &&
             "noexcept(expr) should not be a possible result");
      return ComputedEST;
    }

    /// \brief The number of exceptions in the exception specification.
    unsigned size() const { return Exceptions.size(); }

    /// \brief The set of exceptions in the exception specification.
    const QualType *data() const { return Exceptions.data(); }

    /// \brief Integrate another called method into the collected data.
    void CalledDecl(SourceLocation CallLoc, const CXXMethodDecl *Method);

    /// \brief Integrate an invoked expression into the collected data.
    void CalledExpr(Expr *E);

    /// \brief Overwrite an EPI's exception specification with this
    /// computed exception specification.
    void getEPI(FunctionProtoType::ExtProtoInfo &EPI) const {
      EPI.ExceptionSpecType = getExceptionSpecType();
      if (EPI.ExceptionSpecType == EST_Dynamic) {
        EPI.NumExceptions = size();
        EPI.Exceptions = data();
      } else if (EPI.ExceptionSpecType == EST_None) {
        /// C++11 [except.spec]p14:
        ///   The exception-specification is noexcept(false) if the set of
        ///   potential exceptions of the special member function contains "any"
        EPI.ExceptionSpecType = EST_ComputedNoexcept;
        EPI.NoexceptExpr = Self->ActOnCXXBoolLiteral(SourceLocation(),
                                                     tok::kw_false).take();
      }
    }
    FunctionProtoType::ExtProtoInfo getEPI() const {
      FunctionProtoType::ExtProtoInfo EPI;
      getEPI(EPI);
      return EPI;
    }
  };

  /// \brief Determine what sort of exception specification a defaulted
  /// copy constructor of a class will have.
  ImplicitExceptionSpecification
  ComputeDefaultedDefaultCtorExceptionSpec(SourceLocation Loc,
                                           CXXMethodDecl *MD);

  /// \brief Determine what sort of exception specification a defaulted
  /// default constructor of a class will have, and whether the parameter
  /// will be const.
  ImplicitExceptionSpecification
  ComputeDefaultedCopyCtorExceptionSpec(CXXMethodDecl *MD);

  /// \brief Determine what sort of exception specification a defautled
  /// copy assignment operator of a class will have, and whether the
  /// parameter will be const.
  ImplicitExceptionSpecification
  ComputeDefaultedCopyAssignmentExceptionSpec(CXXMethodDecl *MD);

  /// \brief Determine what sort of exception specification a defaulted move
  /// constructor of a class will have.
  ImplicitExceptionSpecification
  ComputeDefaultedMoveCtorExceptionSpec(CXXMethodDecl *MD);

  /// \brief Determine what sort of exception specification a defaulted move
  /// assignment operator of a class will have.
  ImplicitExceptionSpecification
  ComputeDefaultedMoveAssignmentExceptionSpec(CXXMethodDecl *MD);

  /// \brief Determine what sort of exception specification a defaulted
  /// destructor of a class will have.
  ImplicitExceptionSpecification
  ComputeDefaultedDtorExceptionSpec(CXXMethodDecl *MD);

  /// \brief Determine what sort of exception specification an inheriting
  /// constructor of a class will have.
  ImplicitExceptionSpecification
  ComputeInheritingCtorExceptionSpec(CXXConstructorDecl *CD);

  /// \brief Evaluate the implicit exception specification for a defaulted
  /// special member function.
  void EvaluateImplicitExceptionSpec(SourceLocation Loc, CXXMethodDecl *MD);

  /// \brief Check the given exception-specification and update the
  /// extended prototype information with the results.
  void checkExceptionSpecification(ExceptionSpecificationType EST,
                                   ArrayRef<ParsedType> DynamicExceptions,
                                   ArrayRef<SourceRange> DynamicExceptionRanges,
                                   Expr *NoexceptExpr,
                                   SmallVectorImpl<QualType> &Exceptions,
                                   FunctionProtoType::ExtProtoInfo &EPI);

  /// \brief Determine if a special member function should have a deleted
  /// definition when it is defaulted.
  bool ShouldDeleteSpecialMember(CXXMethodDecl *MD, CXXSpecialMember CSM,
                                 bool Diagnose = false);

  /// \brief Declare the implicit default constructor for the given class.
  ///
  /// \param ClassDecl The class declaration into which the implicit
  /// default constructor will be added.
  ///
  /// \returns The implicitly-declared default constructor.
  CXXConstructorDecl *DeclareImplicitDefaultConstructor(
                                                     CXXRecordDecl *ClassDecl);

  /// DefineImplicitDefaultConstructor - Checks for feasibility of
  /// defining this constructor as the default constructor.
  void DefineImplicitDefaultConstructor(SourceLocation CurrentLocation,
                                        CXXConstructorDecl *Constructor);

  /// \brief Declare the implicit destructor for the given class.
  ///
  /// \param ClassDecl The class declaration into which the implicit
  /// destructor will be added.
  ///
  /// \returns The implicitly-declared destructor.
  CXXDestructorDecl *DeclareImplicitDestructor(CXXRecordDecl *ClassDecl);

  /// DefineImplicitDestructor - Checks for feasibility of
  /// defining this destructor as the default destructor.
  void DefineImplicitDestructor(SourceLocation CurrentLocation,
                                CXXDestructorDecl *Destructor);

  /// \brief Build an exception spec for destructors that don't have one.
  ///
  /// C++11 says that user-defined destructors with no exception spec get one
  /// that looks as if the destructor was implicitly declared.
  void AdjustDestructorExceptionSpec(CXXRecordDecl *ClassDecl,
                                     CXXDestructorDecl *Destructor);

  /// \brief Declare all inheriting constructors for the given class.
  ///
  /// \param ClassDecl The class declaration into which the inheriting
  /// constructors will be added.
  void DeclareInheritingConstructors(CXXRecordDecl *ClassDecl);

  /// \brief Define the specified inheriting constructor.
  void DefineInheritingConstructor(SourceLocation UseLoc,
                                   CXXConstructorDecl *Constructor);

  /// \brief Declare the implicit copy constructor for the given class.
  ///
  /// \param ClassDecl The class declaration into which the implicit
  /// copy constructor will be added.
  ///
  /// \returns The implicitly-declared copy constructor.
  CXXConstructorDecl *DeclareImplicitCopyConstructor(CXXRecordDecl *ClassDecl);

  /// DefineImplicitCopyConstructor - Checks for feasibility of
  /// defining this constructor as the copy constructor.
  void DefineImplicitCopyConstructor(SourceLocation CurrentLocation,
                                     CXXConstructorDecl *Constructor);

  /// \brief Declare the implicit move constructor for the given class.
  ///
  /// \param ClassDecl The Class declaration into which the implicit
  /// move constructor will be added.
  ///
  /// \returns The implicitly-declared move constructor, or NULL if it wasn't
  /// declared.
  CXXConstructorDecl *DeclareImplicitMoveConstructor(CXXRecordDecl *ClassDecl);

  /// DefineImplicitMoveConstructor - Checks for feasibility of
  /// defining this constructor as the move constructor.
  void DefineImplicitMoveConstructor(SourceLocation CurrentLocation,
                                     CXXConstructorDecl *Constructor);

  /// \brief Declare the implicit copy assignment operator for the given class.
  ///
  /// \param ClassDecl The class declaration into which the implicit
  /// copy assignment operator will be added.
  ///
  /// \returns The implicitly-declared copy assignment operator.
  CXXMethodDecl *DeclareImplicitCopyAssignment(CXXRecordDecl *ClassDecl);

  /// \brief Defines an implicitly-declared copy assignment operator.
  void DefineImplicitCopyAssignment(SourceLocation CurrentLocation,
                                    CXXMethodDecl *MethodDecl);

  /// \brief Declare the implicit move assignment operator for the given class.
  ///
  /// \param ClassDecl The Class declaration into which the implicit
  /// move assignment operator will be added.
  ///
  /// \returns The implicitly-declared move assignment operator, or NULL if it
  /// wasn't declared.
  CXXMethodDecl *DeclareImplicitMoveAssignment(CXXRecordDecl *ClassDecl);

  /// \brief Defines an implicitly-declared move assignment operator.
  void DefineImplicitMoveAssignment(SourceLocation CurrentLocation,
                                    CXXMethodDecl *MethodDecl);

  /// \brief Force the declaration of any implicitly-declared members of this
  /// class.
  void ForceDeclarationOfImplicitMembers(CXXRecordDecl *Class);

  /// \brief Determine whether the given function is an implicitly-deleted
  /// special member function.
  bool isImplicitlyDeleted(FunctionDecl *FD);

  /// \brief Check whether 'this' shows up in the type of a static member
  /// function after the (naturally empty) cv-qualifier-seq would be.
  ///
  /// \returns true if an error occurred.
  bool checkThisInStaticMemberFunctionType(CXXMethodDecl *Method);

  /// \brief Whether this' shows up in the exception specification of a static
  /// member function.
  bool checkThisInStaticMemberFunctionExceptionSpec(CXXMethodDecl *Method);

  /// \brief Check whether 'this' shows up in the attributes of the given
  /// static member function.
  ///
  /// \returns true if an error occurred.
  bool checkThisInStaticMemberFunctionAttributes(CXXMethodDecl *Method);

  /// MaybeBindToTemporary - If the passed in expression has a record type with
  /// a non-trivial destructor, this will return CXXBindTemporaryExpr. Otherwise
  /// it simply returns the passed in expression.
  ExprResult MaybeBindToTemporary(Expr *E);

  bool CompleteConstructorCall(CXXConstructorDecl *Constructor,
                               MultiExprArg ArgsPtr,
                               SourceLocation Loc,
                               SmallVectorImpl<Expr*> &ConvertedArgs,
                               bool AllowExplicit = false,
                               bool IsListInitialization = false);

  ParsedType getInheritingConstructorName(CXXScopeSpec &SS,
                                          SourceLocation NameLoc,
                                          IdentifierInfo &Name);

  ParsedType getDestructorName(SourceLocation TildeLoc,
                               IdentifierInfo &II, SourceLocation NameLoc,
                               Scope *S, CXXScopeSpec &SS,
                               ParsedType ObjectType,
                               bool EnteringContext);

  ParsedType getDestructorType(const DeclSpec& DS, ParsedType ObjectType);

  // Checks that reinterpret casts don't have undefined behavior.
  void CheckCompatibleReinterpretCast(QualType SrcType, QualType DestType,
                                      bool IsDereference, SourceRange Range);

  /// ActOnCXXNamedCast - Parse {dynamic,static,reinterpret,const}_cast's.
  ExprResult ActOnCXXNamedCast(SourceLocation OpLoc,
                               tok::TokenKind Kind,
                               SourceLocation LAngleBracketLoc,
                               Declarator &D,
                               SourceLocation RAngleBracketLoc,
                               SourceLocation LParenLoc,
                               Expr *E,
                               SourceLocation RParenLoc);

  ExprResult BuildCXXNamedCast(SourceLocation OpLoc,
                               tok::TokenKind Kind,
                               TypeSourceInfo *Ty,
                               Expr *E,
                               SourceRange AngleBrackets,
                               SourceRange Parens);

  ExprResult BuildCXXTypeId(QualType TypeInfoType,
                            SourceLocation TypeidLoc,
                            TypeSourceInfo *Operand,
                            SourceLocation RParenLoc);
  ExprResult BuildCXXTypeId(QualType TypeInfoType,
                            SourceLocation TypeidLoc,
                            Expr *Operand,
                            SourceLocation RParenLoc);

  /// ActOnCXXTypeid - Parse typeid( something ).
  ExprResult ActOnCXXTypeid(SourceLocation OpLoc,
                            SourceLocation LParenLoc, bool isType,
                            void *TyOrExpr,
                            SourceLocation RParenLoc);

  ExprResult BuildCXXUuidof(QualType TypeInfoType,
                            SourceLocation TypeidLoc,
                            TypeSourceInfo *Operand,
                            SourceLocation RParenLoc);
  ExprResult BuildCXXUuidof(QualType TypeInfoType,
                            SourceLocation TypeidLoc,
                            Expr *Operand,
                            SourceLocation RParenLoc);

  /// ActOnCXXUuidof - Parse __uuidof( something ).
  ExprResult ActOnCXXUuidof(SourceLocation OpLoc,
                            SourceLocation LParenLoc, bool isType,
                            void *TyOrExpr,
                            SourceLocation RParenLoc);


  //// ActOnCXXThis -  Parse 'this' pointer.
  ExprResult ActOnCXXThis(SourceLocation loc);

  /// \brief Try to retrieve the type of the 'this' pointer.
  ///
  /// \returns The type of 'this', if possible. Otherwise, returns a NULL type.
  QualType getCurrentThisType();

  /// \brief When non-NULL, the C++ 'this' expression is allowed despite the
  /// current context not being a non-static member function. In such cases,
  /// this provides the type used for 'this'.
  QualType CXXThisTypeOverride;

  /// \brief RAII object used to temporarily allow the C++ 'this' expression
  /// to be used, with the given qualifiers on the current class type.
  class CXXThisScopeRAII {
    Sema &S;
    QualType OldCXXThisTypeOverride;
    bool Enabled;

  public:
    /// \brief Introduce a new scope where 'this' may be allowed (when enabled),
    /// using the given declaration (which is either a class template or a
    /// class) along with the given qualifiers.
    /// along with the qualifiers placed on '*this'.
    CXXThisScopeRAII(Sema &S, Decl *ContextDecl, unsigned CXXThisTypeQuals,
                     bool Enabled = true);

    ~CXXThisScopeRAII();
  };

  /// \brief Make sure the value of 'this' is actually available in the current
  /// context, if it is a potentially evaluated context.
  ///
  /// \param Loc The location at which the capture of 'this' occurs.
  ///
  /// \param Explicit Whether 'this' is explicitly captured in a lambda
  /// capture list.
  ///
  /// \param FunctionScopeIndexToStopAt If non-null, it points to the index
  /// of the FunctionScopeInfo stack beyond which we do not attempt to capture.
  /// This is useful when enclosing lambdas must speculatively capture 
  /// 'this' that may or may not be used in certain specializations of
  /// a nested generic lambda (depending on whether the name resolves to 
  /// a non-static member function or a static function).
  /// \return returns 'true' if failed, 'false' if success.
  bool CheckCXXThisCapture(SourceLocation Loc, bool Explicit = false, 
      bool BuildAndDiagnose = true,
      const unsigned *const FunctionScopeIndexToStopAt = 0);

  /// \brief Determine whether the given type is the type of *this that is used
  /// outside of the body of a member function for a type that is currently
  /// being defined.
  bool isThisOutsideMemberFunctionBody(QualType BaseType);

  /// ActOnCXXBoolLiteral - Parse {true,false} literals.
  ExprResult ActOnCXXBoolLiteral(SourceLocation OpLoc, tok::TokenKind Kind);


  /// ActOnObjCBoolLiteral - Parse {__objc_yes,__objc_no} literals.
  ExprResult ActOnObjCBoolLiteral(SourceLocation OpLoc, tok::TokenKind Kind);

  /// ActOnCXXNullPtrLiteral - Parse 'nullptr'.
  ExprResult ActOnCXXNullPtrLiteral(SourceLocation Loc);

  //// ActOnCXXThrow -  Parse throw expressions.
  ExprResult ActOnCXXThrow(Scope *S, SourceLocation OpLoc, Expr *expr);
  ExprResult BuildCXXThrow(SourceLocation OpLoc, Expr *Ex,
                           bool IsThrownVarInScope);
  ExprResult CheckCXXThrowOperand(SourceLocation ThrowLoc, Expr *E,
                                  bool IsThrownVarInScope);

  /// ActOnCXXTypeConstructExpr - Parse construction of a specified type.
  /// Can be interpreted either as function-style casting ("int(x)")
  /// or class type construction ("ClassType(x,y,z)")
  /// or creation of a value-initialized type ("int()").
  ExprResult ActOnCXXTypeConstructExpr(ParsedType TypeRep,
                                       SourceLocation LParenLoc,
                                       MultiExprArg Exprs,
                                       SourceLocation RParenLoc);

  ExprResult BuildCXXTypeConstructExpr(TypeSourceInfo *Type,
                                       SourceLocation LParenLoc,
                                       MultiExprArg Exprs,
                                       SourceLocation RParenLoc);

  /// ActOnCXXNew - Parsed a C++ 'new' expression.
  ExprResult ActOnCXXNew(SourceLocation StartLoc, bool UseGlobal,
                         SourceLocation PlacementLParen,
                         MultiExprArg PlacementArgs,
                         SourceLocation PlacementRParen,
                         SourceRange TypeIdParens, Declarator &D,
                         Expr *Initializer);
  ExprResult BuildCXXNew(SourceRange Range, bool UseGlobal,
                         SourceLocation PlacementLParen,
                         MultiExprArg PlacementArgs,
                         SourceLocation PlacementRParen,
                         SourceRange TypeIdParens,
                         QualType AllocType,
                         TypeSourceInfo *AllocTypeInfo,
                         Expr *ArraySize,
                         SourceRange DirectInitRange,
                         Expr *Initializer,
                         bool TypeMayContainAuto = true);

  bool CheckAllocatedType(QualType AllocType, SourceLocation Loc,
                          SourceRange R);
  bool FindAllocationFunctions(SourceLocation StartLoc, SourceRange Range,
                               bool UseGlobal, QualType AllocType, bool IsArray,
                               MultiExprArg PlaceArgs,
                               FunctionDecl *&OperatorNew,
                               FunctionDecl *&OperatorDelete);
  bool FindAllocationOverload(SourceLocation StartLoc, SourceRange Range,
                              DeclarationName Name, MultiExprArg Args,
                              DeclContext *Ctx,
                              bool AllowMissing, FunctionDecl *&Operator,
                              bool Diagnose = true);
  void DeclareGlobalNewDelete();
  void DeclareGlobalAllocationFunction(DeclarationName Name, QualType Return,
                                       QualType Param1,
                                       QualType Param2 = QualType(),
                                       bool addMallocAttr = false);

  bool FindDeallocationFunction(SourceLocation StartLoc, CXXRecordDecl *RD,
                                DeclarationName Name, FunctionDecl* &Operator,
                                bool Diagnose = true);
  FunctionDecl *FindUsualDeallocationFunction(SourceLocation StartLoc,
                                              bool CanProvideSize,
                                              DeclarationName Name);

  /// ActOnCXXDelete - Parsed a C++ 'delete' expression
  ExprResult ActOnCXXDelete(SourceLocation StartLoc,
                            bool UseGlobal, bool ArrayForm,
                            Expr *Operand);

  DeclResult ActOnCXXConditionDeclaration(Scope *S, Declarator &D);
  ExprResult CheckConditionVariable(VarDecl *ConditionVar,
                                    SourceLocation StmtLoc,
                                    bool ConvertToBoolean);

  ExprResult ActOnNoexceptExpr(SourceLocation KeyLoc, SourceLocation LParen,
                               Expr *Operand, SourceLocation RParen);
  ExprResult BuildCXXNoexceptExpr(SourceLocation KeyLoc, Expr *Operand,
                                  SourceLocation RParen);

  /// \brief Parsed one of the type trait support pseudo-functions.
  ExprResult ActOnTypeTrait(TypeTrait Kind, SourceLocation KWLoc,
                            ArrayRef<ParsedType> Args,
                            SourceLocation RParenLoc);
  ExprResult BuildTypeTrait(TypeTrait Kind, SourceLocation KWLoc,
                            ArrayRef<TypeSourceInfo *> Args,
                            SourceLocation RParenLoc);

  /// ActOnArrayTypeTrait - Parsed one of the bianry type trait support
  /// pseudo-functions.
  ExprResult ActOnArrayTypeTrait(ArrayTypeTrait ATT,
                                 SourceLocation KWLoc,
                                 ParsedType LhsTy,
                                 Expr *DimExpr,
                                 SourceLocation RParen);

  ExprResult BuildArrayTypeTrait(ArrayTypeTrait ATT,
                                 SourceLocation KWLoc,
                                 TypeSourceInfo *TSInfo,
                                 Expr *DimExpr,
                                 SourceLocation RParen);

  /// ActOnExpressionTrait - Parsed one of the unary type trait support
  /// pseudo-functions.
  ExprResult ActOnExpressionTrait(ExpressionTrait OET,
                                  SourceLocation KWLoc,
                                  Expr *Queried,
                                  SourceLocation RParen);

  ExprResult BuildExpressionTrait(ExpressionTrait OET,
                                  SourceLocation KWLoc,
                                  Expr *Queried,
                                  SourceLocation RParen);

  ExprResult ActOnStartCXXMemberReference(Scope *S,
                                          Expr *Base,
                                          SourceLocation OpLoc,
                                          tok::TokenKind OpKind,
                                          ParsedType &ObjectType,
                                          bool &MayBePseudoDestructor);

  ExprResult DiagnoseDtorReference(SourceLocation NameLoc, Expr *MemExpr);

  ExprResult BuildPseudoDestructorExpr(Expr *Base,
                                       SourceLocation OpLoc,
                                       tok::TokenKind OpKind,
                                       const CXXScopeSpec &SS,
                                       TypeSourceInfo *ScopeType,
                                       SourceLocation CCLoc,
                                       SourceLocation TildeLoc,
                                     PseudoDestructorTypeStorage DestroyedType,
                                       bool HasTrailingLParen);

  ExprResult ActOnPseudoDestructorExpr(Scope *S, Expr *Base,
                                       SourceLocation OpLoc,
                                       tok::TokenKind OpKind,
                                       CXXScopeSpec &SS,
                                       UnqualifiedId &FirstTypeName,
                                       SourceLocation CCLoc,
                                       SourceLocation TildeLoc,
                                       UnqualifiedId &SecondTypeName,
                                       bool HasTrailingLParen);

  ExprResult ActOnPseudoDestructorExpr(Scope *S, Expr *Base,
                                       SourceLocation OpLoc,
                                       tok::TokenKind OpKind,
                                       SourceLocation TildeLoc,
                                       const DeclSpec& DS,
                                       bool HasTrailingLParen);

  /// MaybeCreateExprWithCleanups - If the current full-expression
  /// requires any cleanups, surround it with a ExprWithCleanups node.
  /// Otherwise, just returns the passed-in expression.
  Expr *MaybeCreateExprWithCleanups(Expr *SubExpr);
  Stmt *MaybeCreateStmtWithCleanups(Stmt *SubStmt);
  ExprResult MaybeCreateExprWithCleanups(ExprResult SubExpr);

  ExprResult ActOnFinishFullExpr(Expr *Expr) {
    return ActOnFinishFullExpr(Expr, Expr ? Expr->getExprLoc()
                                          : SourceLocation());
  }
  ExprResult ActOnFinishFullExpr(Expr *Expr, SourceLocation CC,
                                 bool DiscardedValue = false,
                                 bool IsConstexpr = false,
                                 bool IsLambdaInitCaptureInitializer = false);
  StmtResult ActOnFinishFullStmt(Stmt *Stmt);

  // Marks SS invalid if it represents an incomplete type.
  bool RequireCompleteDeclContext(CXXScopeSpec &SS, DeclContext *DC);

  DeclContext *computeDeclContext(QualType T);
  DeclContext *computeDeclContext(const CXXScopeSpec &SS,
                                  bool EnteringContext = false);
  bool isDependentScopeSpecifier(const CXXScopeSpec &SS);
  CXXRecordDecl *getCurrentInstantiationOf(NestedNameSpecifier *NNS);

  /// \brief The parser has parsed a global nested-name-specifier '::'.
  ///
  /// \param S The scope in which this nested-name-specifier occurs.
  ///
  /// \param CCLoc The location of the '::'.
  ///
  /// \param SS The nested-name-specifier, which will be updated in-place
  /// to reflect the parsed nested-name-specifier.
  ///
  /// \returns true if an error occurred, false otherwise.
  bool ActOnCXXGlobalScopeSpecifier(Scope *S, SourceLocation CCLoc,
                                    CXXScopeSpec &SS);

  bool isAcceptableNestedNameSpecifier(const NamedDecl *SD);
  NamedDecl *FindFirstQualifierInScope(Scope *S, NestedNameSpecifier *NNS);

  bool isNonTypeNestedNameSpecifier(Scope *S, CXXScopeSpec &SS,
                                    SourceLocation IdLoc,
                                    IdentifierInfo &II,
                                    ParsedType ObjectType);

  bool BuildCXXNestedNameSpecifier(Scope *S,
                                   IdentifierInfo &Identifier,
                                   SourceLocation IdentifierLoc,
                                   SourceLocation CCLoc,
                                   QualType ObjectType,
                                   bool EnteringContext,
                                   CXXScopeSpec &SS,
                                   NamedDecl *ScopeLookupResult,
                                   bool ErrorRecoveryLookup,
                                   bool *IsCorrectedToColon = 0);

  /// \brief The parser has parsed a nested-name-specifier 'identifier::'.
  ///
  /// \param S The scope in which this nested-name-specifier occurs.
  ///
  /// \param Identifier The identifier preceding the '::'.
  ///
  /// \param IdentifierLoc The location of the identifier.
  ///
  /// \param CCLoc The location of the '::'.
  ///
  /// \param ObjectType The type of the object, if we're parsing
  /// nested-name-specifier in a member access expression.
  ///
  /// \param EnteringContext Whether we're entering the context nominated by
  /// this nested-name-specifier.
  ///
  /// \param SS The nested-name-specifier, which is both an input
  /// parameter (the nested-name-specifier before this type) and an
  /// output parameter (containing the full nested-name-specifier,
  /// including this new type).
  ///
  /// \param ErrorRecoveryLookup If true, then this method is called to improve
  /// error recovery. In this case do not emit error message.
  ///
  /// \param IsCorrectedToColon If not null, suggestions to replace '::' -> ':'
  /// are allowed.  The bool value pointed by this parameter is set to 'true'
  /// if the identifier is treated as if it was followed by ':', not '::'.
  ///
  /// \returns true if an error occurred, false otherwise.
  bool ActOnCXXNestedNameSpecifier(Scope *S,
                                   IdentifierInfo &Identifier,
                                   SourceLocation IdentifierLoc,
                                   SourceLocation CCLoc,
                                   ParsedType ObjectType,
                                   bool EnteringContext,
                                   CXXScopeSpec &SS,
                                   bool ErrorRecoveryLookup = false,
                                   bool *IsCorrectedToColon = 0);

  ExprResult ActOnDecltypeExpression(Expr *E);

  bool ActOnCXXNestedNameSpecifierDecltype(CXXScopeSpec &SS,
                                           const DeclSpec &DS,
                                           SourceLocation ColonColonLoc);

  bool IsInvalidUnlessNestedName(Scope *S, CXXScopeSpec &SS,
                                 IdentifierInfo &Identifier,
                                 SourceLocation IdentifierLoc,
                                 SourceLocation ColonLoc,
                                 ParsedType ObjectType,
                                 bool EnteringContext);

  /// \brief The parser has parsed a nested-name-specifier
  /// 'template[opt] template-name < template-args >::'.
  ///
  /// \param S The scope in which this nested-name-specifier occurs.
  ///
  /// \param SS The nested-name-specifier, which is both an input
  /// parameter (the nested-name-specifier before this type) and an
  /// output parameter (containing the full nested-name-specifier,
  /// including this new type).
  ///
  /// \param TemplateKWLoc the location of the 'template' keyword, if any.
  /// \param TemplateName the template name.
  /// \param TemplateNameLoc The location of the template name.
  /// \param LAngleLoc The location of the opening angle bracket  ('<').
  /// \param TemplateArgs The template arguments.
  /// \param RAngleLoc The location of the closing angle bracket  ('>').
  /// \param CCLoc The location of the '::'.
  ///
  /// \param EnteringContext Whether we're entering the context of the
  /// nested-name-specifier.
  ///
  ///
  /// \returns true if an error occurred, false otherwise.
  bool ActOnCXXNestedNameSpecifier(Scope *S,
                                   CXXScopeSpec &SS,
                                   SourceLocation TemplateKWLoc,
                                   TemplateTy TemplateName,
                                   SourceLocation TemplateNameLoc,
                                   SourceLocation LAngleLoc,
                                   ASTTemplateArgsPtr TemplateArgs,
                                   SourceLocation RAngleLoc,
                                   SourceLocation CCLoc,
                                   bool EnteringContext);

  /// \brief Given a C++ nested-name-specifier, produce an annotation value
  /// that the parser can use later to reconstruct the given
  /// nested-name-specifier.
  ///
  /// \param SS A nested-name-specifier.
  ///
  /// \returns A pointer containing all of the information in the
  /// nested-name-specifier \p SS.
  void *SaveNestedNameSpecifierAnnotation(CXXScopeSpec &SS);

  /// \brief Given an annotation pointer for a nested-name-specifier, restore
  /// the nested-name-specifier structure.
  ///
  /// \param Annotation The annotation pointer, produced by
  /// \c SaveNestedNameSpecifierAnnotation().
  ///
  /// \param AnnotationRange The source range corresponding to the annotation.
  ///
  /// \param SS The nested-name-specifier that will be updated with the contents
  /// of the annotation pointer.
  void RestoreNestedNameSpecifierAnnotation(void *Annotation,
                                            SourceRange AnnotationRange,
                                            CXXScopeSpec &SS);

  bool ShouldEnterDeclaratorScope(Scope *S, const CXXScopeSpec &SS);

  /// ActOnCXXEnterDeclaratorScope - Called when a C++ scope specifier (global
  /// scope or nested-name-specifier) is parsed, part of a declarator-id.
  /// After this method is called, according to [C++ 3.4.3p3], names should be
  /// looked up in the declarator-id's scope, until the declarator is parsed and
  /// ActOnCXXExitDeclaratorScope is called.
  /// The 'SS' should be a non-empty valid CXXScopeSpec.
  bool ActOnCXXEnterDeclaratorScope(Scope *S, CXXScopeSpec &SS);

  /// ActOnCXXExitDeclaratorScope - Called when a declarator that previously
  /// invoked ActOnCXXEnterDeclaratorScope(), is finished. 'SS' is the same
  /// CXXScopeSpec that was passed to ActOnCXXEnterDeclaratorScope as well.
  /// Used to indicate that names should revert to being looked up in the
  /// defining scope.
  void ActOnCXXExitDeclaratorScope(Scope *S, const CXXScopeSpec &SS);

  /// ActOnCXXEnterDeclInitializer - Invoked when we are about to parse an
  /// initializer for the declaration 'Dcl'.
  /// After this method is called, according to [C++ 3.4.1p13], if 'Dcl' is a
  /// static data member of class X, names should be looked up in the scope of
  /// class X.
  void ActOnCXXEnterDeclInitializer(Scope *S, Decl *Dcl);

  /// ActOnCXXExitDeclInitializer - Invoked after we are finished parsing an
  /// initializer for the declaration 'Dcl'.
  void ActOnCXXExitDeclInitializer(Scope *S, Decl *Dcl);

  /// \brief Create a new lambda closure type.
  CXXRecordDecl *createLambdaClosureType(SourceRange IntroducerRange,
                                         TypeSourceInfo *Info,
                                         bool KnownDependent, 
                                         LambdaCaptureDefault CaptureDefault);

  /// \brief Start the definition of a lambda expression.
  CXXMethodDecl *startLambdaDefinition(CXXRecordDecl *Class,
                                       SourceRange IntroducerRange,
                                       TypeSourceInfo *MethodType,
                                       SourceLocation EndLoc,
                                       ArrayRef<ParmVarDecl *> Params);

  /// \brief Endow the lambda scope info with the relevant properties.
  void buildLambdaScope(sema::LambdaScopeInfo *LSI, 
                        CXXMethodDecl *CallOperator,
                        SourceRange IntroducerRange,
                        LambdaCaptureDefault CaptureDefault,
                        SourceLocation CaptureDefaultLoc,
                        bool ExplicitParams,
                        bool ExplicitResultType,
                        bool Mutable);

  /// \brief Perform initialization analysis of the init-capture and perform
  /// any implicit conversions such as an lvalue-to-rvalue conversion if
  /// not being used to initialize a reference.
  QualType performLambdaInitCaptureInitialization(SourceLocation Loc, 
      bool ByRef, IdentifierInfo *Id, Expr *&Init);
  /// \brief Create a dummy variable within the declcontext of the lambda's
  ///  call operator, for name lookup purposes for a lambda init capture.
  ///  
  ///  CodeGen handles emission of lambda captures, ignoring these dummy
  ///  variables appropriately.
  VarDecl *createLambdaInitCaptureVarDecl(SourceLocation Loc, 
    QualType InitCaptureType, IdentifierInfo *Id, Expr *Init);

  /// \brief Build the implicit field for an init-capture.
  FieldDecl *buildInitCaptureField(sema::LambdaScopeInfo *LSI, VarDecl *Var);

  /// \brief Note that we have finished the explicit captures for the
  /// given lambda.
  void finishLambdaExplicitCaptures(sema::LambdaScopeInfo *LSI);

  /// \brief Introduce the lambda parameters into scope.
  void addLambdaParameters(CXXMethodDecl *CallOperator, Scope *CurScope);

  /// \brief Deduce a block or lambda's return type based on the return
  /// statements present in the body.
  void deduceClosureReturnType(sema::CapturingScopeInfo &CSI);

  /// ActOnStartOfLambdaDefinition - This is called just before we start
  /// parsing the body of a lambda; it analyzes the explicit captures and
  /// arguments, and sets up various data-structures for the body of the
  /// lambda.
  void ActOnStartOfLambdaDefinition(LambdaIntroducer &Intro,
                                    Declarator &ParamInfo, Scope *CurScope);

  /// ActOnLambdaError - If there is an error parsing a lambda, this callback
  /// is invoked to pop the information about the lambda.
  void ActOnLambdaError(SourceLocation StartLoc, Scope *CurScope,
                        bool IsInstantiation = false);

  /// ActOnLambdaExpr - This is called when the body of a lambda expression
  /// was successfully completed.
  ExprResult ActOnLambdaExpr(SourceLocation StartLoc, Stmt *Body,
                             Scope *CurScope,
                             bool IsInstantiation = false);

  /// \brief Define the "body" of the conversion from a lambda object to a
  /// function pointer.
  ///
  /// This routine doesn't actually define a sensible body; rather, it fills
  /// in the initialization expression needed to copy the lambda object into
  /// the block, and IR generation actually generates the real body of the
  /// block pointer conversion.
  void DefineImplicitLambdaToFunctionPointerConversion(
         SourceLocation CurrentLoc, CXXConversionDecl *Conv);

  /// \brief Define the "body" of the conversion from a lambda object to a
  /// block pointer.
  ///
  /// This routine doesn't actually define a sensible body; rather, it fills
  /// in the initialization expression needed to copy the lambda object into
  /// the block, and IR generation actually generates the real body of the
  /// block pointer conversion.
  void DefineImplicitLambdaToBlockPointerConversion(SourceLocation CurrentLoc,
                                                    CXXConversionDecl *Conv);

  ExprResult BuildBlockForLambdaConversion(SourceLocation CurrentLocation,
                                           SourceLocation ConvLocation,
                                           CXXConversionDecl *Conv,
                                           Expr *Src);

  // ParseObjCStringLiteral - Parse Objective-C string literals.
  ExprResult ParseObjCStringLiteral(SourceLocation *AtLocs,
                                    Expr **Strings,
                                    unsigned NumStrings);

  ExprResult BuildObjCStringLiteral(SourceLocation AtLoc, StringLiteral *S);

  /// BuildObjCNumericLiteral - builds an ObjCBoxedExpr AST node for the
  /// numeric literal expression. Type of the expression will be "NSNumber *"
  /// or "id" if NSNumber is unavailable.
  ExprResult BuildObjCNumericLiteral(SourceLocation AtLoc, Expr *Number);
  ExprResult ActOnObjCBoolLiteral(SourceLocation AtLoc, SourceLocation ValueLoc,
                                  bool Value);
  ExprResult BuildObjCArrayLiteral(SourceRange SR, MultiExprArg Elements);

  /// BuildObjCBoxedExpr - builds an ObjCBoxedExpr AST node for the
  /// '@' prefixed parenthesized expression. The type of the expression will
  /// either be "NSNumber *" or "NSString *" depending on the type of
  /// ValueType, which is allowed to be a built-in numeric type or
  /// "char *" or "const char *".
  ExprResult BuildObjCBoxedExpr(SourceRange SR, Expr *ValueExpr);

  ExprResult BuildObjCSubscriptExpression(SourceLocation RB, Expr *BaseExpr,
                                          Expr *IndexExpr,
                                          ObjCMethodDecl *getterMethod,
                                          ObjCMethodDecl *setterMethod);

  ExprResult BuildObjCDictionaryLiteral(SourceRange SR,
                                        ObjCDictionaryElement *Elements,
                                        unsigned NumElements);

  ExprResult BuildObjCEncodeExpression(SourceLocation AtLoc,
                                  TypeSourceInfo *EncodedTypeInfo,
                                  SourceLocation RParenLoc);
  ExprResult BuildCXXMemberCallExpr(Expr *Exp, NamedDecl *FoundDecl,
                                    CXXConversionDecl *Method,
                                    bool HadMultipleCandidates);

  ExprResult ParseObjCEncodeExpression(SourceLocation AtLoc,
                                       SourceLocation EncodeLoc,
                                       SourceLocation LParenLoc,
                                       ParsedType Ty,
                                       SourceLocation RParenLoc);

  /// ParseObjCSelectorExpression - Build selector expression for \@selector
  ExprResult ParseObjCSelectorExpression(Selector Sel,
                                         SourceLocation AtLoc,
                                         SourceLocation SelLoc,
                                         SourceLocation LParenLoc,
                                         SourceLocation RParenLoc);

  /// ParseObjCProtocolExpression - Build protocol expression for \@protocol
  ExprResult ParseObjCProtocolExpression(IdentifierInfo * ProtocolName,
                                         SourceLocation AtLoc,
                                         SourceLocation ProtoLoc,
                                         SourceLocation LParenLoc,
                                         SourceLocation ProtoIdLoc,
                                         SourceLocation RParenLoc);

  //===--------------------------------------------------------------------===//
  // C++ Declarations
  //
  Decl *ActOnStartLinkageSpecification(Scope *S,
                                       SourceLocation ExternLoc,
                                       Expr *LangStr,
                                       SourceLocation LBraceLoc);
  Decl *ActOnFinishLinkageSpecification(Scope *S,
                                        Decl *LinkageSpec,
                                        SourceLocation RBraceLoc);


  //===--------------------------------------------------------------------===//
  // C++ Classes
  //
  bool isCurrentClassName(const IdentifierInfo &II, Scope *S,
                          const CXXScopeSpec *SS = 0);
  bool isCurrentClassNameTypo(IdentifierInfo *&II, const CXXScopeSpec *SS);

  bool ActOnAccessSpecifier(AccessSpecifier Access,
                            SourceLocation ASLoc,
                            SourceLocation ColonLoc,
                            AttributeList *Attrs = 0);

  NamedDecl *ActOnCXXMemberDeclarator(Scope *S, AccessSpecifier AS,
                                 Declarator &D,
                                 MultiTemplateParamsArg TemplateParameterLists,
                                 Expr *BitfieldWidth, const VirtSpecifiers &VS,
                                 InClassInitStyle InitStyle);

  void ActOnStartCXXInClassMemberInitializer();
  void ActOnFinishCXXInClassMemberInitializer(Decl *VarDecl,
                                              SourceLocation EqualLoc,
                                              Expr *Init);

  MemInitResult ActOnMemInitializer(Decl *ConstructorD,
                                    Scope *S,
                                    CXXScopeSpec &SS,
                                    IdentifierInfo *MemberOrBase,
                                    ParsedType TemplateTypeTy,
                                    const DeclSpec &DS,
                                    SourceLocation IdLoc,
                                    SourceLocation LParenLoc,
                                    ArrayRef<Expr *> Args,
                                    SourceLocation RParenLoc,
                                    SourceLocation EllipsisLoc);

  MemInitResult ActOnMemInitializer(Decl *ConstructorD,
                                    Scope *S,
                                    CXXScopeSpec &SS,
                                    IdentifierInfo *MemberOrBase,
                                    ParsedType TemplateTypeTy,
                                    const DeclSpec &DS,
                                    SourceLocation IdLoc,
                                    Expr *InitList,
                                    SourceLocation EllipsisLoc);

  MemInitResult BuildMemInitializer(Decl *ConstructorD,
                                    Scope *S,
                                    CXXScopeSpec &SS,
                                    IdentifierInfo *MemberOrBase,
                                    ParsedType TemplateTypeTy,
                                    const DeclSpec &DS,
                                    SourceLocation IdLoc,
                                    Expr *Init,
                                    SourceLocation EllipsisLoc);

  MemInitResult BuildMemberInitializer(ValueDecl *Member,
                                       Expr *Init,
                                       SourceLocation IdLoc);

  MemInitResult BuildBaseInitializer(QualType BaseType,
                                     TypeSourceInfo *BaseTInfo,
                                     Expr *Init,
                                     CXXRecordDecl *ClassDecl,
                                     SourceLocation EllipsisLoc);

  MemInitResult BuildDelegatingInitializer(TypeSourceInfo *TInfo,
                                           Expr *Init,
                                           CXXRecordDecl *ClassDecl);

  bool SetDelegatingInitializer(CXXConstructorDecl *Constructor,
                                CXXCtorInitializer *Initializer);

  bool SetCtorInitializers(CXXConstructorDecl *Constructor, bool AnyErrors,
                           ArrayRef<CXXCtorInitializer *> Initializers = None);

  void SetIvarInitializers(ObjCImplementationDecl *ObjCImplementation);


  /// MarkBaseAndMemberDestructorsReferenced - Given a record decl,
  /// mark all the non-trivial destructors of its members and bases as
  /// referenced.
  void MarkBaseAndMemberDestructorsReferenced(SourceLocation Loc,
                                              CXXRecordDecl *Record);

  /// \brief The list of classes whose vtables have been used within
  /// this translation unit, and the source locations at which the
  /// first use occurred.
  typedef std::pair<CXXRecordDecl*, SourceLocation> VTableUse;

  /// \brief The list of vtables that are required but have not yet been
  /// materialized.
  SmallVector<VTableUse, 16> VTableUses;

  /// \brief The set of classes whose vtables have been used within
  /// this translation unit, and a bit that will be true if the vtable is
  /// required to be emitted (otherwise, it should be emitted only if needed
  /// by code generation).
  llvm::DenseMap<CXXRecordDecl *, bool> VTablesUsed;

  /// \brief Load any externally-stored vtable uses.
  void LoadExternalVTableUses();

  typedef LazyVector<CXXRecordDecl *, ExternalSemaSource,
                     &ExternalSemaSource::ReadDynamicClasses, 2, 2>
    DynamicClassesType;

  /// \brief A list of all of the dynamic classes in this translation
  /// unit.
  DynamicClassesType DynamicClasses;

  /// \brief Note that the vtable for the given class was used at the
  /// given location.
  void MarkVTableUsed(SourceLocation Loc, CXXRecordDecl *Class,
                      bool DefinitionRequired = false);

  /// \brief Mark the exception specifications of all virtual member functions
  /// in the given class as needed.
  void MarkVirtualMemberExceptionSpecsNeeded(SourceLocation Loc,
                                             const CXXRecordDecl *RD);

  /// MarkVirtualMembersReferenced - Will mark all members of the given
  /// CXXRecordDecl referenced.
  void MarkVirtualMembersReferenced(SourceLocation Loc,
                                    const CXXRecordDecl *RD);

  /// \brief Define all of the vtables that have been used in this
  /// translation unit and reference any virtual members used by those
  /// vtables.
  ///
  /// \returns true if any work was done, false otherwise.
  bool DefineUsedVTables();

  void AddImplicitlyDeclaredMembersToClass(CXXRecordDecl *ClassDecl);

  void ActOnMemInitializers(Decl *ConstructorDecl,
                            SourceLocation ColonLoc,
                            ArrayRef<CXXCtorInitializer*> MemInits,
                            bool AnyErrors);

  void CheckCompletedCXXClass(CXXRecordDecl *Record);
  void ActOnFinishCXXMemberSpecification(Scope* S, SourceLocation RLoc,
                                         Decl *TagDecl,
                                         SourceLocation LBrac,
                                         SourceLocation RBrac,
                                         AttributeList *AttrList);
  void ActOnFinishCXXMemberDecls();

  void ActOnReenterCXXMethodParameter(Scope *S, ParmVarDecl *Param);
  void ActOnReenterTemplateScope(Scope *S, Decl *Template);
  void ActOnReenterDeclaratorTemplateScope(Scope *S, DeclaratorDecl *D);
  void ActOnStartDelayedMemberDeclarations(Scope *S, Decl *Record);
  void ActOnStartDelayedCXXMethodDeclaration(Scope *S, Decl *Method);
  void ActOnDelayedCXXMethodParameter(Scope *S, Decl *Param);
  void ActOnFinishDelayedMemberDeclarations(Scope *S, Decl *Record);
  void ActOnFinishDelayedCXXMethodDeclaration(Scope *S, Decl *Method);
  void ActOnFinishDelayedMemberInitializers(Decl *Record);
  void MarkAsLateParsedTemplate(FunctionDecl *FD, Decl *FnD,
                                CachedTokens &Toks);
  void UnmarkAsLateParsedTemplate(FunctionDecl *FD);
  bool IsInsideALocalClassWithinATemplateFunction();

  Decl *ActOnStaticAssertDeclaration(SourceLocation StaticAssertLoc,
                                     Expr *AssertExpr,
                                     Expr *AssertMessageExpr,
                                     SourceLocation RParenLoc);
  Decl *BuildStaticAssertDeclaration(SourceLocation StaticAssertLoc,
                                     Expr *AssertExpr,
                                     StringLiteral *AssertMessageExpr,
                                     SourceLocation RParenLoc,
                                     bool Failed);

  FriendDecl *CheckFriendTypeDecl(SourceLocation LocStart,
                                  SourceLocation FriendLoc,
                                  TypeSourceInfo *TSInfo);
  Decl *ActOnFriendTypeDecl(Scope *S, const DeclSpec &DS,
                            MultiTemplateParamsArg TemplateParams);
  NamedDecl *ActOnFriendFunctionDecl(Scope *S, Declarator &D,
                                     MultiTemplateParamsArg TemplateParams);

  QualType CheckConstructorDeclarator(Declarator &D, QualType R,
                                      StorageClass& SC);
  void CheckConstructor(CXXConstructorDecl *Constructor);
  QualType CheckDestructorDeclarator(Declarator &D, QualType R,
                                     StorageClass& SC);
  bool CheckDestructor(CXXDestructorDecl *Destructor);
  void CheckConversionDeclarator(Declarator &D, QualType &R,
                                 StorageClass& SC);
  Decl *ActOnConversionDeclarator(CXXConversionDecl *Conversion);

  void CheckExplicitlyDefaultedSpecialMember(CXXMethodDecl *MD);
  void CheckExplicitlyDefaultedMemberExceptionSpec(CXXMethodDecl *MD,
                                                   const FunctionProtoType *T);
  void CheckDelayedMemberExceptionSpecs();

  //===--------------------------------------------------------------------===//
  // C++ Derived Classes
  //

  /// ActOnBaseSpecifier - Parsed a base specifier
  CXXBaseSpecifier *CheckBaseSpecifier(CXXRecordDecl *Class,
                                       SourceRange SpecifierRange,
                                       bool Virtual, AccessSpecifier Access,
                                       TypeSourceInfo *TInfo,
                                       SourceLocation EllipsisLoc);

  BaseResult ActOnBaseSpecifier(Decl *classdecl,
                                SourceRange SpecifierRange,
                                ParsedAttributes &Attrs,
                                bool Virtual, AccessSpecifier Access,
                                ParsedType basetype,
                                SourceLocation BaseLoc,
                                SourceLocation EllipsisLoc);

  bool AttachBaseSpecifiers(CXXRecordDecl *Class, CXXBaseSpecifier **Bases,
                            unsigned NumBases);
  void ActOnBaseSpecifiers(Decl *ClassDecl, CXXBaseSpecifier **Bases,
                           unsigned NumBases);

  bool IsDerivedFrom(QualType Derived, QualType Base);
  bool IsDerivedFrom(QualType Derived, QualType Base, CXXBasePaths &Paths);

  // FIXME: I don't like this name.
  void BuildBasePathArray(const CXXBasePaths &Paths, CXXCastPath &BasePath);

  bool BasePathInvolvesVirtualBase(const CXXCastPath &BasePath);

  bool CheckDerivedToBaseConversion(QualType Derived, QualType Base,
                                    SourceLocation Loc, SourceRange Range,
                                    CXXCastPath *BasePath = 0,
                                    bool IgnoreAccess = false);
  bool CheckDerivedToBaseConversion(QualType Derived, QualType Base,
                                    unsigned InaccessibleBaseID,
                                    unsigned AmbigiousBaseConvID,
                                    SourceLocation Loc, SourceRange Range,
                                    DeclarationName Name,
                                    CXXCastPath *BasePath);

  std::string getAmbiguousPathsDisplayString(CXXBasePaths &Paths);

  bool CheckOverridingFunctionAttributes(const CXXMethodDecl *New,
                                         const CXXMethodDecl *Old);

  /// CheckOverridingFunctionReturnType - Checks whether the return types are
  /// covariant, according to C++ [class.virtual]p5.
  bool CheckOverridingFunctionReturnType(const CXXMethodDecl *New,
                                         const CXXMethodDecl *Old);

  /// CheckOverridingFunctionExceptionSpec - Checks whether the exception
  /// spec is a subset of base spec.
  bool CheckOverridingFunctionExceptionSpec(const CXXMethodDecl *New,
                                            const CXXMethodDecl *Old);

  bool CheckPureMethod(CXXMethodDecl *Method, SourceRange InitRange);

  /// CheckOverrideControl - Check C++11 override control semantics.
  void CheckOverrideControl(NamedDecl *D);

  /// CheckForFunctionMarkedFinal - Checks whether a virtual member function
  /// overrides a virtual member function marked 'final', according to
  /// C++11 [class.virtual]p4.
  bool CheckIfOverriddenFunctionIsMarkedFinal(const CXXMethodDecl *New,
                                              const CXXMethodDecl *Old);


  //===--------------------------------------------------------------------===//
  // C++ Access Control
  //

  enum AccessResult {
    AR_accessible,
    AR_inaccessible,
    AR_dependent,
    AR_delayed
  };

  bool SetMemberAccessSpecifier(NamedDecl *MemberDecl,
                                NamedDecl *PrevMemberDecl,
                                AccessSpecifier LexicalAS);

  AccessResult CheckUnresolvedMemberAccess(UnresolvedMemberExpr *E,
                                           DeclAccessPair FoundDecl);
  AccessResult CheckUnresolvedLookupAccess(UnresolvedLookupExpr *E,
                                           DeclAccessPair FoundDecl);
  AccessResult CheckAllocationAccess(SourceLocation OperatorLoc,
                                     SourceRange PlacementRange,
                                     CXXRecordDecl *NamingClass,
                                     DeclAccessPair FoundDecl,
                                     bool Diagnose = true);
  AccessResult CheckConstructorAccess(SourceLocation Loc,
                                      CXXConstructorDecl *D,
                                      const InitializedEntity &Entity,
                                      AccessSpecifier Access,
                                      bool IsCopyBindingRefToTemp = false);
  AccessResult CheckConstructorAccess(SourceLocation Loc,
                                      CXXConstructorDecl *D,
                                      const InitializedEntity &Entity,
                                      AccessSpecifier Access,
                                      const PartialDiagnostic &PDiag);
  AccessResult CheckDestructorAccess(SourceLocation Loc,
                                     CXXDestructorDecl *Dtor,
                                     const PartialDiagnostic &PDiag,
                                     QualType objectType = QualType());
  AccessResult CheckFriendAccess(NamedDecl *D);
  AccessResult CheckMemberAccess(SourceLocation UseLoc,
                                 CXXRecordDecl *NamingClass,
                                 DeclAccessPair Found);
  AccessResult CheckMemberOperatorAccess(SourceLocation Loc,
                                         Expr *ObjectExpr,
                                         Expr *ArgExpr,
                                         DeclAccessPair FoundDecl);
  AccessResult CheckAddressOfMemberAccess(Expr *OvlExpr,
                                          DeclAccessPair FoundDecl);
  AccessResult CheckBaseClassAccess(SourceLocation AccessLoc,
                                    QualType Base, QualType Derived,
                                    const CXXBasePath &Path,
                                    unsigned DiagID,
                                    bool ForceCheck = false,
                                    bool ForceUnprivileged = false);
  void CheckLookupAccess(const LookupResult &R);
  bool IsSimplyAccessible(NamedDecl *decl, DeclContext *Ctx);
  bool isSpecialMemberAccessibleForDeletion(CXXMethodDecl *decl,
                                            AccessSpecifier access,
                                            QualType objectType);

  void HandleDependentAccessCheck(const DependentDiagnostic &DD,
                         const MultiLevelTemplateArgumentList &TemplateArgs);
  void PerformDependentDiagnostics(const DeclContext *Pattern,
                        const MultiLevelTemplateArgumentList &TemplateArgs);

  void HandleDelayedAccessCheck(sema::DelayedDiagnostic &DD, Decl *Ctx);

  /// \brief When true, access checking violations are treated as SFINAE
  /// failures rather than hard errors.
  bool AccessCheckingSFINAE;

  enum AbstractDiagSelID {
    AbstractNone = -1,
    AbstractReturnType,
    AbstractParamType,
    AbstractVariableType,
    AbstractFieldType,
    AbstractIvarType,
    AbstractSynthesizedIvarType,
    AbstractArrayType
  };

  bool RequireNonAbstractType(SourceLocation Loc, QualType T,
                              TypeDiagnoser &Diagnoser);
  template<typename T1>
  bool RequireNonAbstractType(SourceLocation Loc, QualType T,
                              unsigned DiagID,
                              const T1 &Arg1) {
    BoundTypeDiagnoser1<T1> Diagnoser(DiagID, Arg1);
    return RequireNonAbstractType(Loc, T, Diagnoser);
  }

  template<typename T1, typename T2>
  bool RequireNonAbstractType(SourceLocation Loc, QualType T,
                              unsigned DiagID,
                              const T1 &Arg1, const T2 &Arg2) {
    BoundTypeDiagnoser2<T1, T2> Diagnoser(DiagID, Arg1, Arg2);
    return RequireNonAbstractType(Loc, T, Diagnoser);
  }

  template<typename T1, typename T2, typename T3>
  bool RequireNonAbstractType(SourceLocation Loc, QualType T,
                              unsigned DiagID,
                              const T1 &Arg1, const T2 &Arg2, const T3 &Arg3) {
    BoundTypeDiagnoser3<T1, T2, T3> Diagnoser(DiagID, Arg1, Arg2, Arg3);
    return RequireNonAbstractType(Loc, T, Diagnoser);
  }

  void DiagnoseAbstractType(const CXXRecordDecl *RD);

  bool RequireNonAbstractType(SourceLocation Loc, QualType T, unsigned DiagID,
                              AbstractDiagSelID SelID = AbstractNone);

  //===--------------------------------------------------------------------===//
  // C++ Overloaded Operators [C++ 13.5]
  //

  bool CheckOverloadedOperatorDeclaration(FunctionDecl *FnDecl);

  bool CheckLiteralOperatorDeclaration(FunctionDecl *FnDecl);

  //===--------------------------------------------------------------------===//
  // C++ Templates [C++ 14]
  //
  void FilterAcceptableTemplateNames(LookupResult &R,
                                     bool AllowFunctionTemplates = true);
  bool hasAnyAcceptableTemplateNames(LookupResult &R,
                                     bool AllowFunctionTemplates = true);

  void LookupTemplateName(LookupResult &R, Scope *S, CXXScopeSpec &SS,
                          QualType ObjectType, bool EnteringContext,
                          bool &MemberOfUnknownSpecialization);

  TemplateNameKind isTemplateName(Scope *S,
                                  CXXScopeSpec &SS,
                                  bool hasTemplateKeyword,
                                  UnqualifiedId &Name,
                                  ParsedType ObjectType,
                                  bool EnteringContext,
                                  TemplateTy &Template,
                                  bool &MemberOfUnknownSpecialization);

  bool DiagnoseUnknownTemplateName(const IdentifierInfo &II,
                                   SourceLocation IILoc,
                                   Scope *S,
                                   const CXXScopeSpec *SS,
                                   TemplateTy &SuggestedTemplate,
                                   TemplateNameKind &SuggestedKind);

  void DiagnoseTemplateParameterShadow(SourceLocation Loc, Decl *PrevDecl);
  TemplateDecl *AdjustDeclIfTemplate(Decl *&Decl);

  Decl *ActOnTypeParameter(Scope *S, bool Typename, bool Ellipsis,
                           SourceLocation EllipsisLoc,
                           SourceLocation KeyLoc,
                           IdentifierInfo *ParamName,
                           SourceLocation ParamNameLoc,
                           unsigned Depth, unsigned Position,
                           SourceLocation EqualLoc,
                           ParsedType DefaultArg);

  QualType CheckNonTypeTemplateParameterType(QualType T, SourceLocation Loc);
  Decl *ActOnNonTypeTemplateParameter(Scope *S, Declarator &D,
                                      unsigned Depth,
                                      unsigned Position,
                                      SourceLocation EqualLoc,
                                      Expr *DefaultArg);
  Decl *ActOnTemplateTemplateParameter(Scope *S,
                                       SourceLocation TmpLoc,
                                       TemplateParameterList *Params,
                                       SourceLocation EllipsisLoc,
                                       IdentifierInfo *ParamName,
                                       SourceLocation ParamNameLoc,
                                       unsigned Depth,
                                       unsigned Position,
                                       SourceLocation EqualLoc,
                                       ParsedTemplateArgument DefaultArg);

  TemplateParameterList *
  ActOnTemplateParameterList(unsigned Depth,
                             SourceLocation ExportLoc,
                             SourceLocation TemplateLoc,
                             SourceLocation LAngleLoc,
                             Decl **Params, unsigned NumParams,
                             SourceLocation RAngleLoc);

  /// \brief The context in which we are checking a template parameter list.
  enum TemplateParamListContext {
    TPC_ClassTemplate,
    TPC_VarTemplate,
    TPC_FunctionTemplate,
    TPC_ClassTemplateMember,
    TPC_FriendClassTemplate,
    TPC_FriendFunctionTemplate,
    TPC_FriendFunctionTemplateDefinition,
    TPC_TypeAliasTemplate
  };

  bool CheckTemplateParameterList(TemplateParameterList *NewParams,
                                  TemplateParameterList *OldParams,
                                  TemplateParamListContext TPC);
  TemplateParameterList *MatchTemplateParametersToScopeSpecifier(
      SourceLocation DeclStartLoc, SourceLocation DeclLoc,
      const CXXScopeSpec &SS, TemplateIdAnnotation *TemplateId,
      ArrayRef<TemplateParameterList *> ParamLists,
      bool IsFriend, bool &IsExplicitSpecialization, bool &Invalid);

  DeclResult CheckClassTemplate(Scope *S, unsigned TagSpec, TagUseKind TUK,
                                SourceLocation KWLoc, CXXScopeSpec &SS,
                                IdentifierInfo *Name, SourceLocation NameLoc,
                                AttributeList *Attr,
                                TemplateParameterList *TemplateParams,
                                AccessSpecifier AS,
                                SourceLocation ModulePrivateLoc,
                                unsigned NumOuterTemplateParamLists,
                            TemplateParameterList **OuterTemplateParamLists);

  void translateTemplateArguments(const ASTTemplateArgsPtr &In,
                                  TemplateArgumentListInfo &Out);

  void NoteAllFoundTemplates(TemplateName Name);

  QualType CheckTemplateIdType(TemplateName Template,
                               SourceLocation TemplateLoc,
                              TemplateArgumentListInfo &TemplateArgs);

  TypeResult
  ActOnTemplateIdType(CXXScopeSpec &SS, SourceLocation TemplateKWLoc,
                      TemplateTy Template, SourceLocation TemplateLoc,
                      SourceLocation LAngleLoc,
                      ASTTemplateArgsPtr TemplateArgs,
                      SourceLocation RAngleLoc,
                      bool IsCtorOrDtorName = false);

  /// \brief Parsed an elaborated-type-specifier that refers to a template-id,
  /// such as \c class T::template apply<U>.
  TypeResult ActOnTagTemplateIdType(TagUseKind TUK,
                                    TypeSpecifierType TagSpec,
                                    SourceLocation TagLoc,
                                    CXXScopeSpec &SS,
                                    SourceLocation TemplateKWLoc,
                                    TemplateTy TemplateD,
                                    SourceLocation TemplateLoc,
                                    SourceLocation LAngleLoc,
                                    ASTTemplateArgsPtr TemplateArgsIn,
                                    SourceLocation RAngleLoc);

  DeclResult ActOnVarTemplateSpecialization(
      Scope *S, Declarator &D, TypeSourceInfo *DI,
      SourceLocation TemplateKWLoc, TemplateParameterList *TemplateParams,
      StorageClass SC, bool IsPartialSpecialization);

  DeclResult CheckVarTemplateId(VarTemplateDecl *Template,
                                SourceLocation TemplateLoc,
                                SourceLocation TemplateNameLoc,
                                const TemplateArgumentListInfo &TemplateArgs);

  ExprResult CheckVarTemplateId(const CXXScopeSpec &SS,
                                const DeclarationNameInfo &NameInfo,
                                VarTemplateDecl *Template,
                                SourceLocation TemplateLoc,
                                const TemplateArgumentListInfo *TemplateArgs);

  ExprResult BuildTemplateIdExpr(const CXXScopeSpec &SS,
                                 SourceLocation TemplateKWLoc,
                                 LookupResult &R,
                                 bool RequiresADL,
                               const TemplateArgumentListInfo *TemplateArgs);

  ExprResult BuildQualifiedTemplateIdExpr(CXXScopeSpec &SS,
                                          SourceLocation TemplateKWLoc,
                               const DeclarationNameInfo &NameInfo,
                               const TemplateArgumentListInfo *TemplateArgs);

  TemplateNameKind ActOnDependentTemplateName(Scope *S,
                                              CXXScopeSpec &SS,
                                              SourceLocation TemplateKWLoc,
                                              UnqualifiedId &Name,
                                              ParsedType ObjectType,
                                              bool EnteringContext,
                                              TemplateTy &Template);

  DeclResult
  ActOnClassTemplateSpecialization(Scope *S, unsigned TagSpec, TagUseKind TUK,
                                   SourceLocation KWLoc,
                                   SourceLocation ModulePrivateLoc,
                                   TemplateIdAnnotation &TemplateId,
                                   AttributeList *Attr,
                                 MultiTemplateParamsArg TemplateParameterLists);

  Decl *ActOnTemplateDeclarator(Scope *S,
                                MultiTemplateParamsArg TemplateParameterLists,
                                Declarator &D);

  Decl *ActOnStartOfFunctionTemplateDef(Scope *FnBodyScope,
                                  MultiTemplateParamsArg TemplateParameterLists,
                                        Declarator &D);

  bool
  CheckSpecializationInstantiationRedecl(SourceLocation NewLoc,
                                         TemplateSpecializationKind NewTSK,
                                         NamedDecl *PrevDecl,
                                         TemplateSpecializationKind PrevTSK,
                                         SourceLocation PrevPtOfInstantiation,
                                         bool &SuppressNew);

  bool CheckDependentFunctionTemplateSpecialization(FunctionDecl *FD,
                    const TemplateArgumentListInfo &ExplicitTemplateArgs,
                                                    LookupResult &Previous);

  bool CheckFunctionTemplateSpecialization(FunctionDecl *FD,
                         TemplateArgumentListInfo *ExplicitTemplateArgs,
                                           LookupResult &Previous);
  bool CheckMemberSpecialization(NamedDecl *Member, LookupResult &Previous);

  DeclResult
  ActOnExplicitInstantiation(Scope *S,
                             SourceLocation ExternLoc,
                             SourceLocation TemplateLoc,
                             unsigned TagSpec,
                             SourceLocation KWLoc,
                             const CXXScopeSpec &SS,
                             TemplateTy Template,
                             SourceLocation TemplateNameLoc,
                             SourceLocation LAngleLoc,
                             ASTTemplateArgsPtr TemplateArgs,
                             SourceLocation RAngleLoc,
                             AttributeList *Attr);

  DeclResult
  ActOnExplicitInstantiation(Scope *S,
                             SourceLocation ExternLoc,
                             SourceLocation TemplateLoc,
                             unsigned TagSpec,
                             SourceLocation KWLoc,
                             CXXScopeSpec &SS,
                             IdentifierInfo *Name,
                             SourceLocation NameLoc,
                             AttributeList *Attr);

  DeclResult ActOnExplicitInstantiation(Scope *S,
                                        SourceLocation ExternLoc,
                                        SourceLocation TemplateLoc,
                                        Declarator &D);

  TemplateArgumentLoc
  SubstDefaultTemplateArgumentIfAvailable(TemplateDecl *Template,
                                          SourceLocation TemplateLoc,
                                          SourceLocation RAngleLoc,
                                          Decl *Param,
                                          SmallVectorImpl<TemplateArgument>
                                            &Converted,
                                          bool &HasDefaultArg);

  /// \brief Specifies the context in which a particular template
  /// argument is being checked.
  enum CheckTemplateArgumentKind {
    /// \brief The template argument was specified in the code or was
    /// instantiated with some deduced template arguments.
    CTAK_Specified,

    /// \brief The template argument was deduced via template argument
    /// deduction.
    CTAK_Deduced,

    /// \brief The template argument was deduced from an array bound
    /// via template argument deduction.
    CTAK_DeducedFromArrayBound
  };

  bool CheckTemplateArgument(NamedDecl *Param,
                             const TemplateArgumentLoc &Arg,
                             NamedDecl *Template,
                             SourceLocation TemplateLoc,
                             SourceLocation RAngleLoc,
                             unsigned ArgumentPackIndex,
                           SmallVectorImpl<TemplateArgument> &Converted,
                             CheckTemplateArgumentKind CTAK = CTAK_Specified);

  /// \brief Check that the given template arguments can be be provided to
  /// the given template, converting the arguments along the way.
  ///
  /// \param Template The template to which the template arguments are being
  /// provided.
  ///
  /// \param TemplateLoc The location of the template name in the source.
  ///
  /// \param TemplateArgs The list of template arguments. If the template is
  /// a template template parameter, this function may extend the set of
  /// template arguments to also include substituted, defaulted template
  /// arguments.
  ///
  /// \param PartialTemplateArgs True if the list of template arguments is
  /// intentionally partial, e.g., because we're checking just the initial
  /// set of template arguments.
  ///
  /// \param Converted Will receive the converted, canonicalized template
  /// arguments.
  ///
  /// \returns true if an error occurred, false otherwise.
  bool CheckTemplateArgumentList(TemplateDecl *Template,
                                 SourceLocation TemplateLoc,
                                 TemplateArgumentListInfo &TemplateArgs,
                                 bool PartialTemplateArgs,
                           SmallVectorImpl<TemplateArgument> &Converted);

  bool CheckTemplateTypeArgument(TemplateTypeParmDecl *Param,
                                 const TemplateArgumentLoc &Arg,
                           SmallVectorImpl<TemplateArgument> &Converted);

  bool CheckTemplateArgument(TemplateTypeParmDecl *Param,
                             TypeSourceInfo *Arg);
  ExprResult CheckTemplateArgument(NonTypeTemplateParmDecl *Param,
                                   QualType InstantiatedParamType, Expr *Arg,
                                   TemplateArgument &Converted,
                               CheckTemplateArgumentKind CTAK = CTAK_Specified);
  bool CheckTemplateArgument(TemplateTemplateParmDecl *Param,
                             const TemplateArgumentLoc &Arg,
                             unsigned ArgumentPackIndex);

  ExprResult
  BuildExpressionFromDeclTemplateArgument(const TemplateArgument &Arg,
                                          QualType ParamType,
                                          SourceLocation Loc);
  ExprResult
  BuildExpressionFromIntegralTemplateArgument(const TemplateArgument &Arg,
                                              SourceLocation Loc);

  /// \brief Enumeration describing how template parameter lists are compared
  /// for equality.
  enum TemplateParameterListEqualKind {
    /// \brief We are matching the template parameter lists of two templates
    /// that might be redeclarations.
    ///
    /// \code
    /// template<typename T> struct X;
    /// template<typename T> struct X;
    /// \endcode
    TPL_TemplateMatch,

    /// \brief We are matching the template parameter lists of two template
    /// template parameters as part of matching the template parameter lists
    /// of two templates that might be redeclarations.
    ///
    /// \code
    /// template<template<int I> class TT> struct X;
    /// template<template<int Value> class Other> struct X;
    /// \endcode
    TPL_TemplateTemplateParmMatch,

    /// \brief We are matching the template parameter lists of a template
    /// template argument against the template parameter lists of a template
    /// template parameter.
    ///
    /// \code
    /// template<template<int Value> class Metafun> struct X;
    /// template<int Value> struct integer_c;
    /// X<integer_c> xic;
    /// \endcode
    TPL_TemplateTemplateArgumentMatch
  };

  bool TemplateParameterListsAreEqual(TemplateParameterList *New,
                                      TemplateParameterList *Old,
                                      bool Complain,
                                      TemplateParameterListEqualKind Kind,
                                      SourceLocation TemplateArgLoc
                                        = SourceLocation());

  bool CheckTemplateDeclScope(Scope *S, TemplateParameterList *TemplateParams);

  /// \brief Called when the parser has parsed a C++ typename
  /// specifier, e.g., "typename T::type".
  ///
  /// \param S The scope in which this typename type occurs.
  /// \param TypenameLoc the location of the 'typename' keyword
  /// \param SS the nested-name-specifier following the typename (e.g., 'T::').
  /// \param II the identifier we're retrieving (e.g., 'type' in the example).
  /// \param IdLoc the location of the identifier.
  TypeResult
  ActOnTypenameType(Scope *S, SourceLocation TypenameLoc,
                    const CXXScopeSpec &SS, const IdentifierInfo &II,
                    SourceLocation IdLoc);

  /// \brief Called when the parser has parsed a C++ typename
  /// specifier that ends in a template-id, e.g.,
  /// "typename MetaFun::template apply<T1, T2>".
  ///
  /// \param S The scope in which this typename type occurs.
  /// \param TypenameLoc the location of the 'typename' keyword
  /// \param SS the nested-name-specifier following the typename (e.g., 'T::').
  /// \param TemplateLoc the location of the 'template' keyword, if any.
  /// \param TemplateName The template name.
  /// \param TemplateNameLoc The location of the template name.
  /// \param LAngleLoc The location of the opening angle bracket  ('<').
  /// \param TemplateArgs The template arguments.
  /// \param RAngleLoc The location of the closing angle bracket  ('>').
  TypeResult
  ActOnTypenameType(Scope *S, SourceLocation TypenameLoc,
                    const CXXScopeSpec &SS,
                    SourceLocation TemplateLoc,
                    TemplateTy TemplateName,
                    SourceLocation TemplateNameLoc,
                    SourceLocation LAngleLoc,
                    ASTTemplateArgsPtr TemplateArgs,
                    SourceLocation RAngleLoc);

  QualType CheckTypenameType(ElaboratedTypeKeyword Keyword,
                             SourceLocation KeywordLoc,
                             NestedNameSpecifierLoc QualifierLoc,
                             const IdentifierInfo &II,
                             SourceLocation IILoc);

  TypeSourceInfo *RebuildTypeInCurrentInstantiation(TypeSourceInfo *T,
                                                    SourceLocation Loc,
                                                    DeclarationName Name);
  bool RebuildNestedNameSpecifierInCurrentInstantiation(CXXScopeSpec &SS);

  ExprResult RebuildExprInCurrentInstantiation(Expr *E);
  bool RebuildTemplateParamsInCurrentInstantiation(
                                                TemplateParameterList *Params);

  std::string
  getTemplateArgumentBindingsText(const TemplateParameterList *Params,
                                  const TemplateArgumentList &Args);

  std::string
  getTemplateArgumentBindingsText(const TemplateParameterList *Params,
                                  const TemplateArgument *Args,
                                  unsigned NumArgs);

  //===--------------------------------------------------------------------===//
  // C++ Variadic Templates (C++0x [temp.variadic])
  //===--------------------------------------------------------------------===//

  /// \brief The context in which an unexpanded parameter pack is
  /// being diagnosed.
  ///
  /// Note that the values of this enumeration line up with the first
  /// argument to the \c err_unexpanded_parameter_pack diagnostic.
  enum UnexpandedParameterPackContext {
    /// \brief An arbitrary expression.
    UPPC_Expression = 0,

    /// \brief The base type of a class type.
    UPPC_BaseType,

    /// \brief The type of an arbitrary declaration.
    UPPC_DeclarationType,

    /// \brief The type of a data member.
    UPPC_DataMemberType,

    /// \brief The size of a bit-field.
    UPPC_BitFieldWidth,

    /// \brief The expression in a static assertion.
    UPPC_StaticAssertExpression,

    /// \brief The fixed underlying type of an enumeration.
    UPPC_FixedUnderlyingType,

    /// \brief The enumerator value.
    UPPC_EnumeratorValue,

    /// \brief A using declaration.
    UPPC_UsingDeclaration,

    /// \brief A friend declaration.
    UPPC_FriendDeclaration,

    /// \brief A declaration qualifier.
    UPPC_DeclarationQualifier,

    /// \brief An initializer.
    UPPC_Initializer,

    /// \brief A default argument.
    UPPC_DefaultArgument,

    /// \brief The type of a non-type template parameter.
    UPPC_NonTypeTemplateParameterType,

    /// \brief The type of an exception.
    UPPC_ExceptionType,

    /// \brief Partial specialization.
    UPPC_PartialSpecialization,

    /// \brief Microsoft __if_exists.
    UPPC_IfExists,

    /// \brief Microsoft __if_not_exists.
    UPPC_IfNotExists,

    /// \brief Lambda expression.
    UPPC_Lambda,

    /// \brief Block expression,
    UPPC_Block
  };

  /// \brief Diagnose unexpanded parameter packs.
  ///
  /// \param Loc The location at which we should emit the diagnostic.
  ///
  /// \param UPPC The context in which we are diagnosing unexpanded
  /// parameter packs.
  ///
  /// \param Unexpanded the set of unexpanded parameter packs.
  ///
  /// \returns true if an error occurred, false otherwise.
  bool DiagnoseUnexpandedParameterPacks(SourceLocation Loc,
                                        UnexpandedParameterPackContext UPPC,
                                  ArrayRef<UnexpandedParameterPack> Unexpanded);

  /// \brief If the given type contains an unexpanded parameter pack,
  /// diagnose the error.
  ///
  /// \param Loc The source location where a diagnostc should be emitted.
  ///
  /// \param T The type that is being checked for unexpanded parameter
  /// packs.
  ///
  /// \returns true if an error occurred, false otherwise.
  bool DiagnoseUnexpandedParameterPack(SourceLocation Loc, TypeSourceInfo *T,
                                       UnexpandedParameterPackContext UPPC);

  /// \brief If the given expression contains an unexpanded parameter
  /// pack, diagnose the error.
  ///
  /// \param E The expression that is being checked for unexpanded
  /// parameter packs.
  ///
  /// \returns true if an error occurred, false otherwise.
  bool DiagnoseUnexpandedParameterPack(Expr *E,
                       UnexpandedParameterPackContext UPPC = UPPC_Expression);

  /// \brief If the given nested-name-specifier contains an unexpanded
  /// parameter pack, diagnose the error.
  ///
  /// \param SS The nested-name-specifier that is being checked for
  /// unexpanded parameter packs.
  ///
  /// \returns true if an error occurred, false otherwise.
  bool DiagnoseUnexpandedParameterPack(const CXXScopeSpec &SS,
                                       UnexpandedParameterPackContext UPPC);

  /// \brief If the given name contains an unexpanded parameter pack,
  /// diagnose the error.
  ///
  /// \param NameInfo The name (with source location information) that
  /// is being checked for unexpanded parameter packs.
  ///
  /// \returns true if an error occurred, false otherwise.
  bool DiagnoseUnexpandedParameterPack(const DeclarationNameInfo &NameInfo,
                                       UnexpandedParameterPackContext UPPC);

  /// \brief If the given template name contains an unexpanded parameter pack,
  /// diagnose the error.
  ///
  /// \param Loc The location of the template name.
  ///
  /// \param Template The template name that is being checked for unexpanded
  /// parameter packs.
  ///
  /// \returns true if an error occurred, false otherwise.
  bool DiagnoseUnexpandedParameterPack(SourceLocation Loc,
                                       TemplateName Template,
                                       UnexpandedParameterPackContext UPPC);

  /// \brief If the given template argument contains an unexpanded parameter
  /// pack, diagnose the error.
  ///
  /// \param Arg The template argument that is being checked for unexpanded
  /// parameter packs.
  ///
  /// \returns true if an error occurred, false otherwise.
  bool DiagnoseUnexpandedParameterPack(TemplateArgumentLoc Arg,
                                       UnexpandedParameterPackContext UPPC);

  /// \brief Collect the set of unexpanded parameter packs within the given
  /// template argument.
  ///
  /// \param Arg The template argument that will be traversed to find
  /// unexpanded parameter packs.
  void collectUnexpandedParameterPacks(TemplateArgument Arg,
                   SmallVectorImpl<UnexpandedParameterPack> &Unexpanded);

  /// \brief Collect the set of unexpanded parameter packs within the given
  /// template argument.
  ///
  /// \param Arg The template argument that will be traversed to find
  /// unexpanded parameter packs.
  void collectUnexpandedParameterPacks(TemplateArgumentLoc Arg,
                    SmallVectorImpl<UnexpandedParameterPack> &Unexpanded);

  /// \brief Collect the set of unexpanded parameter packs within the given
  /// type.
  ///
  /// \param T The type that will be traversed to find
  /// unexpanded parameter packs.
  void collectUnexpandedParameterPacks(QualType T,
                   SmallVectorImpl<UnexpandedParameterPack> &Unexpanded);

  /// \brief Collect the set of unexpanded parameter packs within the given
  /// type.
  ///
  /// \param TL The type that will be traversed to find
  /// unexpanded parameter packs.
  void collectUnexpandedParameterPacks(TypeLoc TL,
                   SmallVectorImpl<UnexpandedParameterPack> &Unexpanded);

  /// \brief Collect the set of unexpanded parameter packs within the given
  /// nested-name-specifier.
  ///
  /// \param SS The nested-name-specifier that will be traversed to find
  /// unexpanded parameter packs.
  void collectUnexpandedParameterPacks(CXXScopeSpec &SS,
                         SmallVectorImpl<UnexpandedParameterPack> &Unexpanded);

  /// \brief Collect the set of unexpanded parameter packs within the given
  /// name.
  ///
  /// \param NameInfo The name that will be traversed to find
  /// unexpanded parameter packs.
  void collectUnexpandedParameterPacks(const DeclarationNameInfo &NameInfo,
                         SmallVectorImpl<UnexpandedParameterPack> &Unexpanded);

  /// \brief Invoked when parsing a template argument followed by an
  /// ellipsis, which creates a pack expansion.
  ///
  /// \param Arg The template argument preceding the ellipsis, which
  /// may already be invalid.
  ///
  /// \param EllipsisLoc The location of the ellipsis.
  ParsedTemplateArgument ActOnPackExpansion(const ParsedTemplateArgument &Arg,
                                            SourceLocation EllipsisLoc);

  /// \brief Invoked when parsing a type followed by an ellipsis, which
  /// creates a pack expansion.
  ///
  /// \param Type The type preceding the ellipsis, which will become
  /// the pattern of the pack expansion.
  ///
  /// \param EllipsisLoc The location of the ellipsis.
  TypeResult ActOnPackExpansion(ParsedType Type, SourceLocation EllipsisLoc);

  /// \brief Construct a pack expansion type from the pattern of the pack
  /// expansion.
  TypeSourceInfo *CheckPackExpansion(TypeSourceInfo *Pattern,
                                     SourceLocation EllipsisLoc,
                                     Optional<unsigned> NumExpansions);

  /// \brief Construct a pack expansion type from the pattern of the pack
  /// expansion.
  QualType CheckPackExpansion(QualType Pattern,
                              SourceRange PatternRange,
                              SourceLocation EllipsisLoc,
                              Optional<unsigned> NumExpansions);

  /// \brief Invoked when parsing an expression followed by an ellipsis, which
  /// creates a pack expansion.
  ///
  /// \param Pattern The expression preceding the ellipsis, which will become
  /// the pattern of the pack expansion.
  ///
  /// \param EllipsisLoc The location of the ellipsis.
  ExprResult ActOnPackExpansion(Expr *Pattern, SourceLocation EllipsisLoc);

  /// \brief Invoked when parsing an expression followed by an ellipsis, which
  /// creates a pack expansion.
  ///
  /// \param Pattern The expression preceding the ellipsis, which will become
  /// the pattern of the pack expansion.
  ///
  /// \param EllipsisLoc The location of the ellipsis.
  ExprResult CheckPackExpansion(Expr *Pattern, SourceLocation EllipsisLoc,
                                Optional<unsigned> NumExpansions);

  /// \brief Determine whether we could expand a pack expansion with the
  /// given set of parameter packs into separate arguments by repeatedly
  /// transforming the pattern.
  ///
  /// \param EllipsisLoc The location of the ellipsis that identifies the
  /// pack expansion.
  ///
  /// \param PatternRange The source range that covers the entire pattern of
  /// the pack expansion.
  ///
  /// \param Unexpanded The set of unexpanded parameter packs within the
  /// pattern.
  ///
  /// \param ShouldExpand Will be set to \c true if the transformer should
  /// expand the corresponding pack expansions into separate arguments. When
  /// set, \c NumExpansions must also be set.
  ///
  /// \param RetainExpansion Whether the caller should add an unexpanded
  /// pack expansion after all of the expanded arguments. This is used
  /// when extending explicitly-specified template argument packs per
  /// C++0x [temp.arg.explicit]p9.
  ///
  /// \param NumExpansions The number of separate arguments that will be in
  /// the expanded form of the corresponding pack expansion. This is both an
  /// input and an output parameter, which can be set by the caller if the
  /// number of expansions is known a priori (e.g., due to a prior substitution)
  /// and will be set by the callee when the number of expansions is known.
  /// The callee must set this value when \c ShouldExpand is \c true; it may
  /// set this value in other cases.
  ///
  /// \returns true if an error occurred (e.g., because the parameter packs
  /// are to be instantiated with arguments of different lengths), false
  /// otherwise. If false, \c ShouldExpand (and possibly \c NumExpansions)
  /// must be set.
  bool CheckParameterPacksForExpansion(SourceLocation EllipsisLoc,
                                       SourceRange PatternRange,
                             ArrayRef<UnexpandedParameterPack> Unexpanded,
                             const MultiLevelTemplateArgumentList &TemplateArgs,
                                       bool &ShouldExpand,
                                       bool &RetainExpansion,
                                       Optional<unsigned> &NumExpansions);

  /// \brief Determine the number of arguments in the given pack expansion
  /// type.
  ///
  /// This routine assumes that the number of arguments in the expansion is
  /// consistent across all of the unexpanded parameter packs in its pattern.
  ///
  /// Returns an empty Optional if the type can't be expanded.
  Optional<unsigned> getNumArgumentsInExpansion(QualType T,
      const MultiLevelTemplateArgumentList &TemplateArgs);

  /// \brief Determine whether the given declarator contains any unexpanded
  /// parameter packs.
  ///
  /// This routine is used by the parser to disambiguate function declarators
  /// with an ellipsis prior to the ')', e.g.,
  ///
  /// \code
  ///   void f(T...);
  /// \endcode
  ///
  /// To determine whether we have an (unnamed) function parameter pack or
  /// a variadic function.
  ///
  /// \returns true if the declarator contains any unexpanded parameter packs,
  /// false otherwise.
  bool containsUnexpandedParameterPacks(Declarator &D);

  /// \brief Returns the pattern of the pack expansion for a template argument.
  ///
  /// \param OrigLoc The template argument to expand.
  ///
  /// \param Ellipsis Will be set to the location of the ellipsis.
  ///
  /// \param NumExpansions Will be set to the number of expansions that will
  /// be generated from this pack expansion, if known a priori.
  TemplateArgumentLoc getTemplateArgumentPackExpansionPattern(
      TemplateArgumentLoc OrigLoc,
      SourceLocation &Ellipsis,
      Optional<unsigned> &NumExpansions) const;

  //===--------------------------------------------------------------------===//
  // C++ Template Argument Deduction (C++ [temp.deduct])
  //===--------------------------------------------------------------------===//

  QualType adjustCCAndNoReturn(QualType ArgFunctionType, QualType FunctionType);

  /// \brief Describes the result of template argument deduction.
  ///
  /// The TemplateDeductionResult enumeration describes the result of
  /// template argument deduction, as returned from
  /// DeduceTemplateArguments(). The separate TemplateDeductionInfo
  /// structure provides additional information about the results of
  /// template argument deduction, e.g., the deduced template argument
  /// list (if successful) or the specific template parameters or
  /// deduced arguments that were involved in the failure.
  enum TemplateDeductionResult {
    /// \brief Template argument deduction was successful.
    TDK_Success = 0,
    /// \brief The declaration was invalid; do nothing.
    TDK_Invalid,
    /// \brief Template argument deduction exceeded the maximum template
    /// instantiation depth (which has already been diagnosed).
    TDK_InstantiationDepth,
    /// \brief Template argument deduction did not deduce a value
    /// for every template parameter.
    TDK_Incomplete,
    /// \brief Template argument deduction produced inconsistent
    /// deduced values for the given template parameter.
    TDK_Inconsistent,
    /// \brief Template argument deduction failed due to inconsistent
    /// cv-qualifiers on a template parameter type that would
    /// otherwise be deduced, e.g., we tried to deduce T in "const T"
    /// but were given a non-const "X".
    TDK_Underqualified,
    /// \brief Substitution of the deduced template argument values
    /// resulted in an error.
    TDK_SubstitutionFailure,
    /// \brief A non-depnedent component of the parameter did not match the
    /// corresponding component of the argument.
    TDK_NonDeducedMismatch,
    /// \brief When performing template argument deduction for a function
    /// template, there were too many call arguments.
    TDK_TooManyArguments,
    /// \brief When performing template argument deduction for a function
    /// template, there were too few call arguments.
    TDK_TooFewArguments,
    /// \brief The explicitly-specified template arguments were not valid
    /// template arguments for the given template.
    TDK_InvalidExplicitArguments,
    /// \brief The arguments included an overloaded function name that could
    /// not be resolved to a suitable function.
    TDK_FailedOverloadResolution,
    /// \brief Deduction failed; that's all we know.
    TDK_MiscellaneousDeductionFailure
  };

  TemplateDeductionResult
  DeduceTemplateArguments(ClassTemplatePartialSpecializationDecl *Partial,
                          const TemplateArgumentList &TemplateArgs,
                          sema::TemplateDeductionInfo &Info);

  TemplateDeductionResult
  DeduceTemplateArguments(VarTemplatePartialSpecializationDecl *Partial,
                          const TemplateArgumentList &TemplateArgs,
                          sema::TemplateDeductionInfo &Info);

  TemplateDeductionResult SubstituteExplicitTemplateArguments(
      FunctionTemplateDecl *FunctionTemplate,
      TemplateArgumentListInfo &ExplicitTemplateArgs,
      SmallVectorImpl<DeducedTemplateArgument> &Deduced,
      SmallVectorImpl<QualType> &ParamTypes, QualType *FunctionType,
      sema::TemplateDeductionInfo &Info);

  /// brief A function argument from which we performed template argument
  // deduction for a call.
  struct OriginalCallArg {
    OriginalCallArg(QualType OriginalParamType,
                    unsigned ArgIdx,
                    QualType OriginalArgType)
      : OriginalParamType(OriginalParamType), ArgIdx(ArgIdx),
        OriginalArgType(OriginalArgType) { }

    QualType OriginalParamType;
    unsigned ArgIdx;
    QualType OriginalArgType;
  };

  TemplateDeductionResult
  FinishTemplateArgumentDeduction(FunctionTemplateDecl *FunctionTemplate,
                      SmallVectorImpl<DeducedTemplateArgument> &Deduced,
                                  unsigned NumExplicitlySpecified,
                                  FunctionDecl *&Specialization,
                                  sema::TemplateDeductionInfo &Info,
           SmallVectorImpl<OriginalCallArg> const *OriginalCallArgs = 0);

  TemplateDeductionResult
  DeduceTemplateArguments(FunctionTemplateDecl *FunctionTemplate,
                          TemplateArgumentListInfo *ExplicitTemplateArgs,
                          ArrayRef<Expr *> Args,
                          FunctionDecl *&Specialization,
                          sema::TemplateDeductionInfo &Info);

  TemplateDeductionResult
  DeduceTemplateArguments(FunctionTemplateDecl *FunctionTemplate,
                          TemplateArgumentListInfo *ExplicitTemplateArgs,
                          QualType ArgFunctionType,
                          FunctionDecl *&Specialization,
                          sema::TemplateDeductionInfo &Info,
                          bool InOverloadResolution = false);

  TemplateDeductionResult
  DeduceTemplateArguments(FunctionTemplateDecl *FunctionTemplate,
                          QualType ToType,
                          CXXConversionDecl *&Specialization,
                          sema::TemplateDeductionInfo &Info);

  TemplateDeductionResult
  DeduceTemplateArguments(FunctionTemplateDecl *FunctionTemplate,
                          TemplateArgumentListInfo *ExplicitTemplateArgs,
                          FunctionDecl *&Specialization,
                          sema::TemplateDeductionInfo &Info,
                          bool InOverloadResolution = false);

  /// \brief Substitute Replacement for \p auto in \p TypeWithAuto
  QualType SubstAutoType(QualType TypeWithAuto, QualType Replacement);
  /// \brief Substitute Replacement for auto in TypeWithAuto
  TypeSourceInfo* SubstAutoTypeSourceInfo(TypeSourceInfo *TypeWithAuto, 
                                          QualType Replacement);

  /// \brief Result type of DeduceAutoType.
  enum DeduceAutoResult {
    DAR_Succeeded,
    DAR_Failed,
    DAR_FailedAlreadyDiagnosed
  };

  DeduceAutoResult DeduceAutoType(TypeSourceInfo *AutoType, Expr *&Initializer,
                                  QualType &Result);
  DeduceAutoResult DeduceAutoType(TypeLoc AutoTypeLoc, Expr *&Initializer,
                                  QualType &Result);
  void DiagnoseAutoDeductionFailure(VarDecl *VDecl, Expr *Init);
  bool DeduceReturnType(FunctionDecl *FD, SourceLocation Loc,
                        bool Diagnose = true);

  bool DeduceFunctionTypeFromReturnExpr(FunctionDecl *FD,
                                        SourceLocation ReturnLoc,
                                        Expr *&RetExpr, AutoType *AT);

  FunctionTemplateDecl *getMoreSpecializedTemplate(FunctionTemplateDecl *FT1,
                                                   FunctionTemplateDecl *FT2,
                                                   SourceLocation Loc,
                                           TemplatePartialOrderingContext TPOC,
                                                   unsigned NumCallArguments1,
                                                   unsigned NumCallArguments2);
  UnresolvedSetIterator
  getMostSpecialized(UnresolvedSetIterator SBegin, UnresolvedSetIterator SEnd,
                     TemplateSpecCandidateSet &FailedCandidates,
                     SourceLocation Loc,
                     const PartialDiagnostic &NoneDiag,
                     const PartialDiagnostic &AmbigDiag,
                     const PartialDiagnostic &CandidateDiag,
                     bool Complain = true, QualType TargetType = QualType());

  ClassTemplatePartialSpecializationDecl *
  getMoreSpecializedPartialSpecialization(
                                  ClassTemplatePartialSpecializationDecl *PS1,
                                  ClassTemplatePartialSpecializationDecl *PS2,
                                  SourceLocation Loc);

  VarTemplatePartialSpecializationDecl *getMoreSpecializedPartialSpecialization(
      VarTemplatePartialSpecializationDecl *PS1,
      VarTemplatePartialSpecializationDecl *PS2, SourceLocation Loc);

  void MarkUsedTemplateParameters(const TemplateArgumentList &TemplateArgs,
                                  bool OnlyDeduced,
                                  unsigned Depth,
                                  llvm::SmallBitVector &Used);
  void MarkDeducedTemplateParameters(
                                  const FunctionTemplateDecl *FunctionTemplate,
                                  llvm::SmallBitVector &Deduced) {
    return MarkDeducedTemplateParameters(Context, FunctionTemplate, Deduced);
  }
  static void MarkDeducedTemplateParameters(ASTContext &Ctx,
                                  const FunctionTemplateDecl *FunctionTemplate,
                                  llvm::SmallBitVector &Deduced);

  //===--------------------------------------------------------------------===//
  // C++ Template Instantiation
  //

  MultiLevelTemplateArgumentList getTemplateInstantiationArgs(NamedDecl *D,
                                     const TemplateArgumentList *Innermost = 0,
                                                bool RelativeToPrimary = false,
                                               const FunctionDecl *Pattern = 0);

  /// \brief A template instantiation that is currently in progress.
  struct ActiveTemplateInstantiation {
    /// \brief The kind of template instantiation we are performing
    enum InstantiationKind {
      /// We are instantiating a template declaration. The entity is
      /// the declaration we're instantiating (e.g., a CXXRecordDecl).
      TemplateInstantiation,

      /// We are instantiating a default argument for a template
      /// parameter. The Entity is the template, and
      /// TemplateArgs/NumTemplateArguments provides the template
      /// arguments as specified.
      /// FIXME: Use a TemplateArgumentList
      DefaultTemplateArgumentInstantiation,

      /// We are instantiating a default argument for a function.
      /// The Entity is the ParmVarDecl, and TemplateArgs/NumTemplateArgs
      /// provides the template arguments as specified.
      DefaultFunctionArgumentInstantiation,

      /// We are substituting explicit template arguments provided for
      /// a function template. The entity is a FunctionTemplateDecl.
      ExplicitTemplateArgumentSubstitution,

      /// We are substituting template argument determined as part of
      /// template argument deduction for either a class template
      /// partial specialization or a function template. The
      /// Entity is either a ClassTemplatePartialSpecializationDecl or
      /// a FunctionTemplateDecl.
      DeducedTemplateArgumentSubstitution,

      /// We are substituting prior template arguments into a new
      /// template parameter. The template parameter itself is either a
      /// NonTypeTemplateParmDecl or a TemplateTemplateParmDecl.
      PriorTemplateArgumentSubstitution,

      /// We are checking the validity of a default template argument that
      /// has been used when naming a template-id.
      DefaultTemplateArgumentChecking,

      /// We are instantiating the exception specification for a function
      /// template which was deferred until it was needed.
      ExceptionSpecInstantiation
    } Kind;

    /// \brief The point of instantiation within the source code.
    SourceLocation PointOfInstantiation;

    /// \brief The template (or partial specialization) in which we are
    /// performing the instantiation, for substitutions of prior template
    /// arguments.
    NamedDecl *Template;

    /// \brief The entity that is being instantiated.
    Decl *Entity;

    /// \brief The list of template arguments we are substituting, if they
    /// are not part of the entity.
    const TemplateArgument *TemplateArgs;

    /// \brief The number of template arguments in TemplateArgs.
    unsigned NumTemplateArgs;

    /// \brief The template deduction info object associated with the
    /// substitution or checking of explicit or deduced template arguments.
    sema::TemplateDeductionInfo *DeductionInfo;

    /// \brief The source range that covers the construct that cause
    /// the instantiation, e.g., the template-id that causes a class
    /// template instantiation.
    SourceRange InstantiationRange;

    ActiveTemplateInstantiation()
      : Kind(TemplateInstantiation), Template(0), Entity(0), TemplateArgs(0),
        NumTemplateArgs(0), DeductionInfo(0) {}

    /// \brief Determines whether this template is an actual instantiation
    /// that should be counted toward the maximum instantiation depth.
    bool isInstantiationRecord() const;

    friend bool operator==(const ActiveTemplateInstantiation &X,
                           const ActiveTemplateInstantiation &Y) {
      if (X.Kind != Y.Kind)
        return false;

      if (X.Entity != Y.Entity)
        return false;

      switch (X.Kind) {
      case TemplateInstantiation:
      case ExceptionSpecInstantiation:
        return true;

      case PriorTemplateArgumentSubstitution:
      case DefaultTemplateArgumentChecking:
        return X.Template == Y.Template && X.TemplateArgs == Y.TemplateArgs;

      case DefaultTemplateArgumentInstantiation:
      case ExplicitTemplateArgumentSubstitution:
      case DeducedTemplateArgumentSubstitution:
      case DefaultFunctionArgumentInstantiation:
        return X.TemplateArgs == Y.TemplateArgs;

      }

      llvm_unreachable("Invalid InstantiationKind!");
    }

    friend bool operator!=(const ActiveTemplateInstantiation &X,
                           const ActiveTemplateInstantiation &Y) {
      return !(X == Y);
    }
  };

  /// \brief List of active template instantiations.
  ///
  /// This vector is treated as a stack. As one template instantiation
  /// requires another template instantiation, additional
  /// instantiations are pushed onto the stack up to a
  /// user-configurable limit LangOptions::InstantiationDepth.
  SmallVector<ActiveTemplateInstantiation, 16>
    ActiveTemplateInstantiations;

  /// \brief Extra modules inspected when performing a lookup during a template
  /// instantiation. Computed lazily.
  SmallVector<Module*, 16> ActiveTemplateInstantiationLookupModules;

  /// \brief Cache of additional modules that should be used for name lookup
  /// within the current template instantiation. Computed lazily; use
  /// getLookupModules() to get a complete set.
  llvm::DenseSet<Module*> LookupModulesCache;

  /// \brief Get the set of additional modules that should be checked during
  /// name lookup. A module and its imports become visible when instanting a
  /// template defined within it.
  llvm::DenseSet<Module*> &getLookupModules();

  /// \brief Whether we are in a SFINAE context that is not associated with
  /// template instantiation.
  ///
  /// This is used when setting up a SFINAE trap (\c see SFINAETrap) outside
  /// of a template instantiation or template argument deduction.
  bool InNonInstantiationSFINAEContext;

  /// \brief The number of ActiveTemplateInstantiation entries in
  /// \c ActiveTemplateInstantiations that are not actual instantiations and,
  /// therefore, should not be counted as part of the instantiation depth.
  unsigned NonInstantiationEntries;

  /// \brief The last template from which a template instantiation
  /// error or warning was produced.
  ///
  /// This value is used to suppress printing of redundant template
  /// instantiation backtraces when there are multiple errors in the
  /// same instantiation. FIXME: Does this belong in Sema? It's tough
  /// to implement it anywhere else.
  ActiveTemplateInstantiation LastTemplateInstantiationErrorContext;

  /// \brief The current index into pack expansion arguments that will be
  /// used for substitution of parameter packs.
  ///
  /// The pack expansion index will be -1 to indicate that parameter packs
  /// should be instantiated as themselves. Otherwise, the index specifies
  /// which argument within the parameter pack will be used for substitution.
  int ArgumentPackSubstitutionIndex;

  /// \brief RAII object used to change the argument pack substitution index
  /// within a \c Sema object.
  ///
  /// See \c ArgumentPackSubstitutionIndex for more information.
  class ArgumentPackSubstitutionIndexRAII {
    Sema &Self;
    int OldSubstitutionIndex;

  public:
    ArgumentPackSubstitutionIndexRAII(Sema &Self, int NewSubstitutionIndex)
      : Self(Self), OldSubstitutionIndex(Self.ArgumentPackSubstitutionIndex) {
      Self.ArgumentPackSubstitutionIndex = NewSubstitutionIndex;
    }

    ~ArgumentPackSubstitutionIndexRAII() {
      Self.ArgumentPackSubstitutionIndex = OldSubstitutionIndex;
    }
  };

  friend class ArgumentPackSubstitutionRAII;

  /// \brief The stack of calls expression undergoing template instantiation.
  ///
  /// The top of this stack is used by a fixit instantiating unresolved
  /// function calls to fix the AST to match the textual change it prints.
  SmallVector<CallExpr *, 8> CallsUndergoingInstantiation;

  /// \brief For each declaration that involved template argument deduction, the
  /// set of diagnostics that were suppressed during that template argument
  /// deduction.
  ///
  /// FIXME: Serialize this structure to the AST file.
  typedef llvm::DenseMap<Decl *, SmallVector<PartialDiagnosticAt, 1> >
    SuppressedDiagnosticsMap;
  SuppressedDiagnosticsMap SuppressedDiagnostics;

  /// \brief A stack object to be created when performing template
  /// instantiation.
  ///
  /// Construction of an object of type \c InstantiatingTemplate
  /// pushes the current instantiation onto the stack of active
  /// instantiations. If the size of this stack exceeds the maximum
  /// number of recursive template instantiations, construction
  /// produces an error and evaluates true.
  ///
  /// Destruction of this object will pop the named instantiation off
  /// the stack.
  struct InstantiatingTemplate {
    /// \brief Note that we are instantiating a class template,
    /// function template, or a member thereof.
    InstantiatingTemplate(Sema &SemaRef, SourceLocation PointOfInstantiation,
                          Decl *Entity,
                          SourceRange InstantiationRange = SourceRange());

    struct ExceptionSpecification {};
    /// \brief Note that we are instantiating an exception specification
    /// of a function template.
    InstantiatingTemplate(Sema &SemaRef, SourceLocation PointOfInstantiation,
                          FunctionDecl *Entity, ExceptionSpecification,
                          SourceRange InstantiationRange = SourceRange());

    /// \brief Note that we are instantiating a default argument in a
    /// template-id.
    InstantiatingTemplate(Sema &SemaRef, SourceLocation PointOfInstantiation,
                          TemplateDecl *Template,
                          ArrayRef<TemplateArgument> TemplateArgs,
                          SourceRange InstantiationRange = SourceRange());

    /// \brief Note that we are instantiating a default argument in a
    /// template-id.
    InstantiatingTemplate(Sema &SemaRef, SourceLocation PointOfInstantiation,
                          FunctionTemplateDecl *FunctionTemplate,
                          ArrayRef<TemplateArgument> TemplateArgs,
                          ActiveTemplateInstantiation::InstantiationKind Kind,
                          sema::TemplateDeductionInfo &DeductionInfo,
                          SourceRange InstantiationRange = SourceRange());

    /// \brief Note that we are instantiating as part of template
    /// argument deduction for a class template partial
    /// specialization.
    InstantiatingTemplate(Sema &SemaRef, SourceLocation PointOfInstantiation,
                          ClassTemplatePartialSpecializationDecl *PartialSpec,
                          ArrayRef<TemplateArgument> TemplateArgs,
                          sema::TemplateDeductionInfo &DeductionInfo,
                          SourceRange InstantiationRange = SourceRange());

    /// \brief Note that we are instantiating as part of template
    /// argument deduction for a variable template partial
    /// specialization.
    InstantiatingTemplate(Sema &SemaRef, SourceLocation PointOfInstantiation,
                          VarTemplatePartialSpecializationDecl *PartialSpec,
                          ArrayRef<TemplateArgument> TemplateArgs,
                          sema::TemplateDeductionInfo &DeductionInfo,
                          SourceRange InstantiationRange = SourceRange());

    InstantiatingTemplate(Sema &SemaRef, SourceLocation PointOfInstantiation,
                          ParmVarDecl *Param,
                          ArrayRef<TemplateArgument> TemplateArgs,
                          SourceRange InstantiationRange = SourceRange());

    /// \brief Note that we are substituting prior template arguments into a
    /// non-type parameter.
    InstantiatingTemplate(Sema &SemaRef, SourceLocation PointOfInstantiation,
                          NamedDecl *Template,
                          NonTypeTemplateParmDecl *Param,
                          ArrayRef<TemplateArgument> TemplateArgs,
                          SourceRange InstantiationRange);

    /// \brief Note that we are substituting prior template arguments into a
    /// template template parameter.
    InstantiatingTemplate(Sema &SemaRef, SourceLocation PointOfInstantiation,
                          NamedDecl *Template,
                          TemplateTemplateParmDecl *Param,
                          ArrayRef<TemplateArgument> TemplateArgs,
                          SourceRange InstantiationRange);

    /// \brief Note that we are checking the default template argument
    /// against the template parameter for a given template-id.
    InstantiatingTemplate(Sema &SemaRef, SourceLocation PointOfInstantiation,
                          TemplateDecl *Template,
                          NamedDecl *Param,
                          ArrayRef<TemplateArgument> TemplateArgs,
                          SourceRange InstantiationRange);


    /// \brief Note that we have finished instantiating this template.
    void Clear();

    ~InstantiatingTemplate() { Clear(); }

    /// \brief Determines whether we have exceeded the maximum
    /// recursive template instantiations.
    bool isInvalid() const { return Invalid; }

  private:
    Sema &SemaRef;
    bool Invalid;
    bool SavedInNonInstantiationSFINAEContext;
    bool CheckInstantiationDepth(SourceLocation PointOfInstantiation,
                                 SourceRange InstantiationRange);

    // FIXME: Replace this with a constructor once we can use delegating
    // constructors in llvm.
    void Initialize(
        ActiveTemplateInstantiation::InstantiationKind Kind,
        SourceLocation PointOfInstantiation, SourceRange InstantiationRange,
        Decl *Entity, NamedDecl *Template = nullptr,
        ArrayRef<TemplateArgument> TemplateArgs = ArrayRef<TemplateArgument>(),
        sema::TemplateDeductionInfo *DeductionInfo = nullptr);

    InstantiatingTemplate(const InstantiatingTemplate&) LLVM_DELETED_FUNCTION;

    InstantiatingTemplate&
    operator=(const InstantiatingTemplate&) LLVM_DELETED_FUNCTION;
  };

  void PrintInstantiationStack();

  /// \brief Determines whether we are currently in a context where
  /// template argument substitution failures are not considered
  /// errors.
  ///
  /// \returns An empty \c Optional if we're not in a SFINAE context.
  /// Otherwise, contains a pointer that, if non-NULL, contains the nearest
  /// template-deduction context object, which can be used to capture
  /// diagnostics that will be suppressed.
  Optional<sema::TemplateDeductionInfo *> isSFINAEContext() const;

  /// \brief Determines whether we are currently in a context that
  /// is not evaluated as per C++ [expr] p5.
  bool isUnevaluatedContext() const {
    assert(!ExprEvalContexts.empty() &&
           "Must be in an expression evaluation context");
    return ExprEvalContexts.back().isUnevaluated();
  }

  /// \brief RAII class used to determine whether SFINAE has
  /// trapped any errors that occur during template argument
  /// deduction.
  class SFINAETrap {
    Sema &SemaRef;
    unsigned PrevSFINAEErrors;
    bool PrevInNonInstantiationSFINAEContext;
    bool PrevAccessCheckingSFINAE;

  public:
    explicit SFINAETrap(Sema &SemaRef, bool AccessCheckingSFINAE = false)
      : SemaRef(SemaRef), PrevSFINAEErrors(SemaRef.NumSFINAEErrors),
        PrevInNonInstantiationSFINAEContext(
                                      SemaRef.InNonInstantiationSFINAEContext),
        PrevAccessCheckingSFINAE(SemaRef.AccessCheckingSFINAE)
    {
      if (!SemaRef.isSFINAEContext())
        SemaRef.InNonInstantiationSFINAEContext = true;
      SemaRef.AccessCheckingSFINAE = AccessCheckingSFINAE;
    }

    ~SFINAETrap() {
      SemaRef.NumSFINAEErrors = PrevSFINAEErrors;
      SemaRef.InNonInstantiationSFINAEContext
        = PrevInNonInstantiationSFINAEContext;
      SemaRef.AccessCheckingSFINAE = PrevAccessCheckingSFINAE;
    }

    /// \brief Determine whether any SFINAE errors have been trapped.
    bool hasErrorOccurred() const {
      return SemaRef.NumSFINAEErrors > PrevSFINAEErrors;
    }
  };

  /// \brief RAII class used to indicate that we are performing provisional
  /// semantic analysis to determine the validity of a construct, so
  /// typo-correction and diagnostics in the immediate context (not within
  /// implicitly-instantiated templates) should be suppressed.
  class TentativeAnalysisScope {
    Sema &SemaRef;
    // FIXME: Using a SFINAETrap for this is a hack.
    SFINAETrap Trap;
    bool PrevDisableTypoCorrection;
  public:
    explicit TentativeAnalysisScope(Sema &SemaRef)
        : SemaRef(SemaRef), Trap(SemaRef, true),
          PrevDisableTypoCorrection(SemaRef.DisableTypoCorrection) {
      SemaRef.DisableTypoCorrection = true;
    }
    ~TentativeAnalysisScope() {
      SemaRef.DisableTypoCorrection = PrevDisableTypoCorrection;
    }
  };

  /// \brief The current instantiation scope used to store local
  /// variables.
  LocalInstantiationScope *CurrentInstantiationScope;

  /// \brief Tracks whether we are in a context where typo correction is
  /// disabled.
  bool DisableTypoCorrection;

  /// \brief The number of typos corrected by CorrectTypo.
  unsigned TyposCorrected;

  typedef llvm::DenseMap<IdentifierInfo *, TypoCorrection>
    UnqualifiedTyposCorrectedMap;

  /// \brief A cache containing the results of typo correction for unqualified
  /// name lookup.
  ///
  /// The string is the string that we corrected to (which may be empty, if
  /// there was no correction), while the boolean will be true when the
  /// string represents a keyword.
  UnqualifiedTyposCorrectedMap UnqualifiedTyposCorrected;

  typedef llvm::SmallSet<SourceLocation, 2> SrcLocSet;
  typedef llvm::DenseMap<IdentifierInfo *, SrcLocSet> IdentifierSourceLocations;

  /// \brief A cache containing identifiers for which typo correction failed and
  /// their locations, so that repeated attempts to correct an identifier in a
  /// given location are ignored if typo correction already failed for it.
  IdentifierSourceLocations TypoCorrectionFailures;

  /// \brief Worker object for performing CFG-based warnings.
  sema::AnalysisBasedWarnings AnalysisWarnings;

  /// \brief An entity for which implicit template instantiation is required.
  ///
  /// The source location associated with the declaration is the first place in
  /// the source code where the declaration was "used". It is not necessarily
  /// the point of instantiation (which will be either before or after the
  /// namespace-scope declaration that triggered this implicit instantiation),
  /// However, it is the location that diagnostics should generally refer to,
  /// because users will need to know what code triggered the instantiation.
  typedef std::pair<ValueDecl *, SourceLocation> PendingImplicitInstantiation;

  /// \brief The queue of implicit template instantiations that are required
  /// but have not yet been performed.
  std::deque<PendingImplicitInstantiation> PendingInstantiations;

  /// \brief The queue of implicit template instantiations that are required
  /// and must be performed within the current local scope.
  ///
  /// This queue is only used for member functions of local classes in
  /// templates, which must be instantiated in the same scope as their
  /// enclosing function, so that they can reference function-local
  /// types, static variables, enumerators, etc.
  std::deque<PendingImplicitInstantiation> PendingLocalImplicitInstantiations;

  /// \brief We store OpenMP declarative pragmas that will need to be
  /// instantiated together with the templated functions.
  typedef llvm::DenseMap<Decl *, OMPDeclareSimdDecl *> PendingOMPInstMap;
  PendingOMPInstMap PendingOMP;

  class SavePendingLocalImplicitInstantiationsRAII {
  public:
    SavePendingLocalImplicitInstantiationsRAII(Sema &S): S(S) {
      SavedPendingLocalImplicitInstantiations.swap(
          S.PendingLocalImplicitInstantiations);
    }

    ~SavePendingLocalImplicitInstantiationsRAII() {
      assert(S.PendingLocalImplicitInstantiations.empty() &&
             "there shouldn't be any pending local implicit instantiations");
      SavedPendingLocalImplicitInstantiations.swap(
          S.PendingLocalImplicitInstantiations);
    }

  private:
    Sema &S;
    std::deque<PendingImplicitInstantiation>
    SavedPendingLocalImplicitInstantiations;
  };

  void PerformPendingInstantiations(bool LocalOnly = false);

  TypeSourceInfo *SubstType(TypeSourceInfo *T,
                            const MultiLevelTemplateArgumentList &TemplateArgs,
                            SourceLocation Loc, DeclarationName Entity);

  QualType SubstType(QualType T,
                     const MultiLevelTemplateArgumentList &TemplateArgs,
                     SourceLocation Loc, DeclarationName Entity);

  TypeSourceInfo *SubstType(TypeLoc TL,
                            const MultiLevelTemplateArgumentList &TemplateArgs,
                            SourceLocation Loc, DeclarationName Entity);

  TypeSourceInfo *SubstFunctionDeclType(TypeSourceInfo *T,
                            const MultiLevelTemplateArgumentList &TemplateArgs,
                                        SourceLocation Loc,
                                        DeclarationName Entity,
                                        CXXRecordDecl *ThisContext,
                                        unsigned ThisTypeQuals);
  ParmVarDecl *SubstParmVarDecl(ParmVarDecl *D,
                            const MultiLevelTemplateArgumentList &TemplateArgs,
                                int indexAdjustment,
                                Optional<unsigned> NumExpansions,
                                bool ExpectParameterPack);
  bool SubstParmTypes(SourceLocation Loc,
                      ParmVarDecl **Params, unsigned NumParams,
                      const MultiLevelTemplateArgumentList &TemplateArgs,
                      SmallVectorImpl<QualType> &ParamTypes,
                      SmallVectorImpl<ParmVarDecl *> *OutParams = 0);
  ExprResult SubstExpr(Expr *E,
                       const MultiLevelTemplateArgumentList &TemplateArgs);

  /// \brief Substitute the given template arguments into a list of
  /// expressions, expanding pack expansions if required.
  ///
  /// \param Exprs The list of expressions to substitute into.
  ///
  /// \param NumExprs The number of expressions in \p Exprs.
  ///
  /// \param IsCall Whether this is some form of call, in which case
  /// default arguments will be dropped.
  ///
  /// \param TemplateArgs The set of template arguments to substitute.
  ///
  /// \param Outputs Will receive all of the substituted arguments.
  ///
  /// \returns true if an error occurred, false otherwise.
  bool SubstExprs(Expr **Exprs, unsigned NumExprs, bool IsCall,
                  const MultiLevelTemplateArgumentList &TemplateArgs,
                  SmallVectorImpl<Expr *> &Outputs);

  StmtResult SubstStmt(Stmt *S,
                       const MultiLevelTemplateArgumentList &TemplateArgs);

  Decl *SubstDecl(Decl *D, DeclContext *Owner,
                  const MultiLevelTemplateArgumentList &TemplateArgs);

  ExprResult SubstInitializer(Expr *E,
                       const MultiLevelTemplateArgumentList &TemplateArgs,
                       bool CXXDirectInit);

  bool
  SubstBaseSpecifiers(CXXRecordDecl *Instantiation,
                      CXXRecordDecl *Pattern,
                      const MultiLevelTemplateArgumentList &TemplateArgs);

  bool
  InstantiateClass(SourceLocation PointOfInstantiation,
                   CXXRecordDecl *Instantiation, CXXRecordDecl *Pattern,
                   const MultiLevelTemplateArgumentList &TemplateArgs,
                   TemplateSpecializationKind TSK,
                   bool Complain = true);

  bool InstantiateEnum(SourceLocation PointOfInstantiation,
                       EnumDecl *Instantiation, EnumDecl *Pattern,
                       const MultiLevelTemplateArgumentList &TemplateArgs,
                       TemplateSpecializationKind TSK);

  struct LateInstantiatedAttribute {
    const Attr *TmplAttr;
    LocalInstantiationScope *Scope;
    Decl *NewDecl;

    LateInstantiatedAttribute(const Attr *A, LocalInstantiationScope *S,
                              Decl *D)
      : TmplAttr(A), Scope(S), NewDecl(D)
    { }
  };
  typedef SmallVector<LateInstantiatedAttribute, 16> LateInstantiatedAttrVec;

  void InstantiateAttrs(const MultiLevelTemplateArgumentList &TemplateArgs,
                        const Decl *Pattern, Decl *Inst,
                        LateInstantiatedAttrVec *LateAttrs = 0,
                        LocalInstantiationScope *OuterMostScope = 0);

  bool
  InstantiateClassTemplateSpecialization(SourceLocation PointOfInstantiation,
                           ClassTemplateSpecializationDecl *ClassTemplateSpec,
                           TemplateSpecializationKind TSK,
                           bool Complain = true);

  void InstantiateClassMembers(SourceLocation PointOfInstantiation,
                               CXXRecordDecl *Instantiation,
                            const MultiLevelTemplateArgumentList &TemplateArgs,
                               TemplateSpecializationKind TSK);

  void InstantiateClassTemplateSpecializationMembers(
                                          SourceLocation PointOfInstantiation,
                           ClassTemplateSpecializationDecl *ClassTemplateSpec,
                                                TemplateSpecializationKind TSK);

  NestedNameSpecifierLoc
  SubstNestedNameSpecifierLoc(NestedNameSpecifierLoc NNS,
                           const MultiLevelTemplateArgumentList &TemplateArgs);

  DeclarationNameInfo
  SubstDeclarationNameInfo(const DeclarationNameInfo &NameInfo,
                           const MultiLevelTemplateArgumentList &TemplateArgs);
  TemplateName
  SubstTemplateName(NestedNameSpecifierLoc QualifierLoc, TemplateName Name,
                    SourceLocation Loc,
                    const MultiLevelTemplateArgumentList &TemplateArgs);
  bool Subst(const TemplateArgumentLoc *Args, unsigned NumArgs,
             TemplateArgumentListInfo &Result,
             const MultiLevelTemplateArgumentList &TemplateArgs);

  void InstantiateExceptionSpec(SourceLocation PointOfInstantiation,
                                FunctionDecl *Function);
  void InstantiateFunctionDefinition(SourceLocation PointOfInstantiation,
                                     FunctionDecl *Function,
                                     bool Recursive = false,
                                     bool DefinitionRequired = false);
  VarTemplateSpecializationDecl *BuildVarTemplateInstantiation(
      VarTemplateDecl *VarTemplate, VarDecl *FromVar,
      const TemplateArgumentList &TemplateArgList,
      const TemplateArgumentListInfo &TemplateArgsInfo,
      SmallVectorImpl<TemplateArgument> &Converted,
      SourceLocation PointOfInstantiation, void *InsertPos,
      LateInstantiatedAttrVec *LateAttrs = 0,
      LocalInstantiationScope *StartingScope = 0);
  VarTemplateSpecializationDecl *CompleteVarTemplateSpecializationDecl(
      VarTemplateSpecializationDecl *VarSpec, VarDecl *PatternDecl,
      const MultiLevelTemplateArgumentList &TemplateArgs);
  void
  BuildVariableInstantiation(VarDecl *NewVar, VarDecl *OldVar,
                             const MultiLevelTemplateArgumentList &TemplateArgs,
                             LateInstantiatedAttrVec *LateAttrs,
                             DeclContext *Owner,
                             LocalInstantiationScope *StartingScope,
                             bool InstantiatingVarTemplate = false);
  void InstantiateVariableInitializer(
      VarDecl *Var, VarDecl *OldVar,
      const MultiLevelTemplateArgumentList &TemplateArgs);
  void InstantiateVariableDefinition(SourceLocation PointOfInstantiation,
                                     VarDecl *Var, bool Recursive = false,
                                     bool DefinitionRequired = false);
  void InstantiateStaticDataMemberDefinition(
                                     SourceLocation PointOfInstantiation,
                                     VarDecl *Var,
                                     bool Recursive = false,
                                     bool DefinitionRequired = false);

  void InstantiateMemInitializers(CXXConstructorDecl *New,
                                  const CXXConstructorDecl *Tmpl,
                            const MultiLevelTemplateArgumentList &TemplateArgs);

  NamedDecl *FindInstantiatedDecl(SourceLocation Loc, NamedDecl *D,
                          const MultiLevelTemplateArgumentList &TemplateArgs);
  DeclContext *FindInstantiatedContext(SourceLocation Loc, DeclContext *DC,
                          const MultiLevelTemplateArgumentList &TemplateArgs);

  // Objective-C declarations.
  enum ObjCContainerKind {
    OCK_None = -1,
    OCK_Interface = 0,
    OCK_Protocol,
    OCK_Category,
    OCK_ClassExtension,
    OCK_Implementation,
    OCK_CategoryImplementation
  };
  ObjCContainerKind getObjCContainerKind() const;

  Decl *ActOnStartClassInterface(SourceLocation AtInterfaceLoc,
                                 IdentifierInfo *ClassName,
                                 SourceLocation ClassLoc,
                                 IdentifierInfo *SuperName,
                                 SourceLocation SuperLoc,
                                 Decl * const *ProtoRefs,
                                 unsigned NumProtoRefs,
                                 const SourceLocation *ProtoLocs,
                                 SourceLocation EndProtoLoc,
                                 AttributeList *AttrList);
  
  void ActOnTypedefedProtocols(SmallVectorImpl<Decl *> &ProtocolRefs,
                               IdentifierInfo *SuperName,
                               SourceLocation SuperLoc);

  Decl *ActOnCompatibilityAlias(
                    SourceLocation AtCompatibilityAliasLoc,
                    IdentifierInfo *AliasName,  SourceLocation AliasLocation,
                    IdentifierInfo *ClassName, SourceLocation ClassLocation);

  bool CheckForwardProtocolDeclarationForCircularDependency(
    IdentifierInfo *PName,
    SourceLocation &PLoc, SourceLocation PrevLoc,
    const ObjCList<ObjCProtocolDecl> &PList);

  Decl *ActOnStartProtocolInterface(
                    SourceLocation AtProtoInterfaceLoc,
                    IdentifierInfo *ProtocolName, SourceLocation ProtocolLoc,
                    Decl * const *ProtoRefNames, unsigned NumProtoRefs,
                    const SourceLocation *ProtoLocs,
                    SourceLocation EndProtoLoc,
                    AttributeList *AttrList);

  Decl *ActOnStartCategoryInterface(SourceLocation AtInterfaceLoc,
                                    IdentifierInfo *ClassName,
                                    SourceLocation ClassLoc,
                                    IdentifierInfo *CategoryName,
                                    SourceLocation CategoryLoc,
                                    Decl * const *ProtoRefs,
                                    unsigned NumProtoRefs,
                                    const SourceLocation *ProtoLocs,
                                    SourceLocation EndProtoLoc);

  Decl *ActOnStartClassImplementation(
                    SourceLocation AtClassImplLoc,
                    IdentifierInfo *ClassName, SourceLocation ClassLoc,
                    IdentifierInfo *SuperClassname,
                    SourceLocation SuperClassLoc);

  Decl *ActOnStartCategoryImplementation(SourceLocation AtCatImplLoc,
                                         IdentifierInfo *ClassName,
                                         SourceLocation ClassLoc,
                                         IdentifierInfo *CatName,
                                         SourceLocation CatLoc);

  DeclGroupPtrTy ActOnFinishObjCImplementation(Decl *ObjCImpDecl,
                                               ArrayRef<Decl *> Decls);

  DeclGroupPtrTy ActOnForwardClassDeclaration(SourceLocation Loc,
                                     IdentifierInfo **IdentList,
                                     SourceLocation *IdentLocs,
                                     unsigned NumElts);

  DeclGroupPtrTy ActOnForwardProtocolDeclaration(SourceLocation AtProtoclLoc,
                                        const IdentifierLocPair *IdentList,
                                        unsigned NumElts,
                                        AttributeList *attrList);

  void FindProtocolDeclaration(bool WarnOnDeclarations,
                               const IdentifierLocPair *ProtocolId,
                               unsigned NumProtocols,
                               SmallVectorImpl<Decl *> &Protocols);

  /// Ensure attributes are consistent with type.
  /// \param [in, out] Attributes The attributes to check; they will
  /// be modified to be consistent with \p PropertyTy.
  void CheckObjCPropertyAttributes(Decl *PropertyPtrTy,
                                   SourceLocation Loc,
                                   unsigned &Attributes,
                                   bool propertyInPrimaryClass);

  /// Process the specified property declaration and create decls for the
  /// setters and getters as needed.
  /// \param property The property declaration being processed
  /// \param CD The semantic container for the property
  /// \param redeclaredProperty Declaration for property if redeclared
  ///        in class extension.
  /// \param lexicalDC Container for redeclaredProperty.
  void ProcessPropertyDecl(ObjCPropertyDecl *property,
                           ObjCContainerDecl *CD,
                           ObjCPropertyDecl *redeclaredProperty = 0,
                           ObjCContainerDecl *lexicalDC = 0);


  void DiagnosePropertyMismatch(ObjCPropertyDecl *Property,
                                ObjCPropertyDecl *SuperProperty,
                                const IdentifierInfo *Name,
                                bool OverridingProtocolProperty);

  void DiagnoseClassExtensionDupMethods(ObjCCategoryDecl *CAT,
                                        ObjCInterfaceDecl *ID);

  Decl *ActOnAtEnd(Scope *S, SourceRange AtEnd,
                   ArrayRef<Decl *> allMethods = None,
                   ArrayRef<DeclGroupPtrTy> allTUVars = None);

  Decl *ActOnProperty(Scope *S, SourceLocation AtLoc,
                      SourceLocation LParenLoc,
                      FieldDeclarator &FD, ObjCDeclSpec &ODS,
                      Selector GetterSel, Selector SetterSel,
                      bool *OverridingProperty,
                      tok::ObjCKeywordKind MethodImplKind,
                      DeclContext *lexicalDC = 0);

  Decl *ActOnPropertyImplDecl(Scope *S,
                              SourceLocation AtLoc,
                              SourceLocation PropertyLoc,
                              bool ImplKind,
                              IdentifierInfo *PropertyId,
                              IdentifierInfo *PropertyIvar,
                              SourceLocation PropertyIvarLoc);

  enum ObjCSpecialMethodKind {
    OSMK_None,
    OSMK_Alloc,
    OSMK_New,
    OSMK_Copy,
    OSMK_RetainingInit,
    OSMK_NonRetainingInit
  };

  struct ObjCArgInfo {
    IdentifierInfo *Name;
    SourceLocation NameLoc;
    // The Type is null if no type was specified, and the DeclSpec is invalid
    // in this case.
    ParsedType Type;
    ObjCDeclSpec DeclSpec;

    /// ArgAttrs - Attribute list for this argument.
    AttributeList *ArgAttrs;
  };

  Decl *ActOnMethodDeclaration(
    Scope *S,
    SourceLocation BeginLoc, // location of the + or -.
    SourceLocation EndLoc,   // location of the ; or {.
    tok::TokenKind MethodType,
    ObjCDeclSpec &ReturnQT, ParsedType ReturnType,
    ArrayRef<SourceLocation> SelectorLocs, Selector Sel,
    // optional arguments. The number of types/arguments is obtained
    // from the Sel.getNumArgs().
    ObjCArgInfo *ArgInfo,
    DeclaratorChunk::ParamInfo *CParamInfo, unsigned CNumArgs, // c-style args
    AttributeList *AttrList, tok::ObjCKeywordKind MethodImplKind,
    bool isVariadic, bool MethodDefinition);

  ObjCMethodDecl *LookupMethodInQualifiedType(Selector Sel,
                                              const ObjCObjectPointerType *OPT,
                                              bool IsInstance);
  ObjCMethodDecl *LookupMethodInObjectType(Selector Sel, QualType Ty,
                                           bool IsInstance);

  bool CheckARCMethodDecl(ObjCMethodDecl *method);
  bool inferObjCARCLifetime(ValueDecl *decl);

  ExprResult
  HandleExprPropertyRefExpr(const ObjCObjectPointerType *OPT,
                            Expr *BaseExpr,
                            SourceLocation OpLoc,
                            DeclarationName MemberName,
                            SourceLocation MemberLoc,
                            SourceLocation SuperLoc, QualType SuperType,
                            bool Super);

  ExprResult
  ActOnClassPropertyRefExpr(IdentifierInfo &receiverName,
                            IdentifierInfo &propertyName,
                            SourceLocation receiverNameLoc,
                            SourceLocation propertyNameLoc);

  ObjCMethodDecl *tryCaptureObjCSelf(SourceLocation Loc);

  /// \brief Describes the kind of message expression indicated by a message
  /// send that starts with an identifier.
  enum ObjCMessageKind {
    /// \brief The message is sent to 'super'.
    ObjCSuperMessage,
    /// \brief The message is an instance message.
    ObjCInstanceMessage,
    /// \brief The message is a class message, and the identifier is a type
    /// name.
    ObjCClassMessage
  };

  ObjCMessageKind getObjCMessageKind(Scope *S,
                                     IdentifierInfo *Name,
                                     SourceLocation NameLoc,
                                     bool IsSuper,
                                     bool HasTrailingDot,
                                     ParsedType &ReceiverType);

  ExprResult ActOnSuperMessage(Scope *S, SourceLocation SuperLoc,
                               Selector Sel,
                               SourceLocation LBracLoc,
                               ArrayRef<SourceLocation> SelectorLocs,
                               SourceLocation RBracLoc,
                               MultiExprArg Args);

  ExprResult BuildClassMessage(TypeSourceInfo *ReceiverTypeInfo,
                               QualType ReceiverType,
                               SourceLocation SuperLoc,
                               Selector Sel,
                               ObjCMethodDecl *Method,
                               SourceLocation LBracLoc,
                               ArrayRef<SourceLocation> SelectorLocs,
                               SourceLocation RBracLoc,
                               MultiExprArg Args,
                               bool isImplicit = false);

  ExprResult BuildClassMessageImplicit(QualType ReceiverType,
                                       bool isSuperReceiver,
                                       SourceLocation Loc,
                                       Selector Sel,
                                       ObjCMethodDecl *Method,
                                       MultiExprArg Args);

  ExprResult ActOnClassMessage(Scope *S,
                               ParsedType Receiver,
                               Selector Sel,
                               SourceLocation LBracLoc,
                               ArrayRef<SourceLocation> SelectorLocs,
                               SourceLocation RBracLoc,
                               MultiExprArg Args);

  ExprResult BuildInstanceMessage(Expr *Receiver,
                                  QualType ReceiverType,
                                  SourceLocation SuperLoc,
                                  Selector Sel,
                                  ObjCMethodDecl *Method,
                                  SourceLocation LBracLoc,
                                  ArrayRef<SourceLocation> SelectorLocs,
                                  SourceLocation RBracLoc,
                                  MultiExprArg Args,
                                  bool isImplicit = false);

  ExprResult BuildInstanceMessageImplicit(Expr *Receiver,
                                          QualType ReceiverType,
                                          SourceLocation Loc,
                                          Selector Sel,
                                          ObjCMethodDecl *Method,
                                          MultiExprArg Args);

  ExprResult ActOnInstanceMessage(Scope *S,
                                  Expr *Receiver,
                                  Selector Sel,
                                  SourceLocation LBracLoc,
                                  ArrayRef<SourceLocation> SelectorLocs,
                                  SourceLocation RBracLoc,
                                  MultiExprArg Args);

  ExprResult BuildObjCBridgedCast(SourceLocation LParenLoc,
                                  ObjCBridgeCastKind Kind,
                                  SourceLocation BridgeKeywordLoc,
                                  TypeSourceInfo *TSInfo,
                                  Expr *SubExpr);

  ExprResult ActOnObjCBridgedCast(Scope *S,
                                  SourceLocation LParenLoc,
                                  ObjCBridgeCastKind Kind,
                                  SourceLocation BridgeKeywordLoc,
                                  ParsedType Type,
                                  SourceLocation RParenLoc,
                                  Expr *SubExpr);
  
  void CheckTollFreeBridgeCast(QualType castType, Expr *castExpr);
  
  bool checkObjCBridgeRelatedComponents(SourceLocation Loc,
                                        QualType DestType, QualType SrcType,
                                        ObjCInterfaceDecl *&RelatedClass,
                                        ObjCMethodDecl *&ClassMethod,
                                        ObjCMethodDecl *&InstanceMethod,
                                        TypedefNameDecl *&TDNDecl,
                                        bool CfToNs);
  
  bool CheckObjCBridgeRelatedConversions(SourceLocation Loc,
                                         QualType DestType, QualType SrcType,
                                         Expr *&SrcExpr);
  
  bool ConversionToObjCStringLiteralCheck(QualType DstType, Expr *&SrcExpr);
  
  bool checkInitMethod(ObjCMethodDecl *method, QualType receiverTypeIfCall);

  /// \brief Check whether the given new method is a valid override of the
  /// given overridden method, and set any properties that should be inherited.
  void CheckObjCMethodOverride(ObjCMethodDecl *NewMethod,
                               const ObjCMethodDecl *Overridden);

  /// \brief Describes the compatibility of a result type with its method.
  enum ResultTypeCompatibilityKind {
    RTC_Compatible,
    RTC_Incompatible,
    RTC_Unknown
  };

  void CheckObjCMethodOverrides(ObjCMethodDecl *ObjCMethod,
                                ObjCInterfaceDecl *CurrentClass,
                                ResultTypeCompatibilityKind RTC);

  enum PragmaOptionsAlignKind {
    POAK_Native,  // #pragma options align=native
    POAK_Natural, // #pragma options align=natural
    POAK_Packed,  // #pragma options align=packed
    POAK_Power,   // #pragma options align=power
    POAK_Mac68k,  // #pragma options align=mac68k
    POAK_Reset    // #pragma options align=reset
  };

  /// ActOnPragmaOptionsAlign - Called on well formed \#pragma options align.
  void ActOnPragmaOptionsAlign(PragmaOptionsAlignKind Kind,
                               SourceLocation PragmaLoc);

  enum PragmaPackKind {
    PPK_Default, // #pragma pack([n])
    PPK_Show,    // #pragma pack(show), only supported by MSVC.
    PPK_Push,    // #pragma pack(push, [identifier], [n])
    PPK_Pop      // #pragma pack(pop, [identifier], [n])
  };

  enum PragmaMSStructKind {
    PMSST_OFF,  // #pragms ms_struct off
    PMSST_ON    // #pragms ms_struct on
  };

  enum PragmaMSCommentKind {
    PCK_Unknown,
    PCK_Linker,   // #pragma comment(linker, ...)
    PCK_Lib,      // #pragma comment(lib, ...)
    PCK_Compiler, // #pragma comment(compiler, ...)
    PCK_ExeStr,   // #pragma comment(exestr, ...)
    PCK_User      // #pragma comment(user, ...)
  };

  /// ActOnPragmaPack - Called on well formed \#pragma pack(...).
  void ActOnPragmaPack(PragmaPackKind Kind,
                       IdentifierInfo *Name,
                       Expr *Alignment,
                       SourceLocation PragmaLoc,
                       SourceLocation LParenLoc,
                       SourceLocation RParenLoc);

  /// ActOnPragmaMSStruct - Called on well formed \#pragma ms_struct [on|off].
  void ActOnPragmaMSStruct(PragmaMSStructKind Kind);

  /// ActOnPragmaMSComment - Called on well formed
  /// \#pragma comment(kind, "arg").
  void ActOnPragmaMSComment(PragmaMSCommentKind Kind, StringRef Arg);

  /// ActOnPragmaMSPointersToMembers - called on well formed \#pragma
  /// pointers_to_members(representation method[, general purpose
  /// representation]).
  void ActOnPragmaMSPointersToMembers(
      LangOptions::PragmaMSPointersToMembersKind Kind,
      SourceLocation PragmaLoc);

  /// \brief Called on well formed \#pragma vtordisp().
  void ActOnPragmaMSVtorDisp(PragmaVtorDispKind Kind, SourceLocation PragmaLoc,
                             MSVtorDispAttr::Mode Value);

  enum PragmaSectionKind {
    PSK_DataSeg,
    PSK_BSSSeg,
    PSK_ConstSeg,
    PSK_CodeSeg,
  };

  enum PragmaSectionFlag : unsigned {
    PSF_None = 0,
    PSF_Read = 0x1,
    PSF_Write = 0x2,
    PSF_Execute = 0x4,
    PSF_Implicit = 0x8,
    PSF_Invalid = 0x80000000U,
  };

  struct SectionInfo {
    DeclaratorDecl *Decl;
    SourceLocation PragmaSectionLocation;
    int SectionFlags;
    SectionInfo() {}
    SectionInfo(DeclaratorDecl *Decl,
                SourceLocation PragmaSectionLocation,
                int SectionFlags)
      : Decl(Decl),
        PragmaSectionLocation(PragmaSectionLocation),
        SectionFlags(SectionFlags) {}
  };

  llvm::StringMap<SectionInfo> SectionInfos;
  bool UnifySection(const StringRef &SectionName, 
                    int SectionFlags,
                    DeclaratorDecl *TheDecl);
  bool UnifySection(const StringRef &SectionName,
                    int SectionFlags,
                    SourceLocation PragmaSectionLocation);

  /// \brief Called on well formed \#pragma bss_seg/data_seg/const_seg/code_seg.
  void ActOnPragmaMSSeg(SourceLocation PragmaLocation,
                        PragmaMsStackAction Action,
                        llvm::StringRef StackSlotLabel,
                        StringLiteral *SegmentName,
                        llvm::StringRef PragmaName);

  /// \brief Called on well formed \#pragma section().
  void ActOnPragmaMSSection(SourceLocation PragmaLocation,
                            int SectionFlags, StringLiteral *SegmentName);

  /// ActOnPragmaDetectMismatch - Call on well-formed \#pragma detect_mismatch
  void ActOnPragmaDetectMismatch(StringRef Name, StringRef Value);

  /// ActOnPragmaUnused - Called on well-formed '\#pragma unused'.
  void ActOnPragmaUnused(const Token &Identifier,
                         Scope *curScope,
                         SourceLocation PragmaLoc);

  /// ActOnPragmaVisibility - Called on well formed \#pragma GCC visibility... .
  void ActOnPragmaVisibility(const IdentifierInfo* VisType,
                             SourceLocation PragmaLoc);

  NamedDecl *DeclClonePragmaWeak(NamedDecl *ND, IdentifierInfo *II,
                                 SourceLocation Loc);
  void DeclApplyPragmaWeak(Scope *S, NamedDecl *ND, WeakInfo &W);

  /// ActOnPragmaWeakID - Called on well formed \#pragma weak ident.
  void ActOnPragmaWeakID(IdentifierInfo* WeakName,
                         SourceLocation PragmaLoc,
                         SourceLocation WeakNameLoc);

  /// ActOnPragmaRedefineExtname - Called on well formed
  /// \#pragma redefine_extname oldname newname.
  void ActOnPragmaRedefineExtname(IdentifierInfo* WeakName,
                                  IdentifierInfo* AliasName,
                                  SourceLocation PragmaLoc,
                                  SourceLocation WeakNameLoc,
                                  SourceLocation AliasNameLoc);

  /// ActOnPragmaWeakAlias - Called on well formed \#pragma weak ident = ident.
  void ActOnPragmaWeakAlias(IdentifierInfo* WeakName,
                            IdentifierInfo* AliasName,
                            SourceLocation PragmaLoc,
                            SourceLocation WeakNameLoc,
                            SourceLocation AliasNameLoc);

  /// ActOnPragmaFPContract - Called on well formed
  /// \#pragma {STDC,OPENCL} FP_CONTRACT
  void ActOnPragmaFPContract(tok::OnOffSwitch OOS);

  /// AddAlignmentAttributesForRecord - Adds any needed alignment attributes to
  /// a the record decl, to handle '\#pragma pack' and '\#pragma options align'.
  void AddAlignmentAttributesForRecord(RecordDecl *RD);

  /// AddMsStructLayoutForRecord - Adds ms_struct layout attribute to record.
  void AddMsStructLayoutForRecord(RecordDecl *RD);

  /// FreePackedContext - Deallocate and null out PackContext.
  void FreePackedContext();

  /// PushNamespaceVisibilityAttr - Note that we've entered a
  /// namespace with a visibility attribute.
  void PushNamespaceVisibilityAttr(const VisibilityAttr *Attr,
                                   SourceLocation Loc);

  /// AddPushedVisibilityAttribute - If '\#pragma GCC visibility' was used,
  /// add an appropriate visibility attribute.
  void AddPushedVisibilityAttribute(Decl *RD);

  /// PopPragmaVisibility - Pop the top element of the visibility stack; used
  /// for '\#pragma GCC visibility' and visibility attributes on namespaces.
  void PopPragmaVisibility(bool IsNamespaceEnd, SourceLocation EndLoc);

  /// FreeVisContext - Deallocate and null out VisContext.
  void FreeVisContext();

  /// AddCFAuditedAttribute - Check whether we're currently within
  /// '\#pragma clang arc_cf_code_audited' and, if so, consider adding
  /// the appropriate attribute.
  void AddCFAuditedAttribute(Decl *D);

  /// AddAlignedAttr - Adds an aligned attribute to a particular declaration.
  void AddAlignedAttr(SourceRange AttrRange, Decl *D, Expr *E,
                      unsigned SpellingListIndex, bool IsPackExpansion);
  void AddAlignedAttr(SourceRange AttrRange, Decl *D, TypeSourceInfo *T,
                      unsigned SpellingListIndex, bool IsPackExpansion);
  
  // OpenMP directives and clauses.
private:
  void *VarDataSharingAttributesStack;
  /// \brief Initialization of data-sharing attributes stack.
  void InitDataSharingAttributesStack();
  void DestroyDataSharingAttributesStack();
  /// \brief Check if \a S ia for-loop in canonical form for OpenMP.
  ///
  /// \param S A statement to check.
  /// \param Kind A directive for which the verification is performed.
  ///
  /// \return true if not canonical form, false otherwise.
  ///
  bool isNotOpenMPCanonicalLoopForm(Stmt *S, OpenMPDirectiveKind Kind,
                                    Expr *&NewEnd, Expr *&NewIncr, Expr *&InitVal,
                                    Expr *&VarCnt, BinaryOperatorKind &OpKind);

  /// \brief A helper routine for OpenMP loops collapsing.
  bool CollapseOpenMPLoop(OpenMPDirectiveKind Kind,
                          ArrayRef<OMPClause *> Clauses,
                          Stmt *AStmt,
                          SourceLocation StartLoc,
                          SourceLocation EndLoc,
                          Expr *&NewEnd,
                          Expr *&NewVar,
                          Expr *&NewVarCntExpr,
                          Expr *&NewFinal,
                          SmallVector<Expr *, 4> &VarCnts);

  /// \brief A helper to rebuild a constant positive integer expression.
  Expr *ActOnConstantPositiveSubExpressionInClause(Expr *E);

  /// \brief A helper to rebuild a linear step for linear clause.
  Expr *ActOnConstantLinearStep(Expr *E);

  /// \brief A helper to add two simd-specific arguments into captured stmt.
  CapturedStmt *AddSimdArgsIntoCapturedStmt(CapturedStmt *Cap, Expr *NewVar);

  bool HasOpenMPRegion(OpenMPDirectiveKind Kind);

public:
  /// \brief Called on start of new data sharing attribute block.
  void StartOpenMPDSABlock(OpenMPDirectiveKind K,
                           const DeclarationNameInfo &DirName,
                           Scope *CurScope);
  /// \brief Called on end of data sharing attribute block.
  void EndOpenMPDSABlock(Stmt *CurDirective);

  typedef llvm::DenseMap<FunctionTemplateDecl*, OMPDeclareSimdDecl*> OMPDeclareSimdMap;
  OMPDeclareSimdMap OMPDSimdMap;

  /// \brief Called on correct id-expression from the '#pragma omp
  /// threadprivate'.
  ExprResult ActOnOpenMPIdExpression(Scope *CurScope,
                                     CXXScopeSpec &ScopeSpec,
                                     const DeclarationNameInfo &Id);
  /// \brief Called on well-formed '#pragma omp threadprivate'.
  DeclGroupPtrTy ActOnOpenMPThreadprivateDirective(
                                     SourceLocation Loc,
                                     ArrayRef<Expr *> VarList);
  /// \brief Builds a new OMPThreadPrivateDecl and checks its correctness.
  OMPThreadPrivateDecl *CheckOMPThreadPrivateDecl(
                                     SourceLocation Loc,
                                     ArrayRef<Expr *> VarList);

  /// \brief Called on well-formed '#pragma omp declare simd'.
  DeclGroupPtrTy ActOnOpenMPDeclareSimdDirective(
                    SourceLocation Loc,
                    Decl *FuncDecl,
                    ArrayRef<SourceRange> SrcRanges,
                    ArrayRef<unsigned> BeginIdx,
                    ArrayRef<unsigned> EndIdx,
                    ArrayRef<OMPClause *> CL);
  /// \brief Builds a new OMPDeclareSimdDecl and checks its correctness.
  OMPDeclareSimdDecl *CheckOMPDeclareSimdDecl(
                    SourceLocation Loc,
                    Decl *FuncDecl,
                    ArrayRef<SourceRange> SrcRanges,
                    ArrayRef<unsigned> BeginIdx,
                    ArrayRef<unsigned> EndIdx,
                    ArrayRef<OMPClause *> CL,
                    DeclContext *CurDC);
  /// \brief Transforms arrays into array of SimdVariant structures and
  ///        stores it into D.
  void CompleteOMPDeclareSimdDecl(OMPDeclareSimdDecl *D,
                                  ArrayRef<SourceRange> SrcRanges,
                                  ArrayRef<unsigned> BeginIdx,
                                  ArrayRef<unsigned> EndIdx);

  /// \brief A RAII object to enter scope of a declare reduction.
  class OMPDeclareReductionRAII {
  public:
    OMPDeclareReductionRAII(Sema &S, Scope *CS, DeclContext *DC,
                            SourceLocation Loc, DeclarationName DN,
                            unsigned NumTypes, AccessSpecifier AS);

    Decl *getDecl();
  private:
    /// \brief Called on well-formed '#pragma omp declare reduction'.
    OMPDeclareReductionDecl *InitDeclareReduction(Scope *CS,
                                                  DeclContext *DC,
                                                  SourceLocation Loc,
                                                  DeclarationName Name,
                                                  unsigned NumTypes,
                                                  AccessSpecifier AS);
    Sema &S;
    OMPDeclareReductionDecl *D;
    ContextRAII SavedContext;
  };

  class OMPDeclareReductionFunctionScope {
  public:
    OMPDeclareReductionFunctionScope(Sema &S, SourceLocation Loc,
                                     DeclarationName Name, QualType QTy)
      : S(S), FD(ActOnOMPDeclareReductionFunction(S, Loc, Name, QTy)) { }

    ~OMPDeclareReductionFunctionScope() {
      if (S.CurContext) {
        S.DiscardCleanupsInEvaluationContext();
        S.PopExpressionEvaluationContext();
        S.PopFunctionScopeInfo();
        S.PopDeclContext();
      }
    }

    void setBody(Expr *E);
    Expr *getCombiner();

  private:
    FunctionDecl *ActOnOMPDeclareReductionFunction(Sema &S,
                                                   SourceLocation Loc,
                                                   DeclarationName Name,
                                                   QualType QTy);

    Sema &S;
    FunctionDecl *FD;
    ParmVarDecl *ParLHS, *ParRHS;
    VarDecl *OmpOut, *OmpIn;
  };

  void CreateDefaultDeclareReductionInitFunctionBody(FunctionDecl *FD,
                                                     VarDecl *OmpPriv,
                                                     ParmVarDecl *ParLHS);
  class OMPDeclareReductionInitFunctionScope {
  public:
    OMPDeclareReductionInitFunctionScope(Sema &S, SourceLocation Loc,
                                         DeclarationName Name, QualType QTy,
                                         SourceLocation OmpPrivLoc,
                                         bool IsInit)
      : S(S), OmpPrivLoc(OmpPrivLoc), IsInit(IsInit),
        FD(ActOnOMPDeclareReductionInitFunction(S, Loc, Name, QTy)) { }

    ~OMPDeclareReductionInitFunctionScope() {
      if (S.CurContext) {
        S.DiscardCleanupsInEvaluationContext();
        S.PopExpressionEvaluationContext();
        S.PopFunctionScopeInfo();
        S.PopDeclContext();
      }
    }

    void setInit(Expr *E = 0);
    Expr *getInitializer();

  private:
    FunctionDecl *ActOnOMPDeclareReductionInitFunction(Sema &S,
                                                       SourceLocation Loc,
                                                       DeclarationName Name,
                                                       QualType QTy);

    Sema &S;
    SourceLocation OmpPrivLoc;
    bool IsInit;
    FunctionDecl *FD;
    ParmVarDecl *ParLHS, *ParRHS;
    VarDecl *OmpPriv, *OmpOrig;
  };

  llvm::SmallDenseMap<Decl *, Decl *> OMPInstantiatedDecls;

  bool IsOMPDeclareReductionTypeAllowed(SourceRange Range, QualType QTy,
                                        ArrayRef<QualType> Types,
                                        ArrayRef<SourceRange> TyRanges);

  DeclGroupPtrTy ActOnOpenMPDeclareReductionDirective(
                                                   Decl *D,
                                                   ArrayRef<QualType> Types,
                                                   ArrayRef<SourceRange> TyRanges,
                                                   ArrayRef<Expr *> Combiners,
                                                   ArrayRef<Expr *> Inits);
  /// \brief Builds a new OMPDeclareReductionDecl and checks its correctness.
  void CompleteOMPDeclareReductionDecl(OMPDeclareReductionDecl *D,
                                       ArrayRef<QualType> Types,
                                       ArrayRef<SourceRange> TyRanges,
                                       ArrayRef<Expr *> Combiners,
                                       ArrayRef<Expr *> Inits);

  StmtResult ActOnOpenMPExecutableDirective(OpenMPDirectiveKind Kind,
                                            const DeclarationNameInfo &DirName,
                                            ArrayRef<OMPClause *> Clauses,
                                            Stmt *AStmt,
                                            SourceLocation StartLoc,
                                            SourceLocation EndLoc,
                                            OpenMPDirectiveKind ConstructType);
  /// \brief Called on well-formed '\#pragma omp parallel' after parsing
  /// of the  associated statement.
  StmtResult ActOnOpenMPParallelDirective(ArrayRef<OMPClause *> Clauses,
                                          Stmt *AStmt,
                                          SourceLocation StartLoc,
                                          SourceLocation EndLoc);
  /// \brief Called on well-formed '\#pragma omp for' after parsing
  /// of the  associated statement.
  StmtResult ActOnOpenMPForDirective(OpenMPDirectiveKind Kind,
                                     ArrayRef<OMPClause *> Clauses,
                                     Stmt *AStmt,
                                     SourceLocation StartLoc,
                                     SourceLocation EndLoc);
  /// \brief Called on well-formed '\#pragma omp parallel for' after parsing
  /// of the  associated statement.
  StmtResult ActOnOpenMPParallelForDirective(OpenMPDirectiveKind Kind,
                                             ArrayRef<OMPClause *> Clauses,
                                             Stmt *AStmt,
                                             SourceLocation StartLoc,
                                             SourceLocation EndLoc);
  /// \brief Called on well-formed '\#pragma omp parallel for simd' after parsing
  /// of the  associated statement.
  StmtResult ActOnOpenMPParallelForSimdDirective(OpenMPDirectiveKind Kind,
                                                 ArrayRef<OMPClause *> Clauses,
                                                 Stmt *AStmt,
                                                 SourceLocation StartLoc,
                                                 SourceLocation EndLoc);
  /// \brief Called on well-formed '\#pragma omp simd' after parsing
  /// of the associated statement.
  StmtResult ActOnOpenMPSimdDirective(OpenMPDirectiveKind Kind,
                                      ArrayRef<OMPClause *> Clauses,
                                      Stmt *AStmt,
                                      SourceLocation StartLoc,
                                      SourceLocation EndLoc);
  /// \brief Called on well-formed '\#pragma omp for simd' after parsing
  /// of the associated statement.
  StmtResult ActOnOpenMPForSimdDirective(OpenMPDirectiveKind Kind,
                                         ArrayRef<OMPClause *> Clauses,
                                         Stmt *AStmt,
                                         SourceLocation StartLoc,
                                         SourceLocation EndLoc);

  /// \brief Called on well-formed '\#pragma omp sections' after parsing
  /// of the  associated statement.
  StmtResult ActOnOpenMPSectionsDirective(OpenMPDirectiveKind Kind,
                                          ArrayRef<OMPClause *> Clauses,
                                          Stmt *AStmt,
                                          SourceLocation StartLoc,
                                          SourceLocation EndLoc);
  /// \brief Called on well-formed '\#pragma omp parallel sections' after parsing
  /// of the  associated statement.
  StmtResult ActOnOpenMPParallelSectionsDirective(OpenMPDirectiveKind Kind,
                                                  ArrayRef<OMPClause *> Clauses,
                                                  Stmt *AStmt,
                                                  SourceLocation StartLoc,
                                                  SourceLocation EndLoc);
  /// \brief Called on well-formed '\#pragma omp section' after parsing
  /// of the  associated statement.
  StmtResult ActOnOpenMPSectionDirective(Stmt *AStmt,
                                         SourceLocation StartLoc,
                                         SourceLocation EndLoc);
  /// \brief Called on well-formed '\#pragma omp single' after parsing
  /// of the  associated statement.
  StmtResult ActOnOpenMPSingleDirective(ArrayRef<OMPClause *> Clauses,
                                        Stmt *AStmt,
                                        SourceLocation StartLoc,
                                        SourceLocation EndLoc);
  /// \brief Called on well-formed '\#pragma omp task' after parsing
  /// of the  associated statement.
  StmtResult ActOnOpenMPTaskDirective(ArrayRef<OMPClause *> Clauses,
                                      Stmt *AStmt,
                                      SourceLocation StartLoc,
                                      SourceLocation EndLoc);
  /// \brief Called on well-formed '\#pragma omp taskyield' after parsing
  /// of the  associated statement.
  StmtResult ActOnOpenMPTaskyieldDirective(SourceLocation StartLoc,
                                           SourceLocation EndLoc);
  /// \brief Called on well-formed '\#pragma omp master' after parsing
  /// of the  associated statement.
  StmtResult ActOnOpenMPMasterDirective(Stmt *AStmt,
                                        SourceLocation StartLoc,
                                        SourceLocation EndLoc);
  /// \brief Called on well-formed '\#pragma omp critical' after parsing
  /// of the  associated statement.
  StmtResult ActOnOpenMPCriticalDirective(const DeclarationNameInfo &DirName,
                                          Stmt *AStmt,
                                          SourceLocation StartLoc,
                                          SourceLocation EndLoc);
  /// \brief Called on well-formed '\#pragma omp barrier' after parsing
  /// of the  associated statement.
  StmtResult ActOnOpenMPBarrierDirective(SourceLocation StartLoc,
                                         SourceLocation EndLoc);
  /// \brief Called on well-formed '\#pragma omp taskwait' after parsing
  /// of the  associated statement.
  StmtResult ActOnOpenMPTaskwaitDirective(SourceLocation StartLoc,
                                          SourceLocation EndLoc);
  /// \brief Called on well-formed '\#pragma omp taskgroup' after parsing
  /// of the  associated statement.
  StmtResult ActOnOpenMPTaskgroupDirective(Stmt *AStmt,
                                           SourceLocation StartLoc,
                                           SourceLocation EndLoc);
  /// \brief Called on well-formed '\#pragma omp atomic' after parsing
  /// of the  associated statement.
  StmtResult ActOnOpenMPAtomicDirective(ArrayRef<OMPClause *> Clauses,
                                        Stmt *AStmt,
                                        SourceLocation StartLoc,
                                        SourceLocation EndLoc);
  /// \brief Called on well-formed '\#pragma omp flush' after parsing
  /// of the  associated statement.
  StmtResult ActOnOpenMPFlushDirective(ArrayRef<OMPClause *> Clauses,
                                       SourceLocation StartLoc,
                                       SourceLocation EndLoc);
  /// \brief Called on well-formed '\#pragma omp ordered' after parsing
  /// of the  associated statement.
  StmtResult ActOnOpenMPOrderedDirective(Stmt *AStmt,
                                         SourceLocation StartLoc,
                                         SourceLocation EndLoc);
  /// \brief Called on well-formed '\#pragma omp cancel' after parsing
  /// of the  associated statement.
  StmtResult ActOnOpenMPCancelDirective(ArrayRef<OMPClause *> Clauses,
                                        SourceLocation StartLoc,
                                        SourceLocation EndLoc,
                                        OpenMPDirectiveKind ConstructType);

  /// \brief Called on well-formed '\#pragma omp cancellation point' after
  /// parsing of the  associated statement.
  StmtResult ActOnOpenMPCancellationPointDirective(
                                            SourceLocation StartLoc,
                                            SourceLocation EndLoc,
                                            OpenMPDirectiveKind ConstructType);

  /// \brief Called on well-formed 'final' clause.
  OMPClause *ActOnOpenMPFinalClause(Expr *Condition, SourceLocation StartLoc,
                                    SourceLocation LParenLoc,
                                    SourceLocation EndLoc);
  /// \brief Called on well-formed 'num_threads' clause.
  OMPClause *ActOnOpenMPNumThreadsClause(Expr *NumThreads,
                                         SourceLocation StartLoc,
                                         SourceLocation LParenLoc,
                                         SourceLocation EndLoc);
  /// \brief Called on well-formed 'collapse' clause.
  OMPClause *ActOnOpenMPCollapseClause(Expr *NumLoops,
                                       SourceLocation StartLoc,
                                       SourceLocation LParenLoc,
                                       SourceLocation EndLoc);
  OMPClause *ActOnOpenMPSingleExprClause(OpenMPClauseKind Kind,
                                         Expr *Expr,
                                         SourceLocation StartLoc,
                                         SourceLocation LParenLoc,
                                         SourceLocation EndLoc);
  /// \brief Called on well-formed 'if' clause.
  OMPClause *ActOnOpenMPIfClause(Expr *Condition, SourceLocation StartLoc,
                                 SourceLocation LParenLoc,
                                 SourceLocation EndLoc);

  OMPClause *ActOnOpenMPSimpleClause(OpenMPClauseKind Kind,
                                     unsigned Argument,
                                     SourceLocation ArgumentLoc,
                                     SourceLocation StartLoc,
                                     SourceLocation LParenLoc,
                                     SourceLocation EndLoc);
  /// \brief Called on well-formed 'default' clause.
  OMPClause *ActOnOpenMPDefaultClause(OpenMPDefaultClauseKind Kind,
                                      SourceLocation KindLoc,
                                      SourceLocation StartLoc,
                                      SourceLocation LParenLoc,
                                      SourceLocation EndLoc);
  /// \brief Called on well-formed 'proc_bind' clause.
  OMPClause *ActOnOpenMPProcBindClause(OpenMPProcBindClauseKind Kind,
                                       SourceLocation KindLoc,
                                       SourceLocation StartLoc,
                                       SourceLocation LParenLoc,
                                       SourceLocation EndLoc);
  /// \brief Helper for all clauses with varlists.
  OMPClause *ActOnOpenMPVarListClause(OpenMPClauseKind Kind,
                                      ArrayRef<Expr *> Vars,
                                      Expr *TailExpr,
                                      SourceLocation StartLoc,
                                      SourceLocation LParenLoc,
<<<<<<< HEAD
                                      SourceLocation EndLoc,
                                      unsigned Op,
                                      Expr *TailExpr,
                                      CXXScopeSpec &SS,
                                      const UnqualifiedId &OpName,
                                      SourceLocation OpLoc);

  /// \brief Helper to build DeclRefExpr for declarative clause.
  Expr *ActOnOpenMPParameterInDeclarativeVarListClause(
                    SourceLocation Loc,
                    ParmVarDecl *Param);
  /// \brief Helper to find paremeter with given name in function.
  Expr *FindOpenMPDeclarativeClauseParameter(
                    StringRef Name,
                    SourceLocation Loc,
                    Decl *FuncDecl);
  /// \brief Helper for all declarative clauses with varlists
  ///        (i.e. for declarative form of linear, aligned and uniform).
  OMPClause *ActOnOpenMPDeclarativeVarListClause(
                OpenMPClauseKind CKind,
                ArrayRef<DeclarationNameInfo> NameInfos,
                SourceLocation StartLoc,
                SourceLocation EndLoc,
                Expr *TailExpr,
                SourceLocation TailLoc,
                Decl *FuncDecl);

=======
                                      SourceLocation ColonLoc,
                                      SourceLocation EndLoc);
>>>>>>> a41049b4
  /// \brief Called on well-formed 'private' clause.
  OMPClause *ActOnOpenMPPrivateClause(ArrayRef<Expr *> VarList,
                                      SourceLocation StartLoc,
                                      SourceLocation LParenLoc,
                                      SourceLocation EndLoc);
  /// \brief Called on well-formed 'firstprivate' clause.
  OMPClause *ActOnOpenMPFirstPrivateClause(ArrayRef<Expr *> VarList,
                                           SourceLocation StartLoc,
                                           SourceLocation LParenLoc,
                                           SourceLocation EndLoc);
  /// \brief Called on well-formed 'lastprivate' clause.
  OMPClause *ActOnOpenMPLastPrivateClause(ArrayRef<Expr *> VarList,
                                          SourceLocation StartLoc,
                                          SourceLocation LParenLoc,
                                          SourceLocation EndLoc);
  /// \brief Called on well-formed 'shared' clause.
  OMPClause *ActOnOpenMPSharedClause(ArrayRef<Expr *> VarList,
                                     SourceLocation StartLoc,
                                     SourceLocation LParenLoc,
                                     SourceLocation EndLoc);
  /// \brief Called on well-formed 'linear' clause.
  OMPClause *ActOnOpenMPLinearClause(ArrayRef<Expr *> VarList,
                                     Expr *Step,
                                     SourceLocation StartLoc,
                                     SourceLocation LParenLoc,
                                     SourceLocation ColonLoc,
                                     SourceLocation EndLoc);
  /// \brief Called on well-formed 'copyin' clause.
  OMPClause *ActOnOpenMPCopyinClause(ArrayRef<Expr *> VarList,
                                     SourceLocation StartLoc,
                                     SourceLocation LParenLoc,
                                     SourceLocation EndLoc);
  /// \brief Called on well-formed 'copyprivate' clause.
  OMPClause *ActOnOpenMPCopyPrivateClause(ArrayRef<Expr *> VarList,
                                          SourceLocation StartLoc,
                                          SourceLocation LParenLoc,
                                          SourceLocation EndLoc);
  /// \brief Called on well-formed 'reduction' clause.
  OMPClause *ActOnOpenMPReductionClause(ArrayRef<Expr *> VarList,
                                        SourceLocation StartLoc,
                                        SourceLocation LParenLoc,
                                        SourceLocation EndLoc,
                                        OpenMPReductionClauseOperator Op,
                                        CXXScopeSpec &SS,
                                        DeclarationNameInfo OpName);
  /// \brief Called on well-formed 'flush' clause.
  OMPClause *ActOnOpenMPFlushClause(ArrayRef<Expr *> VarList,
                                    SourceLocation StartLoc,
                                    SourceLocation LParenLoc,
                                    SourceLocation EndLoc);
  /// \brief Called on well-formed 'uniform' clause.
  OMPClause *ActOnOpenMPUniformClause(ArrayRef<Expr *> VarList,
                                      SourceLocation StartLoc,
                                      SourceLocation LParenLoc,
                                      SourceLocation EndLoc);
  OMPClause *ActOnOpenMPClause(OpenMPClauseKind Kind,
                               SourceLocation StartLoc,
                               SourceLocation EndLoc);
  /// \brief Called on well-formed 'ordered' clause.
  OMPClause *ActOnOpenMPOrderedClause(SourceLocation StartLoc,
                                      SourceLocation EndLoc);
  /// \brief Called on well-formed 'nowait' clause.
  OMPClause *ActOnOpenMPNowaitClause(SourceLocation StartLoc,
                                     SourceLocation EndLoc);
  /// \brief Called on well-formed 'untied' clause.
  OMPClause *ActOnOpenMPUntiedClause(SourceLocation StartLoc,
                                     SourceLocation EndLoc);
  /// \brief Called on well-formed 'mergeable' clause.
  OMPClause *ActOnOpenMPMergeableClause(SourceLocation StartLoc,
                                        SourceLocation EndLoc);
  /// \brief Called on well-formed 'read' clause.
  OMPClause *ActOnOpenMPReadClause(SourceLocation StartLoc,
                                   SourceLocation EndLoc);
  /// \brief Called on well-formed 'write' clause.
  OMPClause *ActOnOpenMPWriteClause(SourceLocation StartLoc,
                                    SourceLocation EndLoc);
  /// \brief Called on well-formed 'update' clause.
  OMPClause *ActOnOpenMPUpdateClause(SourceLocation StartLoc,
                                     SourceLocation EndLoc);
  /// \brief Called on well-formed 'capture' clause.
  OMPClause *ActOnOpenMPCaptureClause(SourceLocation StartLoc,
                                      SourceLocation EndLoc);
  /// \brief Called on well-formed 'seq_cst' clause.
  OMPClause *ActOnOpenMPSeqCstClause(SourceLocation StartLoc,
                                     SourceLocation EndLoc);
  /// \brief Called on well-formed 'inbranch' clause.
  OMPClause *ActOnOpenMPInBranchClause(SourceLocation StartLoc,
                                       SourceLocation EndLoc);
  /// \brief Called on well-formed 'notinbranch' clause.
  OMPClause *ActOnOpenMPNotInBranchClause(SourceLocation StartLoc,
                                          SourceLocation EndLoc);
  /// \brief Called on well-formed 'safelen' clause.
  OMPClause *ActOnOpenMPSafelenClause(Expr *Length,
                                      SourceLocation StartLoc,
                                      SourceLocation LParenLoc,
                                      SourceLocation EndLoc);
  /// \brief Called on well-formed 'simdlen' clause.
  OMPClause *ActOnOpenMPSimdlenClause(Expr *Length,
                                      SourceLocation StartLoc,
                                      SourceLocation LParenLoc,
                                      SourceLocation EndLoc);
  /// \brief Called on well-formed 'num_teams' clause.
  OMPClause *ActOnOpenMPNumTeamsClause(Expr *NumTeams,
                                       SourceLocation StartLoc,
                                       SourceLocation LParenLoc,
                                       SourceLocation EndLoc);
  /// \brief Called on well-formed 'thread_limit' clause.
  OMPClause *ActOnOpenMPThreadLimitClause(Expr *ThreadLimit,
                                          SourceLocation StartLoc,
                                          SourceLocation LParenLoc,
                                          SourceLocation EndLoc);
  /// \brief Called on well-formed 'linear' clause.
  OMPClause *ActOnOpenMPLinearClause(ArrayRef<Expr *> VarList,
                                     SourceLocation StartLoc,
                                     SourceLocation LParenLoc,
                                     SourceLocation EndLoc,
                                     Expr *Step,
                                     SourceLocation StepLoc);
  /// \brief Called on well-formed 'aligned' clause.
  OMPClause *ActOnOpenMPAlignedClause(ArrayRef<Expr *> VarList,
                                      SourceLocation StartLoc,
                                      SourceLocation LParenLoc,
                                      SourceLocation EndLoc,
                                      Expr *Alignment,
                                      SourceLocation AlignmentLoc);

  /// \brief Called on well-formed 'linear' clause (declarative form).
  OMPClause *ActOnOpenMPDeclarativeLinearClause(
                                     ArrayRef<Expr *> VarList,
                                     SourceLocation StartLoc,
                                     SourceLocation EndLoc,
                                     Expr *Step,
                                     SourceLocation StepLoc);
  /// \brief Called on well-formed 'aligned' clause (declarative form).
  OMPClause *ActOnOpenMPDeclarativeAlignedClause(
                                      ArrayRef<Expr *> VarList,
                                      SourceLocation StartLoc,
                                      SourceLocation EndLoc,
                                      Expr *Alignment,
                                      SourceLocation AlignmentLoc);
  /// \brief Called on well-formed 'uniform' clause (declarative form).
  OMPClause *ActOnOpenMPDeclarativeUniformClause(
                                      ArrayRef<Expr *> VarList,
                                      SourceLocation StartLoc,
                                      SourceLocation EndLoc);

  OMPClause *ActOnOpenMPSingleExprWithTypeClause(OpenMPClauseKind Kind,
                                                 unsigned Argument,
                                                 SourceLocation ArgumentLoc,
                                                 Expr *Expr,
                                                 SourceLocation StartLoc,
                                                 SourceLocation LParenLoc,
                                                 SourceLocation EndLoc);
  /// \brief Called on well-formed 'schedule' clause.
  OMPClause *ActOnOpenMPScheduleClause(OpenMPScheduleClauseKind Argument,
                                       SourceLocation ArgumentLoc,
                                       Expr *ChunkSize,
                                       SourceLocation StartLoc,
                                       SourceLocation LParenLoc,
                                       SourceLocation EndLoc);
  /// \brief Called on well-formed 'dist_schedule' clause.
  OMPClause *ActOnOpenMPDistScheduleClause(OpenMPScheduleClauseKind Argument,
                                           SourceLocation ArgumentLoc,
                                           Expr *ChunkSize,
                                           SourceLocation StartLoc,
                                           SourceLocation LParenLoc,
                                           SourceLocation EndLoc);
  /// \brief Called on well-formed 'depend' clause.
  OMPClause *ActOnOpenMPDependClause(ArrayRef<Expr *> VarList,
                                     SourceLocation StartLoc,
                                     SourceLocation LParenLoc,
                                     SourceLocation EndLoc,
                                     OpenMPDependClauseType Ty,
                                     SourceLocation TyLoc);

  /// \brief Marks all decls as used in associated captured statement.
  void MarkOpenMPClauses(ArrayRef<OMPClause *> Clauses);

  /// \brief The kind of conversion being performed.
  enum CheckedConversionKind {
    /// \brief An implicit conversion.
    CCK_ImplicitConversion,
    /// \brief A C-style cast.
    CCK_CStyleCast,
    /// \brief A functional-style cast.
    CCK_FunctionalCast,
    /// \brief A cast other than a C-style cast.
    CCK_OtherCast
  };

  /// ImpCastExprToType - If Expr is not of type 'Type', insert an implicit
  /// cast.  If there is already an implicit cast, merge into the existing one.
  /// If isLvalue, the result of the cast is an lvalue.
  ExprResult ImpCastExprToType(Expr *E, QualType Type, CastKind CK,
                               ExprValueKind VK = VK_RValue,
                               const CXXCastPath *BasePath = 0,
                               CheckedConversionKind CCK
                                  = CCK_ImplicitConversion);

  /// ScalarTypeToBooleanCastKind - Returns the cast kind corresponding
  /// to the conversion from scalar type ScalarTy to the Boolean type.
  static CastKind ScalarTypeToBooleanCastKind(QualType ScalarTy);

  /// IgnoredValueConversions - Given that an expression's result is
  /// syntactically ignored, perform any conversions that are
  /// required.
  ExprResult IgnoredValueConversions(Expr *E);

  // UsualUnaryConversions - promotes integers (C99 6.3.1.1p2) and converts
  // functions and arrays to their respective pointers (C99 6.3.2.1).
  ExprResult UsualUnaryConversions(Expr *E);

  /// CallExprUnaryConversions - a special case of an unary conversion
  /// performed on a function designator of a call expression.
  ExprResult CallExprUnaryConversions(Expr *E);

  // DefaultFunctionArrayConversion - converts functions and arrays
  // to their respective pointers (C99 6.3.2.1).
  ExprResult DefaultFunctionArrayConversion(Expr *E);

  // DefaultFunctionArrayLvalueConversion - converts functions and
  // arrays to their respective pointers and performs the
  // lvalue-to-rvalue conversion.
  ExprResult DefaultFunctionArrayLvalueConversion(Expr *E);

  // DefaultLvalueConversion - performs lvalue-to-rvalue conversion on
  // the operand.  This is DefaultFunctionArrayLvalueConversion,
  // except that it assumes the operand isn't of function or array
  // type.
  ExprResult DefaultLvalueConversion(Expr *E);

  // DefaultArgumentPromotion (C99 6.5.2.2p6). Used for function calls that
  // do not have a prototype. Integer promotions are performed on each
  // argument, and arguments that have type float are promoted to double.
  ExprResult DefaultArgumentPromotion(Expr *E);

  // Used for emitting the right warning by DefaultVariadicArgumentPromotion
  enum VariadicCallType {
    VariadicFunction,
    VariadicBlock,
    VariadicMethod,
    VariadicConstructor,
    VariadicDoesNotApply
  };

  VariadicCallType getVariadicCallType(FunctionDecl *FDecl,
                                       const FunctionProtoType *Proto,
                                       Expr *Fn);

  // Used for determining in which context a type is allowed to be passed to a
  // vararg function.
  enum VarArgKind {
    VAK_Valid,
    VAK_ValidInCXX11,
    VAK_Undefined,
    VAK_Invalid
  };

  // Determines which VarArgKind fits an expression.
  VarArgKind isValidVarArgType(const QualType &Ty);

  /// Check to see if the given expression is a valid argument to a variadic
  /// function, issuing a diagnostic if not.
  void checkVariadicArgument(const Expr *E, VariadicCallType CT);

  /// Check to see if a given expression could have '.c_str()' called on it.
  bool hasCStrMethod(const Expr *E);

  /// GatherArgumentsForCall - Collector argument expressions for various
  /// form of call prototypes.
  bool GatherArgumentsForCall(SourceLocation CallLoc, FunctionDecl *FDecl,
                              const FunctionProtoType *Proto,
                              unsigned FirstParam, ArrayRef<Expr *> Args,
                              SmallVectorImpl<Expr *> &AllArgs,
                              VariadicCallType CallType = VariadicDoesNotApply,
                              bool AllowExplicit = false,
                              bool IsListInitialization = false);

  // DefaultVariadicArgumentPromotion - Like DefaultArgumentPromotion, but
  // will create a runtime trap if the resulting type is not a POD type.
  ExprResult DefaultVariadicArgumentPromotion(Expr *E, VariadicCallType CT,
                                              FunctionDecl *FDecl);

  // UsualArithmeticConversions - performs the UsualUnaryConversions on it's
  // operands and then handles various conversions that are common to binary
  // operators (C99 6.3.1.8). If both operands aren't arithmetic, this
  // routine returns the first non-arithmetic type found. The client is
  // responsible for emitting appropriate error diagnostics.
  QualType UsualArithmeticConversions(ExprResult &LHS, ExprResult &RHS,
                                      bool IsCompAssign = false);

  /// AssignConvertType - All of the 'assignment' semantic checks return this
  /// enum to indicate whether the assignment was allowed.  These checks are
  /// done for simple assignments, as well as initialization, return from
  /// function, argument passing, etc.  The query is phrased in terms of a
  /// source and destination type.
  enum AssignConvertType {
    /// Compatible - the types are compatible according to the standard.
    Compatible,

    /// PointerToInt - The assignment converts a pointer to an int, which we
    /// accept as an extension.
    PointerToInt,

    /// IntToPointer - The assignment converts an int to a pointer, which we
    /// accept as an extension.
    IntToPointer,

    /// FunctionVoidPointer - The assignment is between a function pointer and
    /// void*, which the standard doesn't allow, but we accept as an extension.
    FunctionVoidPointer,

    /// IncompatiblePointer - The assignment is between two pointers types that
    /// are not compatible, but we accept them as an extension.
    IncompatiblePointer,

    /// IncompatiblePointer - The assignment is between two pointers types which
    /// point to integers which have a different sign, but are otherwise
    /// identical. This is a subset of the above, but broken out because it's by
    /// far the most common case of incompatible pointers.
    IncompatiblePointerSign,

    /// CompatiblePointerDiscardsQualifiers - The assignment discards
    /// c/v/r qualifiers, which we accept as an extension.
    CompatiblePointerDiscardsQualifiers,

    /// IncompatiblePointerDiscardsQualifiers - The assignment
    /// discards qualifiers that we don't permit to be discarded,
    /// like address spaces.
    IncompatiblePointerDiscardsQualifiers,

    /// IncompatibleNestedPointerQualifiers - The assignment is between two
    /// nested pointer types, and the qualifiers other than the first two
    /// levels differ e.g. char ** -> const char **, but we accept them as an
    /// extension.
    IncompatibleNestedPointerQualifiers,

    /// IncompatibleVectors - The assignment is between two vector types that
    /// have the same size, which we accept as an extension.
    IncompatibleVectors,

    /// IntToBlockPointer - The assignment converts an int to a block
    /// pointer. We disallow this.
    IntToBlockPointer,

    /// IncompatibleBlockPointer - The assignment is between two block
    /// pointers types that are not compatible.
    IncompatibleBlockPointer,

    /// IncompatibleObjCQualifiedId - The assignment is between a qualified
    /// id type and something else (that is incompatible with it). For example,
    /// "id <XXX>" = "Foo *", where "Foo *" doesn't implement the XXX protocol.
    IncompatibleObjCQualifiedId,

    /// IncompatibleObjCWeakRef - Assigning a weak-unavailable object to an
    /// object with __weak qualifier.
    IncompatibleObjCWeakRef,

    /// Incompatible - We reject this conversion outright, it is invalid to
    /// represent it in the AST.
    Incompatible
  };

  /// DiagnoseAssignmentResult - Emit a diagnostic, if required, for the
  /// assignment conversion type specified by ConvTy.  This returns true if the
  /// conversion was invalid or false if the conversion was accepted.
  bool DiagnoseAssignmentResult(AssignConvertType ConvTy,
                                SourceLocation Loc,
                                QualType DstType, QualType SrcType,
                                Expr *SrcExpr, AssignmentAction Action,
                                bool *Complained = 0);

  /// DiagnoseAssignmentEnum - Warn if assignment to enum is a constant
  /// integer not in the range of enum values.
  void DiagnoseAssignmentEnum(QualType DstType, QualType SrcType,
                              Expr *SrcExpr);

  /// CheckAssignmentConstraints - Perform type checking for assignment,
  /// argument passing, variable initialization, and function return values.
  /// C99 6.5.16.
  AssignConvertType CheckAssignmentConstraints(SourceLocation Loc,
                                               QualType LHSType,
                                               QualType RHSType);

  /// Check assignment constraints and prepare for a conversion of the
  /// RHS to the LHS type.
  AssignConvertType CheckAssignmentConstraints(QualType LHSType,
                                               ExprResult &RHS,
                                               CastKind &Kind);

  // CheckSingleAssignmentConstraints - Currently used by
  // CheckAssignmentOperands, and ActOnReturnStmt. Prior to type checking,
  // this routine performs the default function/array converions.
  AssignConvertType CheckSingleAssignmentConstraints(QualType LHSType,
                                                     ExprResult &RHS,
                                                     bool Diagnose = true,
                                                     bool DiagnoseCFAudited = false);

  // \brief If the lhs type is a transparent union, check whether we
  // can initialize the transparent union with the given expression.
  AssignConvertType CheckTransparentUnionArgumentConstraints(QualType ArgType,
                                                             ExprResult &RHS);

  bool IsStringLiteralToNonConstPointerConversion(Expr *From, QualType ToType);

  bool CheckExceptionSpecCompatibility(Expr *From, QualType ToType);

  ExprResult PerformImplicitConversion(Expr *From, QualType ToType,
                                       AssignmentAction Action,
                                       bool AllowExplicit = false);
  ExprResult PerformImplicitConversion(Expr *From, QualType ToType,
                                       AssignmentAction Action,
                                       bool AllowExplicit,
                                       ImplicitConversionSequence& ICS);
  ExprResult PerformImplicitConversion(Expr *From, QualType ToType,
                                       const ImplicitConversionSequence& ICS,
                                       AssignmentAction Action,
                                       CheckedConversionKind CCK
                                          = CCK_ImplicitConversion);
  ExprResult PerformImplicitConversion(Expr *From, QualType ToType,
                                       const StandardConversionSequence& SCS,
                                       AssignmentAction Action,
                                       CheckedConversionKind CCK);

  /// the following "Check" methods will return a valid/converted QualType
  /// or a null QualType (indicating an error diagnostic was issued).

  /// type checking binary operators (subroutines of CreateBuiltinBinOp).
  QualType InvalidOperands(SourceLocation Loc, ExprResult &LHS,
                           ExprResult &RHS);
  QualType CheckPointerToMemberOperands( // C++ 5.5
    ExprResult &LHS, ExprResult &RHS, ExprValueKind &VK,
    SourceLocation OpLoc, bool isIndirect);
  QualType CheckMultiplyDivideOperands( // C99 6.5.5
    ExprResult &LHS, ExprResult &RHS, SourceLocation Loc, bool IsCompAssign,
    bool IsDivide);
  QualType CheckRemainderOperands( // C99 6.5.5
    ExprResult &LHS, ExprResult &RHS, SourceLocation Loc,
    bool IsCompAssign = false);
  QualType CheckAdditionOperands( // C99 6.5.6
    ExprResult &LHS, ExprResult &RHS, SourceLocation Loc, unsigned Opc,
    QualType* CompLHSTy = 0);
  QualType CheckSubtractionOperands( // C99 6.5.6
    ExprResult &LHS, ExprResult &RHS, SourceLocation Loc,
    QualType* CompLHSTy = 0);
  QualType CheckShiftOperands( // C99 6.5.7
    ExprResult &LHS, ExprResult &RHS, SourceLocation Loc, unsigned Opc,
    bool IsCompAssign = false);
  QualType CheckCompareOperands( // C99 6.5.8/9
    ExprResult &LHS, ExprResult &RHS, SourceLocation Loc, unsigned OpaqueOpc,
                                bool isRelational);
  QualType CheckBitwiseOperands( // C99 6.5.[10...12]
    ExprResult &LHS, ExprResult &RHS, SourceLocation Loc,
    bool IsCompAssign = false);
  QualType CheckLogicalOperands( // C99 6.5.[13,14]
    ExprResult &LHS, ExprResult &RHS, SourceLocation Loc, unsigned Opc);
  // CheckAssignmentOperands is used for both simple and compound assignment.
  // For simple assignment, pass both expressions and a null converted type.
  // For compound assignment, pass both expressions and the converted type.
  QualType CheckAssignmentOperands( // C99 6.5.16.[1,2]
    Expr *LHSExpr, ExprResult &RHS, SourceLocation Loc, QualType CompoundType);

  ExprResult checkPseudoObjectIncDec(Scope *S, SourceLocation OpLoc,
                                     UnaryOperatorKind Opcode, Expr *Op);
  ExprResult checkPseudoObjectAssignment(Scope *S, SourceLocation OpLoc,
                                         BinaryOperatorKind Opcode,
                                         Expr *LHS, Expr *RHS);
  ExprResult checkPseudoObjectRValue(Expr *E);
  Expr *recreateSyntacticForm(PseudoObjectExpr *E);

  QualType CheckConditionalOperands( // C99 6.5.15
    ExprResult &Cond, ExprResult &LHS, ExprResult &RHS,
    ExprValueKind &VK, ExprObjectKind &OK, SourceLocation QuestionLoc);
  QualType CXXCheckConditionalOperands( // C++ 5.16
    ExprResult &cond, ExprResult &lhs, ExprResult &rhs,
    ExprValueKind &VK, ExprObjectKind &OK, SourceLocation questionLoc);
  QualType FindCompositePointerType(SourceLocation Loc, Expr *&E1, Expr *&E2,
                                    bool *NonStandardCompositeType = 0);
  QualType FindCompositePointerType(SourceLocation Loc,
                                    ExprResult &E1, ExprResult &E2,
                                    bool *NonStandardCompositeType = 0) {
    Expr *E1Tmp = E1.take(), *E2Tmp = E2.take();
    QualType Composite = FindCompositePointerType(Loc, E1Tmp, E2Tmp,
                                                  NonStandardCompositeType);
    E1 = Owned(E1Tmp);
    E2 = Owned(E2Tmp);
    return Composite;
  }

  QualType FindCompositeObjCPointerType(ExprResult &LHS, ExprResult &RHS,
                                        SourceLocation QuestionLoc);

  bool DiagnoseConditionalForNull(Expr *LHSExpr, Expr *RHSExpr,
                                  SourceLocation QuestionLoc);

  void DiagnoseAlwaysNonNullPointer(Expr *E,
                                    Expr::NullPointerConstantKind NullType,
                                    bool IsEqual, SourceRange Range);

  /// type checking for vector binary operators.
  QualType CheckVectorOperands(ExprResult &LHS, ExprResult &RHS,
                               SourceLocation Loc, bool IsCompAssign);
  QualType GetSignedVectorType(QualType V);
  QualType CheckVectorCompareOperands(ExprResult &LHS, ExprResult &RHS,
                                      SourceLocation Loc, bool isRelational);
  QualType CheckVectorLogicalOperands(ExprResult &LHS, ExprResult &RHS,
                                      SourceLocation Loc);

  bool isLaxVectorConversion(QualType srcType, QualType destType);

  /// type checking declaration initializers (C99 6.7.8)
  bool CheckForConstantInitializer(Expr *e, QualType t);

  // type checking C++ declaration initializers (C++ [dcl.init]).

  /// ReferenceCompareResult - Expresses the result of comparing two
  /// types (cv1 T1 and cv2 T2) to determine their compatibility for the
  /// purposes of initialization by reference (C++ [dcl.init.ref]p4).
  enum ReferenceCompareResult {
    /// Ref_Incompatible - The two types are incompatible, so direct
    /// reference binding is not possible.
    Ref_Incompatible = 0,
    /// Ref_Related - The two types are reference-related, which means
    /// that their unqualified forms (T1 and T2) are either the same
    /// or T1 is a base class of T2.
    Ref_Related,
    /// Ref_Compatible_With_Added_Qualification - The two types are
    /// reference-compatible with added qualification, meaning that
    /// they are reference-compatible and the qualifiers on T1 (cv1)
    /// are greater than the qualifiers on T2 (cv2).
    Ref_Compatible_With_Added_Qualification,
    /// Ref_Compatible - The two types are reference-compatible and
    /// have equivalent qualifiers (cv1 == cv2).
    Ref_Compatible
  };

  ReferenceCompareResult CompareReferenceRelationship(SourceLocation Loc,
                                                      QualType T1, QualType T2,
                                                      bool &DerivedToBase,
                                                      bool &ObjCConversion,
                                                bool &ObjCLifetimeConversion);

  ExprResult checkUnknownAnyCast(SourceRange TypeRange, QualType CastType,
                                 Expr *CastExpr, CastKind &CastKind,
                                 ExprValueKind &VK, CXXCastPath &Path);

  /// \brief Force an expression with unknown-type to an expression of the
  /// given type.
  ExprResult forceUnknownAnyToType(Expr *E, QualType ToType);

  /// \brief Type-check an expression that's being passed to an
  /// __unknown_anytype parameter.
  ExprResult checkUnknownAnyArg(SourceLocation callLoc,
                                Expr *result, QualType &paramType);

  // CheckVectorCast - check type constraints for vectors.
  // Since vectors are an extension, there are no C standard reference for this.
  // We allow casting between vectors and integer datatypes of the same size.
  // returns true if the cast is invalid
  bool CheckVectorCast(SourceRange R, QualType VectorTy, QualType Ty,
                       CastKind &Kind);

  // CheckExtVectorCast - check type constraints for extended vectors.
  // Since vectors are an extension, there are no C standard reference for this.
  // We allow casting between vectors and integer datatypes of the same size,
  // or vectors and the element type of that vector.
  // returns the cast expr
  ExprResult CheckExtVectorCast(SourceRange R, QualType DestTy, Expr *CastExpr,
                                CastKind &Kind);

  ExprResult BuildCXXFunctionalCastExpr(TypeSourceInfo *TInfo,
                                        SourceLocation LParenLoc,
                                        Expr *CastExpr,
                                        SourceLocation RParenLoc);

  enum ARCConversionResult { ACR_okay, ACR_unbridged };

  /// \brief Checks for invalid conversions and casts between
  /// retainable pointers and other pointer kinds.
  ARCConversionResult CheckObjCARCConversion(SourceRange castRange,
                                             QualType castType, Expr *&op,
                                             CheckedConversionKind CCK,
                                             bool DiagnoseCFAudited = false);

  Expr *stripARCUnbridgedCast(Expr *e);
  void diagnoseARCUnbridgedCast(Expr *e);

  bool CheckObjCARCUnavailableWeakConversion(QualType castType,
                                             QualType ExprType);

  /// checkRetainCycles - Check whether an Objective-C message send
  /// might create an obvious retain cycle.
  void checkRetainCycles(ObjCMessageExpr *msg);
  void checkRetainCycles(Expr *receiver, Expr *argument);
  void checkRetainCycles(VarDecl *Var, Expr *Init);

  /// checkUnsafeAssigns - Check whether +1 expr is being assigned
  /// to weak/__unsafe_unretained type.
  bool checkUnsafeAssigns(SourceLocation Loc, QualType LHS, Expr *RHS);

  /// checkUnsafeExprAssigns - Check whether +1 expr is being assigned
  /// to weak/__unsafe_unretained expression.
  void checkUnsafeExprAssigns(SourceLocation Loc, Expr *LHS, Expr *RHS);

  /// CheckMessageArgumentTypes - Check types in an Obj-C message send.
  /// \param Method - May be null.
  /// \param [out] ReturnType - The return type of the send.
  /// \return true iff there were any incompatible types.
  bool CheckMessageArgumentTypes(QualType ReceiverType,
                                 MultiExprArg Args, Selector Sel,
                                 ArrayRef<SourceLocation> SelectorLocs,
                                 ObjCMethodDecl *Method, bool isClassMessage,
                                 bool isSuperMessage,
                                 SourceLocation lbrac, SourceLocation rbrac,
                                 QualType &ReturnType, ExprValueKind &VK);

  /// \brief Determine the result of a message send expression based on
  /// the type of the receiver, the method expected to receive the message,
  /// and the form of the message send.
  QualType getMessageSendResultType(QualType ReceiverType,
                                    ObjCMethodDecl *Method,
                                    bool isClassMessage, bool isSuperMessage);

  /// \brief If the given expression involves a message send to a method
  /// with a related result type, emit a note describing what happened.
  void EmitRelatedResultTypeNote(const Expr *E);

  /// \brief Given that we had incompatible pointer types in a return
  /// statement, check whether we're in a method with a related result
  /// type, and if so, emit a note describing what happened.
  void EmitRelatedResultTypeNoteForReturn(QualType destType);

  /// CheckBooleanCondition - Diagnose problems involving the use of
  /// the given expression as a boolean condition (e.g. in an if
  /// statement).  Also performs the standard function and array
  /// decays, possibly changing the input variable.
  ///
  /// \param Loc - A location associated with the condition, e.g. the
  /// 'if' keyword.
  /// \return true iff there were any errors
  ExprResult CheckBooleanCondition(Expr *E, SourceLocation Loc);

  ExprResult ActOnBooleanCondition(Scope *S, SourceLocation Loc,
                                   Expr *SubExpr);

  /// DiagnoseAssignmentAsCondition - Given that an expression is
  /// being used as a boolean condition, warn if it's an assignment.
  void DiagnoseAssignmentAsCondition(Expr *E);

  /// \brief Redundant parentheses over an equality comparison can indicate
  /// that the user intended an assignment used as condition.
  void DiagnoseEqualityWithExtraParens(ParenExpr *ParenE);

  /// CheckCXXBooleanCondition - Returns true if conversion to bool is invalid.
  ExprResult CheckCXXBooleanCondition(Expr *CondExpr);

  /// ConvertIntegerToTypeWarnOnOverflow - Convert the specified APInt to have
  /// the specified width and sign.  If an overflow occurs, detect it and emit
  /// the specified diagnostic.
  void ConvertIntegerToTypeWarnOnOverflow(llvm::APSInt &OldVal,
                                          unsigned NewWidth, bool NewSign,
                                          SourceLocation Loc, unsigned DiagID);

  /// Checks that the Objective-C declaration is declared in the global scope.
  /// Emits an error and marks the declaration as invalid if it's not declared
  /// in the global scope.
  bool CheckObjCDeclScope(Decl *D);

  /// \brief Abstract base class used for diagnosing integer constant
  /// expression violations.
  class VerifyICEDiagnoser {
  public:
    bool Suppress;

    VerifyICEDiagnoser(bool Suppress = false) : Suppress(Suppress) { }

    virtual void diagnoseNotICE(Sema &S, SourceLocation Loc, SourceRange SR) =0;
    virtual void diagnoseFold(Sema &S, SourceLocation Loc, SourceRange SR);
    virtual ~VerifyICEDiagnoser() { }
  };

  /// VerifyIntegerConstantExpression - Verifies that an expression is an ICE,
  /// and reports the appropriate diagnostics. Returns false on success.
  /// Can optionally return the value of the expression.
  ExprResult VerifyIntegerConstantExpression(Expr *E, llvm::APSInt *Result,
                                             VerifyICEDiagnoser &Diagnoser,
                                             bool AllowFold = true);
  ExprResult VerifyIntegerConstantExpression(Expr *E, llvm::APSInt *Result,
                                             unsigned DiagID,
                                             bool AllowFold = true);
  ExprResult VerifyIntegerConstantExpression(Expr *E, llvm::APSInt *Result=0);

  /// VerifyBitField - verifies that a bit field expression is an ICE and has
  /// the correct width, and that the field type is valid.
  /// Returns false on success.
  /// Can optionally return whether the bit-field is of width 0
  ExprResult VerifyBitField(SourceLocation FieldLoc, IdentifierInfo *FieldName,
                            QualType FieldTy, bool IsMsStruct,
                            Expr *BitWidth, bool *ZeroWidth = 0);

  enum CUDAFunctionTarget {
    CFT_Device,
    CFT_Global,
    CFT_Host,
    CFT_HostDevice
  };

  CUDAFunctionTarget IdentifyCUDATarget(const FunctionDecl *D);

  bool CheckCUDATarget(CUDAFunctionTarget CallerTarget,
                       CUDAFunctionTarget CalleeTarget);

  bool CheckCUDATarget(const FunctionDecl *Caller, const FunctionDecl *Callee) {
    return CheckCUDATarget(IdentifyCUDATarget(Caller),
                           IdentifyCUDATarget(Callee));
  }

  /// \name Code completion
  //@{
  /// \brief Describes the context in which code completion occurs.
  enum ParserCompletionContext {
    /// \brief Code completion occurs at top-level or namespace context.
    PCC_Namespace,
    /// \brief Code completion occurs within a class, struct, or union.
    PCC_Class,
    /// \brief Code completion occurs within an Objective-C interface, protocol,
    /// or category.
    PCC_ObjCInterface,
    /// \brief Code completion occurs within an Objective-C implementation or
    /// category implementation
    PCC_ObjCImplementation,
    /// \brief Code completion occurs within the list of instance variables
    /// in an Objective-C interface, protocol, category, or implementation.
    PCC_ObjCInstanceVariableList,
    /// \brief Code completion occurs following one or more template
    /// headers.
    PCC_Template,
    /// \brief Code completion occurs following one or more template
    /// headers within a class.
    PCC_MemberTemplate,
    /// \brief Code completion occurs within an expression.
    PCC_Expression,
    /// \brief Code completion occurs within a statement, which may
    /// also be an expression or a declaration.
    PCC_Statement,
    /// \brief Code completion occurs at the beginning of the
    /// initialization statement (or expression) in a for loop.
    PCC_ForInit,
    /// \brief Code completion occurs within the condition of an if,
    /// while, switch, or for statement.
    PCC_Condition,
    /// \brief Code completion occurs within the body of a function on a
    /// recovery path, where we do not have a specific handle on our position
    /// in the grammar.
    PCC_RecoveryInFunction,
    /// \brief Code completion occurs where only a type is permitted.
    PCC_Type,
    /// \brief Code completion occurs in a parenthesized expression, which
    /// might also be a type cast.
    PCC_ParenthesizedExpression,
    /// \brief Code completion occurs within a sequence of declaration
    /// specifiers within a function, method, or block.
    PCC_LocalDeclarationSpecifiers
  };

  void CodeCompleteModuleImport(SourceLocation ImportLoc, ModuleIdPath Path);
  void CodeCompleteOrdinaryName(Scope *S,
                                ParserCompletionContext CompletionContext);
  void CodeCompleteDeclSpec(Scope *S, DeclSpec &DS,
                            bool AllowNonIdentifiers,
                            bool AllowNestedNameSpecifiers);

  struct CodeCompleteExpressionData;
  void CodeCompleteExpression(Scope *S,
                              const CodeCompleteExpressionData &Data);
  void CodeCompleteMemberReferenceExpr(Scope *S, Expr *Base,
                                       SourceLocation OpLoc,
                                       bool IsArrow);
  void CodeCompletePostfixExpression(Scope *S, ExprResult LHS);
  void CodeCompleteTag(Scope *S, unsigned TagSpec);
  void CodeCompleteTypeQualifiers(DeclSpec &DS);
  void CodeCompleteCase(Scope *S);
  void CodeCompleteCall(Scope *S, Expr *Fn, ArrayRef<Expr *> Args);
  void CodeCompleteInitializer(Scope *S, Decl *D);
  void CodeCompleteReturn(Scope *S);
  void CodeCompleteAfterIf(Scope *S);
  void CodeCompleteAssignmentRHS(Scope *S, Expr *LHS);

  void CodeCompleteQualifiedId(Scope *S, CXXScopeSpec &SS,
                               bool EnteringContext);
  void CodeCompleteUsing(Scope *S);
  void CodeCompleteUsingDirective(Scope *S);
  void CodeCompleteNamespaceDecl(Scope *S);
  void CodeCompleteNamespaceAliasDecl(Scope *S);
  void CodeCompleteOperatorName(Scope *S);
  void CodeCompleteConstructorInitializer(
                                Decl *Constructor,
                                ArrayRef<CXXCtorInitializer *> Initializers);

  void CodeCompleteLambdaIntroducer(Scope *S, LambdaIntroducer &Intro,
                                    bool AfterAmpersand);

  void CodeCompleteObjCAtDirective(Scope *S);
  void CodeCompleteObjCAtVisibility(Scope *S);
  void CodeCompleteObjCAtStatement(Scope *S);
  void CodeCompleteObjCAtExpression(Scope *S);
  void CodeCompleteObjCPropertyFlags(Scope *S, ObjCDeclSpec &ODS);
  void CodeCompleteObjCPropertyGetter(Scope *S);
  void CodeCompleteObjCPropertySetter(Scope *S);
  void CodeCompleteObjCPassingType(Scope *S, ObjCDeclSpec &DS,
                                   bool IsParameter);
  void CodeCompleteObjCMessageReceiver(Scope *S);
  void CodeCompleteObjCSuperMessage(Scope *S, SourceLocation SuperLoc,
                                    ArrayRef<IdentifierInfo *> SelIdents,
                                    bool AtArgumentExpression);
  void CodeCompleteObjCClassMessage(Scope *S, ParsedType Receiver,
                                    ArrayRef<IdentifierInfo *> SelIdents,
                                    bool AtArgumentExpression,
                                    bool IsSuper = false);
  void CodeCompleteObjCInstanceMessage(Scope *S, Expr *Receiver,
                                       ArrayRef<IdentifierInfo *> SelIdents,
                                       bool AtArgumentExpression,
                                       ObjCInterfaceDecl *Super = 0);
  void CodeCompleteObjCForCollection(Scope *S,
                                     DeclGroupPtrTy IterationVar);
  void CodeCompleteObjCSelector(Scope *S,
                                ArrayRef<IdentifierInfo *> SelIdents);
  void CodeCompleteObjCProtocolReferences(IdentifierLocPair *Protocols,
                                          unsigned NumProtocols);
  void CodeCompleteObjCProtocolDecl(Scope *S);
  void CodeCompleteObjCInterfaceDecl(Scope *S);
  void CodeCompleteObjCSuperclass(Scope *S,
                                  IdentifierInfo *ClassName,
                                  SourceLocation ClassNameLoc);
  void CodeCompleteObjCImplementationDecl(Scope *S);
  void CodeCompleteObjCInterfaceCategory(Scope *S,
                                         IdentifierInfo *ClassName,
                                         SourceLocation ClassNameLoc);
  void CodeCompleteObjCImplementationCategory(Scope *S,
                                              IdentifierInfo *ClassName,
                                              SourceLocation ClassNameLoc);
  void CodeCompleteObjCPropertyDefinition(Scope *S);
  void CodeCompleteObjCPropertySynthesizeIvar(Scope *S,
                                              IdentifierInfo *PropertyName);
  void CodeCompleteObjCMethodDecl(Scope *S,
                                  bool IsInstanceMethod,
                                  ParsedType ReturnType);
  void CodeCompleteObjCMethodDeclSelector(Scope *S,
                                          bool IsInstanceMethod,
                                          bool AtParameterName,
                                          ParsedType ReturnType,
                                          ArrayRef<IdentifierInfo *> SelIdents);
  void CodeCompletePreprocessorDirective(bool InConditional);
  void CodeCompleteInPreprocessorConditionalExclusion(Scope *S);
  void CodeCompletePreprocessorMacroName(bool IsDefinition);
  void CodeCompletePreprocessorExpression();
  void CodeCompletePreprocessorMacroArgument(Scope *S,
                                             IdentifierInfo *Macro,
                                             MacroInfo *MacroInfo,
                                             unsigned Argument);
  void CodeCompleteNaturalLanguage();
  void GatherGlobalCodeCompletions(CodeCompletionAllocator &Allocator,
                                   CodeCompletionTUInfo &CCTUInfo,
                  SmallVectorImpl<CodeCompletionResult> &Results);
  //@}

  //===--------------------------------------------------------------------===//
  // Extra semantic analysis beyond the C type system

public:
  SourceLocation getLocationOfStringLiteralByte(const StringLiteral *SL,
                                                unsigned ByteNo) const;

private:
  void CheckArrayAccess(const Expr *BaseExpr, const Expr *IndexExpr,
                        const ArraySubscriptExpr *ASE=0,
                        bool AllowOnePastEnd=true, bool IndexNegated=false);
  void CheckArrayAccess(const Expr *E);
  // Used to grab the relevant information from a FormatAttr and a
  // FunctionDeclaration.
  struct FormatStringInfo {
    unsigned FormatIdx;
    unsigned FirstDataArg;
    bool HasVAListArg;
  };

  bool getFormatStringInfo(const FormatAttr *Format, bool IsCXXMember,
                           FormatStringInfo *FSI);
  bool CheckFunctionCall(FunctionDecl *FDecl, CallExpr *TheCall,
                         const FunctionProtoType *Proto);
  bool CheckObjCMethodCall(ObjCMethodDecl *Method, SourceLocation loc,
                           ArrayRef<const Expr *> Args);
  bool CheckPointerCall(NamedDecl *NDecl, CallExpr *TheCall,
                        const FunctionProtoType *Proto);
  bool CheckOtherCall(CallExpr *TheCall, const FunctionProtoType *Proto);
  void CheckConstructorCall(FunctionDecl *FDecl,
                            ArrayRef<const Expr *> Args,
                            const FunctionProtoType *Proto,
                            SourceLocation Loc);

  void checkCall(NamedDecl *FDecl, ArrayRef<const Expr *> Args,
                 unsigned NumParams, bool IsMemberFunction, SourceLocation Loc,
                 SourceRange Range, VariadicCallType CallType);

  bool CheckObjCString(Expr *Arg);

  ExprResult CheckBuiltinFunctionCall(unsigned BuiltinID, CallExpr *TheCall);

  bool CheckARMBuiltinExclusiveCall(unsigned BuiltinID, CallExpr *TheCall,
                                    unsigned MaxWidth);
  bool CheckNeonBuiltinFunctionCall(unsigned BuiltinID, CallExpr *TheCall);
  bool CheckARMBuiltinFunctionCall(unsigned BuiltinID, CallExpr *TheCall);

  bool CheckARM64BuiltinFunctionCall(unsigned BuiltinID, CallExpr *TheCall);
  bool CheckAArch64BuiltinFunctionCall(unsigned BuiltinID, CallExpr *TheCall);
  bool CheckMipsBuiltinFunctionCall(unsigned BuiltinID, CallExpr *TheCall);
  bool CheckX86BuiltinFunctionCall(unsigned BuiltinID, CallExpr *TheCall);

  bool SemaBuiltinVAStart(CallExpr *TheCall);
  bool SemaBuiltinUnorderedCompare(CallExpr *TheCall);
  bool SemaBuiltinFPClassification(CallExpr *TheCall, unsigned NumArgs);

public:
  // Used by C++ template instantiation.
  ExprResult SemaBuiltinShuffleVector(CallExpr *TheCall);
  ExprResult SemaConvertVectorExpr(Expr *E, TypeSourceInfo *TInfo,
                                   SourceLocation BuiltinLoc,
                                   SourceLocation RParenLoc);

private:
  bool SemaBuiltinPrefetch(CallExpr *TheCall);
  bool SemaBuiltinLongjmp(CallExpr *TheCall);
  ExprResult SemaBuiltinAtomicOverloaded(ExprResult TheCallResult);
  ExprResult SemaAtomicOpsOverloaded(ExprResult TheCallResult,
                                     AtomicExpr::AtomicOp Op);
  bool SemaBuiltinConstantArg(CallExpr *TheCall, int ArgNum,
                              llvm::APSInt &Result);
  bool SemaBuiltinConstantArgRange(CallExpr *TheCall, int ArgNum,
                                   int Low, int High);

public:
  enum FormatStringType {
    FST_Scanf,
    FST_Printf,
    FST_NSString,
    FST_Strftime,
    FST_Strfmon,
    FST_Kprintf,
    FST_Unknown
  };
  static FormatStringType GetFormatStringType(const FormatAttr *Format);

  void CheckFormatString(const StringLiteral *FExpr, const Expr *OrigFormatExpr,
                         ArrayRef<const Expr *> Args, bool HasVAListArg,
                         unsigned format_idx, unsigned firstDataArg,
                         FormatStringType Type, bool inFunctionCall,
                         VariadicCallType CallType,
                         llvm::SmallBitVector &CheckedVarArgs);

private:
  bool CheckFormatArguments(const FormatAttr *Format,
                            ArrayRef<const Expr *> Args,
                            bool IsCXXMember,
                            VariadicCallType CallType,
                            SourceLocation Loc, SourceRange Range,
                            llvm::SmallBitVector &CheckedVarArgs);
  bool CheckFormatArguments(ArrayRef<const Expr *> Args,
                            bool HasVAListArg, unsigned format_idx,
                            unsigned firstDataArg, FormatStringType Type,
                            VariadicCallType CallType,
                            SourceLocation Loc, SourceRange range,
                            llvm::SmallBitVector &CheckedVarArgs);

  void CheckAbsoluteValueFunction(const CallExpr *Call,
                                  const FunctionDecl *FDecl,
                                  IdentifierInfo *FnInfo);

  void CheckMemaccessArguments(const CallExpr *Call,
                               unsigned BId,
                               IdentifierInfo *FnName);

  void CheckStrlcpycatArguments(const CallExpr *Call,
                                IdentifierInfo *FnName);

  void CheckStrncatArguments(const CallExpr *Call,
                             IdentifierInfo *FnName);

  void CheckReturnValExpr(Expr *RetValExp, QualType lhsType,
                          SourceLocation ReturnLoc,
                          bool isObjCMethod = false,
                          const AttrVec *Attrs = 0,
                          const FunctionDecl *FD = 0);

  void CheckFloatComparison(SourceLocation Loc, Expr* LHS, Expr* RHS);
  void CheckImplicitConversions(Expr *E, SourceLocation CC = SourceLocation());
  void CheckForIntOverflow(Expr *E);
  void CheckUnsequencedOperations(Expr *E);

  /// \brief Perform semantic checks on a completed expression. This will either
  /// be a full-expression or a default argument expression.
  void CheckCompletedExpr(Expr *E, SourceLocation CheckLoc = SourceLocation(),
                          bool IsConstexpr = false);

  void CheckBitFieldInitialization(SourceLocation InitLoc, FieldDecl *Field,
                                   Expr *Init);

  /// \brief Check if the given expression contains 'break' or 'continue'
  /// statement that produces control flow different from GCC.
  void CheckBreakContinueBinding(Expr *E);

public:
  /// \brief Register a magic integral constant to be used as a type tag.
  void RegisterTypeTagForDatatype(const IdentifierInfo *ArgumentKind,
                                  uint64_t MagicValue, QualType Type,
                                  bool LayoutCompatible, bool MustBeNull);

  struct TypeTagData {
    TypeTagData() {}

    TypeTagData(QualType Type, bool LayoutCompatible, bool MustBeNull) :
        Type(Type), LayoutCompatible(LayoutCompatible),
        MustBeNull(MustBeNull)
    {}

    QualType Type;

    /// If true, \c Type should be compared with other expression's types for
    /// layout-compatibility.
    unsigned LayoutCompatible : 1;
    unsigned MustBeNull : 1;
  };

  /// A pair of ArgumentKind identifier and magic value.  This uniquely
  /// identifies the magic value.
  typedef std::pair<const IdentifierInfo *, uint64_t> TypeTagMagicValue;

private:
  /// \brief A map from magic value to type information.
  std::unique_ptr<llvm::DenseMap<TypeTagMagicValue, TypeTagData>>
      TypeTagForDatatypeMagicValues;

  /// \brief Peform checks on a call of a function with argument_with_type_tag
  /// or pointer_with_type_tag attributes.
  void CheckArgumentWithTypeTag(const ArgumentWithTypeTagAttr *Attr,
                                const Expr * const *ExprArgs);

  /// \brief The parser's current scope.
  ///
  /// The parser maintains this state here.
  Scope *CurScope;

  mutable IdentifierInfo *Ident_super;
  mutable IdentifierInfo *Ident___float128;

protected:
  friend class Parser;
  friend class InitializationSequence;
  friend class ASTReader;
  friend class ASTWriter;

public:
  /// \brief Retrieve the parser's current scope.
  ///
  /// This routine must only be used when it is certain that semantic analysis
  /// and the parser are in precisely the same context, which is not the case
  /// when, e.g., we are performing any kind of template instantiation.
  /// Therefore, the only safe places to use this scope are in the parser
  /// itself and in routines directly invoked from the parser and *never* from
  /// template substitution or instantiation.
  Scope *getCurScope() const { return CurScope; }

  void incrementMSLocalManglingNumber() const {
    return CurScope->incrementMSLocalManglingNumber();
  }

  IdentifierInfo *getSuperIdentifier() const;
  IdentifierInfo *getFloat128Identifier() const;

  Decl *getObjCDeclContext() const;

  DeclContext *getCurLexicalContext() const {
    return OriginalLexicalContext ? OriginalLexicalContext : CurContext;
  }

  AvailabilityResult getCurContextAvailability() const;
  
  const DeclContext *getCurObjCLexicalContext() const {
    const DeclContext *DC = getCurLexicalContext();
    // A category implicitly has the attribute of the interface.
    if (const ObjCCategoryDecl *CatD = dyn_cast<ObjCCategoryDecl>(DC))
      DC = CatD->getClassInterface();
    return DC;
  }
};

/// \brief RAII object that enters a new expression evaluation context.
class EnterExpressionEvaluationContext {
  Sema &Actions;

public:
  EnterExpressionEvaluationContext(Sema &Actions,
                                   Sema::ExpressionEvaluationContext NewContext,
                                   Decl *LambdaContextDecl = 0,
                                   bool IsDecltype = false)
    : Actions(Actions) {
    Actions.PushExpressionEvaluationContext(NewContext, LambdaContextDecl,
                                            IsDecltype);
  }
  EnterExpressionEvaluationContext(Sema &Actions,
                                   Sema::ExpressionEvaluationContext NewContext,
                                   Sema::ReuseLambdaContextDecl_t,
                                   bool IsDecltype = false)
    : Actions(Actions) {
    Actions.PushExpressionEvaluationContext(NewContext, 
                                            Sema::ReuseLambdaContextDecl,
                                            IsDecltype);
  }

  ~EnterExpressionEvaluationContext() {
    Actions.PopExpressionEvaluationContext();
  }
};

DeductionFailureInfo
MakeDeductionFailureInfo(ASTContext &Context, Sema::TemplateDeductionResult TDK,
                         sema::TemplateDeductionInfo &Info);

/// \brief Contains a late templated function.
/// Will be parsed at the end of the translation unit, used by Sema & Parser.
struct LateParsedTemplate {
  CachedTokens Toks;
  /// \brief The template function declaration to be late parsed.
  Decl *D;
};

} // end namespace clang

#endif<|MERGE_RESOLUTION|>--- conflicted
+++ resolved
@@ -7225,6 +7225,9 @@
   /// \brief Initialization of data-sharing attributes stack.
   void InitDataSharingAttributesStack();
   void DestroyDataSharingAttributesStack();
+
+  ExprResult PerformImplicitIntegerConversion(SourceLocation OpLoc, Expr *Op);
+
   /// \brief Check if \a S ia for-loop in canonical form for OpenMP.
   ///
   /// \param S A statement to check.
@@ -7602,13 +7605,11 @@
                                       Expr *TailExpr,
                                       SourceLocation StartLoc,
                                       SourceLocation LParenLoc,
-<<<<<<< HEAD
+                                      SourceLocation ColonLoc,
                                       SourceLocation EndLoc,
                                       unsigned Op,
-                                      Expr *TailExpr,
                                       CXXScopeSpec &SS,
-                                      const UnqualifiedId &OpName,
-                                      SourceLocation OpLoc);
+                                      const UnqualifiedId &OpName);
 
   /// \brief Helper to build DeclRefExpr for declarative clause.
   Expr *ActOnOpenMPParameterInDeclarativeVarListClause(
@@ -7630,10 +7631,6 @@
                 SourceLocation TailLoc,
                 Decl *FuncDecl);
 
-=======
-                                      SourceLocation ColonLoc,
-                                      SourceLocation EndLoc);
->>>>>>> a41049b4
   /// \brief Called on well-formed 'private' clause.
   OMPClause *ActOnOpenMPPrivateClause(ArrayRef<Expr *> VarList,
                                       SourceLocation StartLoc,
@@ -7745,13 +7742,6 @@
                                           SourceLocation StartLoc,
                                           SourceLocation LParenLoc,
                                           SourceLocation EndLoc);
-  /// \brief Called on well-formed 'linear' clause.
-  OMPClause *ActOnOpenMPLinearClause(ArrayRef<Expr *> VarList,
-                                     SourceLocation StartLoc,
-                                     SourceLocation LParenLoc,
-                                     SourceLocation EndLoc,
-                                     Expr *Step,
-                                     SourceLocation StepLoc);
   /// \brief Called on well-formed 'aligned' clause.
   OMPClause *ActOnOpenMPAlignedClause(ArrayRef<Expr *> VarList,
                                       SourceLocation StartLoc,
