//===--- RecursiveASTVisitor.h - Recursive AST Visitor ----------*- C++ -*-===//
//
//                     The LLVM Compiler Infrastructure
//
// This file is distributed under the University of Illinois Open Source
// License. See LICENSE.TXT for details.
//
//===----------------------------------------------------------------------===//
//
//  This file defines the RecursiveASTVisitor interface, which recursively
//  traverses the entire AST.
//
//===----------------------------------------------------------------------===//
#ifndef LLVM_CLANG_AST_RECURSIVEASTVISITOR_H
#define LLVM_CLANG_AST_RECURSIVEASTVISITOR_H

#include "clang/AST/Attr.h"
#include "clang/AST/Decl.h"
#include "clang/AST/DeclCXX.h"
#include "clang/AST/DeclFriend.h"
#include "clang/AST/DeclObjC.h"
#include "clang/AST/DeclOpenMP.h"
#include "clang/AST/DeclTemplate.h"
#include "clang/AST/Expr.h"
#include "clang/AST/ExprCXX.h"
#include "clang/AST/ExprObjC.h"
#include "clang/AST/NestedNameSpecifier.h"
#include "clang/AST/Stmt.h"
#include "clang/AST/StmtCXX.h"
#include "clang/AST/StmtObjC.h"
#include "clang/AST/StmtOpenMP.h"
#include "clang/AST/TemplateBase.h"
#include "clang/AST/TemplateName.h"
#include "clang/AST/Type.h"
#include "clang/AST/TypeLoc.h"

// The following three macros are used for meta programming.  The code
// using them is responsible for defining macro OPERATOR().

// All unary operators.
#define UNARYOP_LIST()                          \
  OPERATOR(PostInc)   OPERATOR(PostDec)         \
  OPERATOR(PreInc)    OPERATOR(PreDec)          \
  OPERATOR(AddrOf)    OPERATOR(Deref)           \
  OPERATOR(Plus)      OPERATOR(Minus)           \
  OPERATOR(Not)       OPERATOR(LNot)            \
  OPERATOR(Real)      OPERATOR(Imag)            \
  OPERATOR(Extension)

// All binary operators (excluding compound assign operators).
#define BINOP_LIST() \
  OPERATOR(PtrMemD)              OPERATOR(PtrMemI)    \
  OPERATOR(Mul)   OPERATOR(Div)  OPERATOR(Rem)        \
  OPERATOR(Add)   OPERATOR(Sub)  OPERATOR(Shl)        \
  OPERATOR(Shr)                                       \
                                                      \
  OPERATOR(LT)    OPERATOR(GT)   OPERATOR(LE)         \
  OPERATOR(GE)    OPERATOR(EQ)   OPERATOR(NE)         \
  OPERATOR(And)   OPERATOR(Xor)  OPERATOR(Or)         \
  OPERATOR(LAnd)  OPERATOR(LOr)                       \
                                                      \
  OPERATOR(Assign)                                    \
  OPERATOR(Comma)

// All compound assign operators.
#define CAO_LIST()                                                      \
  OPERATOR(Mul) OPERATOR(Div) OPERATOR(Rem) OPERATOR(Add) OPERATOR(Sub) \
  OPERATOR(Shl) OPERATOR(Shr) OPERATOR(And) OPERATOR(Or)  OPERATOR(Xor)

namespace clang {

// A helper macro to implement short-circuiting when recursing.  It
// invokes CALL_EXPR, which must be a method call, on the derived
// object (s.t. a user of RecursiveASTVisitor can override the method
// in CALL_EXPR).
#define TRY_TO(CALL_EXPR) \
  do { if (!getDerived().CALL_EXPR) return false; } while (0)

/// \brief A class that does preorder depth-first traversal on the
/// entire Clang AST and visits each node.
///
/// This class performs three distinct tasks:
///   1. traverse the AST (i.e. go to each node);
///   2. at a given node, walk up the class hierarchy, starting from
///      the node's dynamic type, until the top-most class (e.g. Stmt,
///      Decl, or Type) is reached.
///   3. given a (node, class) combination, where 'class' is some base
///      class of the dynamic type of 'node', call a user-overridable
///      function to actually visit the node.
///
/// These tasks are done by three groups of methods, respectively:
///   1. TraverseDecl(Decl *x) does task #1.  It is the entry point
///      for traversing an AST rooted at x.  This method simply
///      dispatches (i.e. forwards) to TraverseFoo(Foo *x) where Foo
///      is the dynamic type of *x, which calls WalkUpFromFoo(x) and
///      then recursively visits the child nodes of x.
///      TraverseStmt(Stmt *x) and TraverseType(QualType x) work
///      similarly.
///   2. WalkUpFromFoo(Foo *x) does task #2.  It does not try to visit
///      any child node of x.  Instead, it first calls WalkUpFromBar(x)
///      where Bar is the direct parent class of Foo (unless Foo has
///      no parent), and then calls VisitFoo(x) (see the next list item).
///   3. VisitFoo(Foo *x) does task #3.
///
/// These three method groups are tiered (Traverse* > WalkUpFrom* >
/// Visit*).  A method (e.g. Traverse*) may call methods from the same
/// tier (e.g. other Traverse*) or one tier lower (e.g. WalkUpFrom*).
/// It may not call methods from a higher tier.
///
/// Note that since WalkUpFromFoo() calls WalkUpFromBar() (where Bar
/// is Foo's super class) before calling VisitFoo(), the result is
/// that the Visit*() methods for a given node are called in the
/// top-down order (e.g. for a node of type NamespaceDecl, the order will
/// be VisitDecl(), VisitNamedDecl(), and then VisitNamespaceDecl()).
///
/// This scheme guarantees that all Visit*() calls for the same AST
/// node are grouped together.  In other words, Visit*() methods for
/// different nodes are never interleaved.
///
/// Clients of this visitor should subclass the visitor (providing
/// themselves as the template argument, using the curiously recurring
/// template pattern) and override any of the Traverse*, WalkUpFrom*,
/// and Visit* methods for declarations, types, statements,
/// expressions, or other AST nodes where the visitor should customize
/// behavior.  Most users only need to override Visit*.  Advanced
/// users may override Traverse* and WalkUpFrom* to implement custom
/// traversal strategies.  Returning false from one of these overridden
/// functions will abort the entire traversal.
///
/// By default, this visitor tries to visit every part of the explicit
/// source code exactly once.  The default policy towards templates
/// is to descend into the 'pattern' class or function body, not any
/// explicit or implicit instantiations.  Explicit specializations
/// are still visited, and the patterns of partial specializations
/// are visited separately.  This behavior can be changed by
/// overriding shouldVisitTemplateInstantiations() in the derived class
/// to return true, in which case all known implicit and explicit
/// instantiations will be visited at the same time as the pattern
/// from which they were produced.
template<typename Derived>
class RecursiveASTVisitor {
public:
  /// \brief Return a reference to the derived class.
  Derived &getDerived() { return *static_cast<Derived*>(this); }

  /// \brief Return whether this visitor should recurse into
  /// template instantiations.
  bool shouldVisitTemplateInstantiations() const { return false; }

  /// \brief Return whether this visitor should recurse into the types of
  /// TypeLocs.
  bool shouldWalkTypesOfTypeLocs() const { return true; }

  /// \brief Return whether this visitor should recurse into implicit
  /// code, e.g., implicit constructors and destructors.
  bool shouldVisitImplicitCode() const { return false; }

  /// \brief Return whether \param S should be traversed using data recursion
  /// to avoid a stack overflow with extreme cases.
  bool shouldUseDataRecursionFor(Stmt *S) const {
    return isa<BinaryOperator>(S) || isa<UnaryOperator>(S) ||
           isa<CaseStmt>(S) || isa<CXXOperatorCallExpr>(S);
  }

  /// \brief Recursively visit a statement or expression, by
  /// dispatching to Traverse*() based on the argument's dynamic type.
  ///
  /// \returns false if the visitation was terminated early, true
  /// otherwise (including when the argument is NULL).
  bool TraverseStmt(Stmt *S);

  /// \brief Recursively visit a type, by dispatching to
  /// Traverse*Type() based on the argument's getTypeClass() property.
  ///
  /// \returns false if the visitation was terminated early, true
  /// otherwise (including when the argument is a Null type).
  bool TraverseType(QualType T);

  /// \brief Recursively visit a type with location, by dispatching to
  /// Traverse*TypeLoc() based on the argument type's getTypeClass() property.
  ///
  /// \returns false if the visitation was terminated early, true
  /// otherwise (including when the argument is a Null type location).
  bool TraverseTypeLoc(TypeLoc TL);

  /// \brief Recursively visit an attribute, by dispatching to
  /// Traverse*Attr() based on the argument's dynamic type.
  ///
  /// \returns false if the visitation was terminated early, true
  /// otherwise (including when the argument is a Null type location).
  bool TraverseAttr(Attr *At);

  /// \brief Recursively visit a declaration, by dispatching to
  /// Traverse*Decl() based on the argument's dynamic type.
  ///
  /// \returns false if the visitation was terminated early, true
  /// otherwise (including when the argument is NULL).
  bool TraverseDecl(Decl *D);

  /// \brief Recursively visit a C++ nested-name-specifier.
  ///
  /// \returns false if the visitation was terminated early, true otherwise.
  bool TraverseNestedNameSpecifier(NestedNameSpecifier *NNS);

  /// \brief Recursively visit a C++ nested-name-specifier with location
  /// information.
  ///
  /// \returns false if the visitation was terminated early, true otherwise.
  bool TraverseNestedNameSpecifierLoc(NestedNameSpecifierLoc NNS);

  /// \brief Recursively visit a name with its location information.
  ///
  /// \returns false if the visitation was terminated early, true otherwise.
  bool TraverseDeclarationNameInfo(DeclarationNameInfo NameInfo);

  /// \brief Recursively visit a template name and dispatch to the
  /// appropriate method.
  ///
  /// \returns false if the visitation was terminated early, true otherwise.
  bool TraverseTemplateName(TemplateName Template);

  /// \brief Recursively visit a template argument and dispatch to the
  /// appropriate method for the argument type.
  ///
  /// \returns false if the visitation was terminated early, true otherwise.
  // FIXME: migrate callers to TemplateArgumentLoc instead.
  bool TraverseTemplateArgument(const TemplateArgument &Arg);

  /// \brief Recursively visit a template argument location and dispatch to the
  /// appropriate method for the argument type.
  ///
  /// \returns false if the visitation was terminated early, true otherwise.
  bool TraverseTemplateArgumentLoc(const TemplateArgumentLoc &ArgLoc);

  /// \brief Recursively visit a set of template arguments.
  /// This can be overridden by a subclass, but it's not expected that
  /// will be needed -- this visitor always dispatches to another.
  ///
  /// \returns false if the visitation was terminated early, true otherwise.
  // FIXME: take a TemplateArgumentLoc* (or TemplateArgumentListInfo) instead.
  bool TraverseTemplateArguments(const TemplateArgument *Args,
                                 unsigned NumArgs);

  /// \brief Recursively visit a constructor initializer.  This
  /// automatically dispatches to another visitor for the initializer
  /// expression, but not for the name of the initializer, so may
  /// be overridden for clients that need access to the name.
  ///
  /// \returns false if the visitation was terminated early, true otherwise.
  bool TraverseConstructorInitializer(CXXCtorInitializer *Init);

  /// \brief Recursively visit a lambda capture.
  ///
  /// \returns false if the visitation was terminated early, true otherwise.
  bool TraverseLambdaCapture(LambdaExpr *LE, const LambdaExpr::Capture *C);

  /// \brief Recursively visit the body of a lambda expression.
  ///
  /// This provides a hook for visitors that need more context when visiting
  /// \c LE->getBody().
  ///
  /// \returns false if the visitation was terminated early, true otherwise.
  bool TraverseLambdaBody(LambdaExpr *LE);

  // ---- Methods on Attrs ----

  // \brief Visit an attribute.
  bool VisitAttr(Attr *A) { return true; }

  // Declare Traverse* and empty Visit* for all Attr classes.
#define ATTR_VISITOR_DECLS_ONLY
#include "clang/AST/AttrVisitor.inc"
#undef ATTR_VISITOR_DECLS_ONLY

  // ---- Methods on Stmts ----

  // Declare Traverse*() for all concrete Stmt classes.
#define ABSTRACT_STMT(STMT)
#define STMT(CLASS, PARENT)                                     \
  bool Traverse##CLASS(CLASS *S);
#include "clang/AST/StmtNodes.inc"
  // The above header #undefs ABSTRACT_STMT and STMT upon exit.

  /// \brief Traverses OMPExecutableDirective class.
  bool TraverseOMPExecutableDirective(OMPExecutableDirective *S);

  // Define WalkUpFrom*() and empty Visit*() for all Stmt classes.
  bool WalkUpFromStmt(Stmt *S) { return getDerived().VisitStmt(S); }
  bool VisitStmt(Stmt *S) { return true; }
#define STMT(CLASS, PARENT)                                     \
  bool WalkUpFrom##CLASS(CLASS *S) {                            \
    TRY_TO(WalkUpFrom##PARENT(S));                              \
    TRY_TO(Visit##CLASS(S));                                    \
    return true;                                                \
  }                                                             \
  bool Visit##CLASS(CLASS *S) { return true; }
#include "clang/AST/StmtNodes.inc"

  // Define Traverse*(), WalkUpFrom*(), and Visit*() for unary
  // operator methods.  Unary operators are not classes in themselves
  // (they're all opcodes in UnaryOperator) but do have visitors.
#define OPERATOR(NAME)                                           \
  bool TraverseUnary##NAME(UnaryOperator *S) {                  \
    TRY_TO(WalkUpFromUnary##NAME(S));                           \
    TRY_TO(TraverseStmt(S->getSubExpr()));                      \
    return true;                                                \
  }                                                             \
  bool WalkUpFromUnary##NAME(UnaryOperator *S) {                \
    TRY_TO(WalkUpFromUnaryOperator(S));                         \
    TRY_TO(VisitUnary##NAME(S));                                \
    return true;                                                \
  }                                                             \
  bool VisitUnary##NAME(UnaryOperator *S) { return true; }

  UNARYOP_LIST()
#undef OPERATOR

  // Define Traverse*(), WalkUpFrom*(), and Visit*() for binary
  // operator methods.  Binary operators are not classes in themselves
  // (they're all opcodes in BinaryOperator) but do have visitors.
#define GENERAL_BINOP_FALLBACK(NAME, BINOP_TYPE)                \
  bool TraverseBin##NAME(BINOP_TYPE *S) {                       \
    TRY_TO(WalkUpFromBin##NAME(S));                             \
    TRY_TO(TraverseStmt(S->getLHS()));                          \
    TRY_TO(TraverseStmt(S->getRHS()));                          \
    return true;                                                \
  }                                                             \
  bool WalkUpFromBin##NAME(BINOP_TYPE *S) {                     \
    TRY_TO(WalkUpFrom##BINOP_TYPE(S));                          \
    TRY_TO(VisitBin##NAME(S));                                  \
    return true;                                                \
  }                                                             \
  bool VisitBin##NAME(BINOP_TYPE *S) { return true; }

#define OPERATOR(NAME) GENERAL_BINOP_FALLBACK(NAME, BinaryOperator)
  BINOP_LIST()
#undef OPERATOR

  // Define Traverse*(), WalkUpFrom*(), and Visit*() for compound
  // assignment methods.  Compound assignment operators are not
  // classes in themselves (they're all opcodes in
  // CompoundAssignOperator) but do have visitors.
#define OPERATOR(NAME) \
  GENERAL_BINOP_FALLBACK(NAME##Assign, CompoundAssignOperator)

  CAO_LIST()
#undef OPERATOR
#undef GENERAL_BINOP_FALLBACK

  // ---- Methods on Types ----
  // FIXME: revamp to take TypeLoc's rather than Types.

  // Declare Traverse*() for all concrete Type classes.
#define ABSTRACT_TYPE(CLASS, BASE)
#define TYPE(CLASS, BASE) \
  bool Traverse##CLASS##Type(CLASS##Type *T);
#include "clang/AST/TypeNodes.def"
  // The above header #undefs ABSTRACT_TYPE and TYPE upon exit.

  // Define WalkUpFrom*() and empty Visit*() for all Type classes.
  bool WalkUpFromType(Type *T) { return getDerived().VisitType(T); }
  bool VisitType(Type *T) { return true; }
#define TYPE(CLASS, BASE)                                       \
  bool WalkUpFrom##CLASS##Type(CLASS##Type *T) {                \
    TRY_TO(WalkUpFrom##BASE(T));                                \
    TRY_TO(Visit##CLASS##Type(T));                              \
    return true;                                                \
  }                                                             \
  bool Visit##CLASS##Type(CLASS##Type *T) { return true; }
#include "clang/AST/TypeNodes.def"

  // ---- Methods on TypeLocs ----
  // FIXME: this currently just calls the matching Type methods

  // Declare Traverse*() for all concrete TypeLoc classes.
#define ABSTRACT_TYPELOC(CLASS, BASE)
#define TYPELOC(CLASS, BASE) \
  bool Traverse##CLASS##TypeLoc(CLASS##TypeLoc TL);
#include "clang/AST/TypeLocNodes.def"
  // The above header #undefs ABSTRACT_TYPELOC and TYPELOC upon exit.

  // Define WalkUpFrom*() and empty Visit*() for all TypeLoc classes.
  bool WalkUpFromTypeLoc(TypeLoc TL) { return getDerived().VisitTypeLoc(TL); }
  bool VisitTypeLoc(TypeLoc TL) { return true; }

  // QualifiedTypeLoc and UnqualTypeLoc are not declared in
  // TypeNodes.def and thus need to be handled specially.
  bool WalkUpFromQualifiedTypeLoc(QualifiedTypeLoc TL) {
    return getDerived().VisitUnqualTypeLoc(TL.getUnqualifiedLoc());
  }
  bool VisitQualifiedTypeLoc(QualifiedTypeLoc TL) { return true; }
  bool WalkUpFromUnqualTypeLoc(UnqualTypeLoc TL) {
    return getDerived().VisitUnqualTypeLoc(TL.getUnqualifiedLoc());
  }
  bool VisitUnqualTypeLoc(UnqualTypeLoc TL) { return true; }

  // Note that BASE includes trailing 'Type' which CLASS doesn't.
#define TYPE(CLASS, BASE)                                       \
  bool WalkUpFrom##CLASS##TypeLoc(CLASS##TypeLoc TL) {          \
    TRY_TO(WalkUpFrom##BASE##Loc(TL));                          \
    TRY_TO(Visit##CLASS##TypeLoc(TL));                          \
    return true;                                                \
  }                                                             \
  bool Visit##CLASS##TypeLoc(CLASS##TypeLoc TL) { return true; }
#include "clang/AST/TypeNodes.def"

  // ---- Methods on Decls ----

  // Declare Traverse*() for all concrete Decl classes.
#define ABSTRACT_DECL(DECL)
#define DECL(CLASS, BASE) \
  bool Traverse##CLASS##Decl(CLASS##Decl *D);
#include "clang/AST/DeclNodes.inc"
  // The above header #undefs ABSTRACT_DECL and DECL upon exit.

  // Define WalkUpFrom*() and empty Visit*() for all Decl classes.
  bool WalkUpFromDecl(Decl *D) { return getDerived().VisitDecl(D); }
  bool VisitDecl(Decl *D) { return true; }
#define DECL(CLASS, BASE)                                       \
  bool WalkUpFrom##CLASS##Decl(CLASS##Decl *D) {                \
    TRY_TO(WalkUpFrom##BASE(D));                                \
    TRY_TO(Visit##CLASS##Decl(D));                              \
    return true;                                                \
  }                                                             \
  bool Visit##CLASS##Decl(CLASS##Decl *D) { return true; }
#include "clang/AST/DeclNodes.inc"

private:
  // These are helper methods used by more than one Traverse* method.
  bool TraverseTemplateParameterListHelper(TemplateParameterList *TPL);
#define DEF_TRAVERSE_TMPL_INST(TMPLDECLKIND)                                   \
  bool TraverseTemplateInstantiations(TMPLDECLKIND##TemplateDecl *D);
  DEF_TRAVERSE_TMPL_INST(Class)
  DEF_TRAVERSE_TMPL_INST(Var)
  DEF_TRAVERSE_TMPL_INST(Function)
#undef DEF_TRAVERSE_TMPL_INST
  bool TraverseTemplateArgumentLocsHelper(const TemplateArgumentLoc *TAL,
                                          unsigned Count);
  bool TraverseArrayTypeLocHelper(ArrayTypeLoc TL);
  bool TraverseRecordHelper(RecordDecl *D);
  bool TraverseCXXRecordHelper(CXXRecordDecl *D);
  bool TraverseDeclaratorHelper(DeclaratorDecl *D);
  bool TraverseDeclContextHelper(DeclContext *DC);
  bool TraverseFunctionHelper(FunctionDecl *D);
  bool TraverseVarHelper(VarDecl *D);
  bool TraverseOMPClause(OMPClause *C);
#define OPENMP_CLAUSE(Name, Class)                                      \
  bool Visit##Class(Class *C);
#include "clang/Basic/OpenMPKinds.def"

  struct EnqueueJob {
    Stmt *S;
    Stmt::child_iterator StmtIt;

    EnqueueJob(Stmt *S) : S(S), StmtIt() {}
  };
  bool dataTraverse(Stmt *S);
  bool dataTraverseNode(Stmt *S, bool &EnqueueChildren);
};

template<typename Derived>
bool RecursiveASTVisitor<Derived>::dataTraverse(Stmt *S) {

  SmallVector<EnqueueJob, 16> Queue;
  Queue.push_back(S);

  while (!Queue.empty()) {
    EnqueueJob &job = Queue.back();
    Stmt *CurrS = job.S;
    if (!CurrS) {
      Queue.pop_back();
      continue;
    }

    if (getDerived().shouldUseDataRecursionFor(CurrS)) {
      if (job.StmtIt == Stmt::child_iterator()) {
        bool EnqueueChildren = true;
        if (!dataTraverseNode(CurrS, EnqueueChildren)) return false;
        if (!EnqueueChildren) {
          Queue.pop_back();
          continue;
        }
        job.StmtIt = CurrS->child_begin();
      } else {
        ++job.StmtIt;
      }

      if (job.StmtIt != CurrS->child_end())
        Queue.push_back(*job.StmtIt);
      else
        Queue.pop_back();
      continue;
    }

    Queue.pop_back();
    TRY_TO(TraverseStmt(CurrS));
  }

  return true;
}

template<typename Derived>
bool RecursiveASTVisitor<Derived>::dataTraverseNode(Stmt *S,
                                                    bool &EnqueueChildren) {

  // Dispatch to the corresponding WalkUpFrom* function only if the derived
  // class didn't override Traverse* (and thus the traversal is trivial).
#define DISPATCH_WALK(NAME, CLASS, VAR) \
  { \
    bool (Derived::*DerivedFn)(CLASS*) = &Derived::Traverse##NAME; \
    bool (Derived::*BaseFn)(CLASS*) = &RecursiveASTVisitor::Traverse##NAME; \
    if (DerivedFn == BaseFn) \
      return getDerived().WalkUpFrom##NAME(static_cast<CLASS*>(VAR)); \
  } \
  EnqueueChildren = false; \
  return getDerived().Traverse##NAME(static_cast<CLASS*>(VAR));

  if (BinaryOperator *BinOp = dyn_cast<BinaryOperator>(S)) {
    switch (BinOp->getOpcode()) {
#define OPERATOR(NAME) \
    case BO_##NAME: DISPATCH_WALK(Bin##NAME, BinaryOperator, S);

    BINOP_LIST()
#undef OPERATOR

#define OPERATOR(NAME)                                          \
    case BO_##NAME##Assign:                          \
    DISPATCH_WALK(Bin##NAME##Assign, CompoundAssignOperator, S);

    CAO_LIST()
#undef OPERATOR
    }
  } else if (UnaryOperator *UnOp = dyn_cast<UnaryOperator>(S)) {
    switch (UnOp->getOpcode()) {
#define OPERATOR(NAME)                                                  \
    case UO_##NAME: DISPATCH_WALK(Unary##NAME, UnaryOperator, S);

    UNARYOP_LIST()
#undef OPERATOR
    }
  }

  // Top switch stmt: dispatch to TraverseFooStmt for each concrete FooStmt.
  switch (S->getStmtClass()) {
  case Stmt::NoStmtClass: break;
#define ABSTRACT_STMT(STMT)
#define STMT(CLASS, PARENT) \
  case Stmt::CLASS##Class: DISPATCH_WALK(CLASS, CLASS, S);
#include "clang/AST/StmtNodes.inc"
  }

#undef DISPATCH_WALK

  return true;
}

#define DISPATCH(NAME, CLASS, VAR) \
  return getDerived().Traverse##NAME(static_cast<CLASS*>(VAR))

template<typename Derived>
bool RecursiveASTVisitor<Derived>::TraverseStmt(Stmt *S) {
  if (!S)
    return true;

  if (getDerived().shouldUseDataRecursionFor(S))
    return dataTraverse(S);

  // If we have a binary expr, dispatch to the subcode of the binop.  A smart
  // optimizer (e.g. LLVM) will fold this comparison into the switch stmt
  // below.
  if (BinaryOperator *BinOp = dyn_cast<BinaryOperator>(S)) {
    switch (BinOp->getOpcode()) {
#define OPERATOR(NAME) \
    case BO_##NAME: DISPATCH(Bin##NAME, BinaryOperator, S);

    BINOP_LIST()
#undef OPERATOR
#undef BINOP_LIST

#define OPERATOR(NAME)                                          \
    case BO_##NAME##Assign:                          \
      DISPATCH(Bin##NAME##Assign, CompoundAssignOperator, S);

    CAO_LIST()
#undef OPERATOR
#undef CAO_LIST
    }
  } else if (UnaryOperator *UnOp = dyn_cast<UnaryOperator>(S)) {
    switch (UnOp->getOpcode()) {
#define OPERATOR(NAME)                                                  \
    case UO_##NAME: DISPATCH(Unary##NAME, UnaryOperator, S);

    UNARYOP_LIST()
#undef OPERATOR
#undef UNARYOP_LIST
    }
  }

  // Top switch stmt: dispatch to TraverseFooStmt for each concrete FooStmt.
  switch (S->getStmtClass()) {
  case Stmt::NoStmtClass: break;
#define ABSTRACT_STMT(STMT)
#define STMT(CLASS, PARENT) \
  case Stmt::CLASS##Class: DISPATCH(CLASS, CLASS, S);
#include "clang/AST/StmtNodes.inc"
  }

  return true;
}

template<typename Derived>
bool RecursiveASTVisitor<Derived>::TraverseType(QualType T) {
  if (T.isNull())
    return true;

  switch (T->getTypeClass()) {
#define ABSTRACT_TYPE(CLASS, BASE)
#define TYPE(CLASS, BASE) \
  case Type::CLASS: DISPATCH(CLASS##Type, CLASS##Type, \
                             const_cast<Type*>(T.getTypePtr()));
#include "clang/AST/TypeNodes.def"
  }

  return true;
}

template<typename Derived>
bool RecursiveASTVisitor<Derived>::TraverseTypeLoc(TypeLoc TL) {
  if (TL.isNull())
    return true;

  switch (TL.getTypeLocClass()) {
#define ABSTRACT_TYPELOC(CLASS, BASE)
#define TYPELOC(CLASS, BASE) \
  case TypeLoc::CLASS: \
    return getDerived().Traverse##CLASS##TypeLoc(TL.castAs<CLASS##TypeLoc>());
#include "clang/AST/TypeLocNodes.def"
  }

  return true;
}


// Define the Traverse*Attr(Attr* A) methods
#define VISITORCLASS RecursiveASTVisitor
#include "clang/AST/AttrVisitor.inc"
#undef VISITORCLASS


template<typename Derived>
bool RecursiveASTVisitor<Derived>::TraverseDecl(Decl *D) {
  if (!D)
    return true;

  // As a syntax visitor, by default we want to ignore declarations for
  // implicit declarations (ones not typed explicitly by the user).
  if (!getDerived().shouldVisitImplicitCode() && D->isImplicit())
    return true;

  switch (D->getKind()) {
#define ABSTRACT_DECL(DECL)
#define DECL(CLASS, BASE) \
  case Decl::CLASS: \
    if (!getDerived().Traverse##CLASS##Decl(static_cast<CLASS##Decl*>(D))) \
      return false; \
    break;
#include "clang/AST/DeclNodes.inc"
  }

  // Visit any attributes attached to this declaration.
  for (auto *I : D->attrs()) {
    if (!getDerived().TraverseAttr(I))
      return false;
  }
  return true;
}

#undef DISPATCH

template<typename Derived>
bool RecursiveASTVisitor<Derived>::TraverseNestedNameSpecifier(
                                                    NestedNameSpecifier *NNS) {
  if (!NNS)
    return true;

  if (NNS->getPrefix())
    TRY_TO(TraverseNestedNameSpecifier(NNS->getPrefix()));

  switch (NNS->getKind()) {
  case NestedNameSpecifier::Identifier:
  case NestedNameSpecifier::Namespace:
  case NestedNameSpecifier::NamespaceAlias:
  case NestedNameSpecifier::Global:
    return true;

  case NestedNameSpecifier::TypeSpec:
  case NestedNameSpecifier::TypeSpecWithTemplate:
    TRY_TO(TraverseType(QualType(NNS->getAsType(), 0)));
  }

  return true;
}

template<typename Derived>
bool RecursiveASTVisitor<Derived>::TraverseNestedNameSpecifierLoc(
                                                  NestedNameSpecifierLoc NNS) {
  if (!NNS)
    return true;

   if (NestedNameSpecifierLoc Prefix = NNS.getPrefix())
     TRY_TO(TraverseNestedNameSpecifierLoc(Prefix));

  switch (NNS.getNestedNameSpecifier()->getKind()) {
  case NestedNameSpecifier::Identifier:
  case NestedNameSpecifier::Namespace:
  case NestedNameSpecifier::NamespaceAlias:
  case NestedNameSpecifier::Global:
    return true;

  case NestedNameSpecifier::TypeSpec:
  case NestedNameSpecifier::TypeSpecWithTemplate:
    TRY_TO(TraverseTypeLoc(NNS.getTypeLoc()));
    break;
  }

  return true;
}

template<typename Derived>
bool RecursiveASTVisitor<Derived>::TraverseDeclarationNameInfo(
                                                 DeclarationNameInfo NameInfo) {
  switch (NameInfo.getName().getNameKind()) {
  case DeclarationName::CXXConstructorName:
  case DeclarationName::CXXDestructorName:
  case DeclarationName::CXXConversionFunctionName:
    if (TypeSourceInfo *TSInfo = NameInfo.getNamedTypeInfo())
      TRY_TO(TraverseTypeLoc(TSInfo->getTypeLoc()));

    break;

  case DeclarationName::Identifier:
  case DeclarationName::ObjCZeroArgSelector:
  case DeclarationName::ObjCOneArgSelector:
  case DeclarationName::ObjCMultiArgSelector:
  case DeclarationName::CXXOperatorName:
  case DeclarationName::CXXLiteralOperatorName:
  case DeclarationName::CXXUsingDirective:
    break;
  }

  return true;
}

template<typename Derived>
bool RecursiveASTVisitor<Derived>::TraverseTemplateName(TemplateName Template) {
  if (DependentTemplateName *DTN = Template.getAsDependentTemplateName())
    TRY_TO(TraverseNestedNameSpecifier(DTN->getQualifier()));
  else if (QualifiedTemplateName *QTN = Template.getAsQualifiedTemplateName())
    TRY_TO(TraverseNestedNameSpecifier(QTN->getQualifier()));

  return true;
}

template<typename Derived>
bool RecursiveASTVisitor<Derived>::TraverseTemplateArgument(
                                                const TemplateArgument &Arg) {
  switch (Arg.getKind()) {
  case TemplateArgument::Null:
  case TemplateArgument::Declaration:
  case TemplateArgument::Integral:
  case TemplateArgument::NullPtr:
    return true;

  case TemplateArgument::Type:
    return getDerived().TraverseType(Arg.getAsType());

  case TemplateArgument::Template:
  case TemplateArgument::TemplateExpansion:
    return getDerived().TraverseTemplateName(
                                          Arg.getAsTemplateOrTemplatePattern());

  case TemplateArgument::Expression:
    return getDerived().TraverseStmt(Arg.getAsExpr());

  case TemplateArgument::Pack:
    return getDerived().TraverseTemplateArguments(Arg.pack_begin(),
                                                  Arg.pack_size());
  }

  return true;
}

// FIXME: no template name location?
// FIXME: no source locations for a template argument pack?
template<typename Derived>
bool RecursiveASTVisitor<Derived>::TraverseTemplateArgumentLoc(
                                           const TemplateArgumentLoc &ArgLoc) {
  const TemplateArgument &Arg = ArgLoc.getArgument();

  switch (Arg.getKind()) {
  case TemplateArgument::Null:
  case TemplateArgument::Declaration:
  case TemplateArgument::Integral:
  case TemplateArgument::NullPtr:
    return true;

  case TemplateArgument::Type: {
    // FIXME: how can TSI ever be NULL?
    if (TypeSourceInfo *TSI = ArgLoc.getTypeSourceInfo())
      return getDerived().TraverseTypeLoc(TSI->getTypeLoc());
    else
      return getDerived().TraverseType(Arg.getAsType());
  }

  case TemplateArgument::Template:
  case TemplateArgument::TemplateExpansion:
    if (ArgLoc.getTemplateQualifierLoc())
      TRY_TO(getDerived().TraverseNestedNameSpecifierLoc(
                                            ArgLoc.getTemplateQualifierLoc()));
    return getDerived().TraverseTemplateName(
                                         Arg.getAsTemplateOrTemplatePattern());

  case TemplateArgument::Expression:
    return getDerived().TraverseStmt(ArgLoc.getSourceExpression());

  case TemplateArgument::Pack:
    return getDerived().TraverseTemplateArguments(Arg.pack_begin(),
                                                  Arg.pack_size());
  }

  return true;
}

template<typename Derived>
bool RecursiveASTVisitor<Derived>::TraverseTemplateArguments(
                                                  const TemplateArgument *Args,
                                                            unsigned NumArgs) {
  for (unsigned I = 0; I != NumArgs; ++I) {
    TRY_TO(TraverseTemplateArgument(Args[I]));
  }

  return true;
}

template<typename Derived>
bool RecursiveASTVisitor<Derived>::TraverseConstructorInitializer(
                                                     CXXCtorInitializer *Init) {
  if (TypeSourceInfo *TInfo = Init->getTypeSourceInfo())
    TRY_TO(TraverseTypeLoc(TInfo->getTypeLoc()));

  if (Init->isWritten() || getDerived().shouldVisitImplicitCode())
    TRY_TO(TraverseStmt(Init->getInit()));
  return true;
}

template<typename Derived>
bool RecursiveASTVisitor<Derived>::TraverseLambdaCapture(
    LambdaExpr *LE, const LambdaExpr::Capture *C) {
  if (C->isInitCapture())
    TRY_TO(TraverseDecl(C->getCapturedVar()));
  return true;
}

template<typename Derived>
bool RecursiveASTVisitor<Derived>::TraverseLambdaBody(LambdaExpr *LE) {
  TRY_TO(TraverseStmt(LE->getBody()));
  return true;
}


// ----------------- Type traversal -----------------

// This macro makes available a variable T, the passed-in type.
#define DEF_TRAVERSE_TYPE(TYPE, CODE)                     \
  template<typename Derived>                                           \
  bool RecursiveASTVisitor<Derived>::Traverse##TYPE (TYPE *T) {        \
    TRY_TO(WalkUpFrom##TYPE (T));                                      \
    { CODE; }                                                          \
    return true;                                                       \
  }

DEF_TRAVERSE_TYPE(BuiltinType, { })

DEF_TRAVERSE_TYPE(ComplexType, {
    TRY_TO(TraverseType(T->getElementType()));
  })

DEF_TRAVERSE_TYPE(PointerType, {
    TRY_TO(TraverseType(T->getPointeeType()));
  })

DEF_TRAVERSE_TYPE(BlockPointerType, {
    TRY_TO(TraverseType(T->getPointeeType()));
  })

DEF_TRAVERSE_TYPE(LValueReferenceType, {
    TRY_TO(TraverseType(T->getPointeeType()));
  })

DEF_TRAVERSE_TYPE(RValueReferenceType, {
    TRY_TO(TraverseType(T->getPointeeType()));
  })

DEF_TRAVERSE_TYPE(MemberPointerType, {
    TRY_TO(TraverseType(QualType(T->getClass(), 0)));
    TRY_TO(TraverseType(T->getPointeeType()));
  })

DEF_TRAVERSE_TYPE(AdjustedType, {
    TRY_TO(TraverseType(T->getOriginalType()));
  })

DEF_TRAVERSE_TYPE(DecayedType, {
    TRY_TO(TraverseType(T->getOriginalType()));
  })

DEF_TRAVERSE_TYPE(ConstantArrayType, {
    TRY_TO(TraverseType(T->getElementType()));
  })

DEF_TRAVERSE_TYPE(IncompleteArrayType, {
    TRY_TO(TraverseType(T->getElementType()));
  })

DEF_TRAVERSE_TYPE(VariableArrayType, {
    TRY_TO(TraverseType(T->getElementType()));
    TRY_TO(TraverseStmt(T->getSizeExpr()));
  })

DEF_TRAVERSE_TYPE(DependentSizedArrayType, {
    TRY_TO(TraverseType(T->getElementType()));
    if (T->getSizeExpr())
      TRY_TO(TraverseStmt(T->getSizeExpr()));
  })

DEF_TRAVERSE_TYPE(DependentSizedExtVectorType, {
    if (T->getSizeExpr())
      TRY_TO(TraverseStmt(T->getSizeExpr()));
    TRY_TO(TraverseType(T->getElementType()));
  })

DEF_TRAVERSE_TYPE(VectorType, {
    TRY_TO(TraverseType(T->getElementType()));
  })

DEF_TRAVERSE_TYPE(ExtVectorType, {
    TRY_TO(TraverseType(T->getElementType()));
  })

DEF_TRAVERSE_TYPE(FunctionNoProtoType,
                  { TRY_TO(TraverseType(T->getReturnType())); })

DEF_TRAVERSE_TYPE(FunctionProtoType, {
  TRY_TO(TraverseType(T->getReturnType()));

  for (const auto &A : T->param_types()) {
    TRY_TO(TraverseType(A));
  }

  for (const auto &E : T->exceptions()) {
    TRY_TO(TraverseType(E));
  }
})

DEF_TRAVERSE_TYPE(UnresolvedUsingType, { })
DEF_TRAVERSE_TYPE(TypedefType, { })

DEF_TRAVERSE_TYPE(TypeOfExprType, {
    TRY_TO(TraverseStmt(T->getUnderlyingExpr()));
  })

DEF_TRAVERSE_TYPE(TypeOfType, {
    TRY_TO(TraverseType(T->getUnderlyingType()));
  })

DEF_TRAVERSE_TYPE(DecltypeType, {
    TRY_TO(TraverseStmt(T->getUnderlyingExpr()));
  })

DEF_TRAVERSE_TYPE(UnaryTransformType, {
    TRY_TO(TraverseType(T->getBaseType()));
    TRY_TO(TraverseType(T->getUnderlyingType()));
    })

DEF_TRAVERSE_TYPE(AutoType, {
    TRY_TO(TraverseType(T->getDeducedType()));
  })

DEF_TRAVERSE_TYPE(RecordType, { })
DEF_TRAVERSE_TYPE(EnumType, { })
DEF_TRAVERSE_TYPE(TemplateTypeParmType, { })
DEF_TRAVERSE_TYPE(SubstTemplateTypeParmType, { })
DEF_TRAVERSE_TYPE(SubstTemplateTypeParmPackType, { })

DEF_TRAVERSE_TYPE(TemplateSpecializationType, {
    TRY_TO(TraverseTemplateName(T->getTemplateName()));
    TRY_TO(TraverseTemplateArguments(T->getArgs(), T->getNumArgs()));
  })

DEF_TRAVERSE_TYPE(InjectedClassNameType, { })

DEF_TRAVERSE_TYPE(AttributedType, {
    TRY_TO(TraverseType(T->getModifiedType()));
  })

DEF_TRAVERSE_TYPE(ParenType, {
    TRY_TO(TraverseType(T->getInnerType()));
  })

DEF_TRAVERSE_TYPE(ElaboratedType, {
    if (T->getQualifier()) {
      TRY_TO(TraverseNestedNameSpecifier(T->getQualifier()));
    }
    TRY_TO(TraverseType(T->getNamedType()));
  })

DEF_TRAVERSE_TYPE(DependentNameType, {
    TRY_TO(TraverseNestedNameSpecifier(T->getQualifier()));
  })

DEF_TRAVERSE_TYPE(DependentTemplateSpecializationType, {
    TRY_TO(TraverseNestedNameSpecifier(T->getQualifier()));
    TRY_TO(TraverseTemplateArguments(T->getArgs(), T->getNumArgs()));
  })

DEF_TRAVERSE_TYPE(PackExpansionType, {
    TRY_TO(TraverseType(T->getPattern()));
  })

DEF_TRAVERSE_TYPE(ObjCInterfaceType, { })

DEF_TRAVERSE_TYPE(ObjCObjectType, {
    // We have to watch out here because an ObjCInterfaceType's base
    // type is itself.
    if (T->getBaseType().getTypePtr() != T)
      TRY_TO(TraverseType(T->getBaseType()));
  })

DEF_TRAVERSE_TYPE(ObjCObjectPointerType, {
    TRY_TO(TraverseType(T->getPointeeType()));
  })

DEF_TRAVERSE_TYPE(AtomicType, {
    TRY_TO(TraverseType(T->getValueType()));
  })

#undef DEF_TRAVERSE_TYPE

// ----------------- TypeLoc traversal -----------------

// This macro makes available a variable TL, the passed-in TypeLoc.
// If requested, it calls WalkUpFrom* for the Type in the given TypeLoc,
// in addition to WalkUpFrom* for the TypeLoc itself, such that existing
// clients that override the WalkUpFrom*Type() and/or Visit*Type() methods
// continue to work.
#define DEF_TRAVERSE_TYPELOC(TYPE, CODE)                                \
  template<typename Derived>                                            \
  bool RecursiveASTVisitor<Derived>::Traverse##TYPE##Loc(TYPE##Loc TL) { \
    if (getDerived().shouldWalkTypesOfTypeLocs())                       \
      TRY_TO(WalkUpFrom##TYPE(const_cast<TYPE*>(TL.getTypePtr())));     \
    TRY_TO(WalkUpFrom##TYPE##Loc(TL));                                  \
    { CODE; }                                                           \
    return true;                                                        \
  }

template<typename Derived>
bool RecursiveASTVisitor<Derived>::TraverseQualifiedTypeLoc(
    QualifiedTypeLoc TL) {
  // Move this over to the 'main' typeloc tree.  Note that this is a
  // move -- we pretend that we were really looking at the unqualified
  // typeloc all along -- rather than a recursion, so we don't follow
  // the normal CRTP plan of going through
  // getDerived().TraverseTypeLoc.  If we did, we'd be traversing
  // twice for the same type (once as a QualifiedTypeLoc version of
  // the type, once as an UnqualifiedTypeLoc version of the type),
  // which in effect means we'd call VisitTypeLoc twice with the
  // 'same' type.  This solves that problem, at the cost of never
  // seeing the qualified version of the type (unless the client
  // subclasses TraverseQualifiedTypeLoc themselves).  It's not a
  // perfect solution.  A perfect solution probably requires making
  // QualifiedTypeLoc a wrapper around TypeLoc -- like QualType is a
  // wrapper around Type* -- rather than being its own class in the
  // type hierarchy.
  return TraverseTypeLoc(TL.getUnqualifiedLoc());
}

DEF_TRAVERSE_TYPELOC(BuiltinType, { })

// FIXME: ComplexTypeLoc is unfinished
DEF_TRAVERSE_TYPELOC(ComplexType, {
    TRY_TO(TraverseType(TL.getTypePtr()->getElementType()));
  })

DEF_TRAVERSE_TYPELOC(PointerType, {
    TRY_TO(TraverseTypeLoc(TL.getPointeeLoc()));
  })

DEF_TRAVERSE_TYPELOC(BlockPointerType, {
    TRY_TO(TraverseTypeLoc(TL.getPointeeLoc()));
  })

DEF_TRAVERSE_TYPELOC(LValueReferenceType, {
    TRY_TO(TraverseTypeLoc(TL.getPointeeLoc()));
  })

DEF_TRAVERSE_TYPELOC(RValueReferenceType, {
    TRY_TO(TraverseTypeLoc(TL.getPointeeLoc()));
  })

// FIXME: location of base class?
// We traverse this in the type case as well, but how is it not reached through
// the pointee type?
DEF_TRAVERSE_TYPELOC(MemberPointerType, {
    TRY_TO(TraverseType(QualType(TL.getTypePtr()->getClass(), 0)));
    TRY_TO(TraverseTypeLoc(TL.getPointeeLoc()));
  })

DEF_TRAVERSE_TYPELOC(AdjustedType, {
    TRY_TO(TraverseTypeLoc(TL.getOriginalLoc()));
  })

DEF_TRAVERSE_TYPELOC(DecayedType, {
    TRY_TO(TraverseTypeLoc(TL.getOriginalLoc()));
  })

template<typename Derived>
bool RecursiveASTVisitor<Derived>::TraverseArrayTypeLocHelper(ArrayTypeLoc TL) {
  // This isn't available for ArrayType, but is for the ArrayTypeLoc.
  TRY_TO(TraverseStmt(TL.getSizeExpr()));
  return true;
}

DEF_TRAVERSE_TYPELOC(ConstantArrayType, {
    TRY_TO(TraverseTypeLoc(TL.getElementLoc()));
    return TraverseArrayTypeLocHelper(TL);
  })

DEF_TRAVERSE_TYPELOC(IncompleteArrayType, {
    TRY_TO(TraverseTypeLoc(TL.getElementLoc()));
    return TraverseArrayTypeLocHelper(TL);
  })

DEF_TRAVERSE_TYPELOC(VariableArrayType, {
    TRY_TO(TraverseTypeLoc(TL.getElementLoc()));
    return TraverseArrayTypeLocHelper(TL);
  })

DEF_TRAVERSE_TYPELOC(DependentSizedArrayType, {
    TRY_TO(TraverseTypeLoc(TL.getElementLoc()));
    return TraverseArrayTypeLocHelper(TL);
  })

// FIXME: order? why not size expr first?
// FIXME: base VectorTypeLoc is unfinished
DEF_TRAVERSE_TYPELOC(DependentSizedExtVectorType, {
    if (TL.getTypePtr()->getSizeExpr())
      TRY_TO(TraverseStmt(TL.getTypePtr()->getSizeExpr()));
    TRY_TO(TraverseType(TL.getTypePtr()->getElementType()));
  })

// FIXME: VectorTypeLoc is unfinished
DEF_TRAVERSE_TYPELOC(VectorType, {
    TRY_TO(TraverseType(TL.getTypePtr()->getElementType()));
  })

// FIXME: size and attributes
// FIXME: base VectorTypeLoc is unfinished
DEF_TRAVERSE_TYPELOC(ExtVectorType, {
    TRY_TO(TraverseType(TL.getTypePtr()->getElementType()));
  })

DEF_TRAVERSE_TYPELOC(FunctionNoProtoType, {
    TRY_TO(TraverseTypeLoc(TL.getReturnLoc()));
  })

// FIXME: location of exception specifications (attributes?)
DEF_TRAVERSE_TYPELOC(FunctionProtoType, {
    TRY_TO(TraverseTypeLoc(TL.getReturnLoc()));

    const FunctionProtoType *T = TL.getTypePtr();

    for (unsigned I = 0, E = TL.getNumParams(); I != E; ++I) {
      if (TL.getParam(I)) {
        TRY_TO(TraverseDecl(TL.getParam(I)));
      } else if (I < T->getNumParams()) {
        TRY_TO(TraverseType(T->getParamType(I)));
      }
    }

    for (const auto &E : T->exceptions()) {
      TRY_TO(TraverseType(E));
    }
  })

DEF_TRAVERSE_TYPELOC(UnresolvedUsingType, { })
DEF_TRAVERSE_TYPELOC(TypedefType, { })

DEF_TRAVERSE_TYPELOC(TypeOfExprType, {
    TRY_TO(TraverseStmt(TL.getUnderlyingExpr()));
  })

DEF_TRAVERSE_TYPELOC(TypeOfType, {
    TRY_TO(TraverseTypeLoc(TL.getUnderlyingTInfo()->getTypeLoc()));
  })

// FIXME: location of underlying expr
DEF_TRAVERSE_TYPELOC(DecltypeType, {
    TRY_TO(TraverseStmt(TL.getTypePtr()->getUnderlyingExpr()));
  })

DEF_TRAVERSE_TYPELOC(UnaryTransformType, {
    TRY_TO(TraverseTypeLoc(TL.getUnderlyingTInfo()->getTypeLoc()));
  })

DEF_TRAVERSE_TYPELOC(AutoType, {
    TRY_TO(TraverseType(TL.getTypePtr()->getDeducedType()));
  })

DEF_TRAVERSE_TYPELOC(RecordType, { })
DEF_TRAVERSE_TYPELOC(EnumType, { })
DEF_TRAVERSE_TYPELOC(TemplateTypeParmType, { })
DEF_TRAVERSE_TYPELOC(SubstTemplateTypeParmType, { })
DEF_TRAVERSE_TYPELOC(SubstTemplateTypeParmPackType, { })

// FIXME: use the loc for the template name?
DEF_TRAVERSE_TYPELOC(TemplateSpecializationType, {
    TRY_TO(TraverseTemplateName(TL.getTypePtr()->getTemplateName()));
    for (unsigned I = 0, E = TL.getNumArgs(); I != E; ++I) {
      TRY_TO(TraverseTemplateArgumentLoc(TL.getArgLoc(I)));
    }
  })

DEF_TRAVERSE_TYPELOC(InjectedClassNameType, { })

DEF_TRAVERSE_TYPELOC(ParenType, {
    TRY_TO(TraverseTypeLoc(TL.getInnerLoc()));
  })

DEF_TRAVERSE_TYPELOC(AttributedType, {
    TRY_TO(TraverseTypeLoc(TL.getModifiedLoc()));
  })

DEF_TRAVERSE_TYPELOC(ElaboratedType, {
    if (TL.getQualifierLoc()) {
      TRY_TO(TraverseNestedNameSpecifierLoc(TL.getQualifierLoc()));
    }
    TRY_TO(TraverseTypeLoc(TL.getNamedTypeLoc()));
  })

DEF_TRAVERSE_TYPELOC(DependentNameType, {
    TRY_TO(TraverseNestedNameSpecifierLoc(TL.getQualifierLoc()));
  })

DEF_TRAVERSE_TYPELOC(DependentTemplateSpecializationType, {
    if (TL.getQualifierLoc()) {
      TRY_TO(TraverseNestedNameSpecifierLoc(TL.getQualifierLoc()));
    }

    for (unsigned I = 0, E = TL.getNumArgs(); I != E; ++I) {
      TRY_TO(TraverseTemplateArgumentLoc(TL.getArgLoc(I)));
    }
  })

DEF_TRAVERSE_TYPELOC(PackExpansionType, {
    TRY_TO(TraverseTypeLoc(TL.getPatternLoc()));
  })

DEF_TRAVERSE_TYPELOC(ObjCInterfaceType, { })

DEF_TRAVERSE_TYPELOC(ObjCObjectType, {
    // We have to watch out here because an ObjCInterfaceType's base
    // type is itself.
    if (TL.getTypePtr()->getBaseType().getTypePtr() != TL.getTypePtr())
      TRY_TO(TraverseTypeLoc(TL.getBaseLoc()));
  })

DEF_TRAVERSE_TYPELOC(ObjCObjectPointerType, {
    TRY_TO(TraverseTypeLoc(TL.getPointeeLoc()));
  })

DEF_TRAVERSE_TYPELOC(AtomicType, {
    TRY_TO(TraverseTypeLoc(TL.getValueLoc()));
  })

#undef DEF_TRAVERSE_TYPELOC

// ----------------- Decl traversal -----------------
//
// For a Decl, we automate (in the DEF_TRAVERSE_DECL macro) traversing
// the children that come from the DeclContext associated with it.
// Therefore each Traverse* only needs to worry about children other
// than those.

template<typename Derived>
bool RecursiveASTVisitor<Derived>::TraverseDeclContextHelper(DeclContext *DC) {
  if (!DC)
    return true;

  for (auto *Child : DC->decls()) {
    // BlockDecls and CapturedDecls are traversed through BlockExprs and
    // CapturedStmts respectively.
    if (!isa<BlockDecl>(Child) && !isa<CapturedDecl>(Child))
      TRY_TO(TraverseDecl(Child));
  }

  return true;
}

// This macro makes available a variable D, the passed-in decl.
#define DEF_TRAVERSE_DECL(DECL, CODE)                           \
template<typename Derived>                                      \
bool RecursiveASTVisitor<Derived>::Traverse##DECL (DECL *D) {   \
  TRY_TO(WalkUpFrom##DECL (D));                                 \
  { CODE; }                                                     \
  TRY_TO(TraverseDeclContextHelper(dyn_cast<DeclContext>(D)));  \
  return true;                                                  \
}

DEF_TRAVERSE_DECL(AccessSpecDecl, { })

DEF_TRAVERSE_DECL(BlockDecl, {
    if (TypeSourceInfo *TInfo = D->getSignatureAsWritten())
      TRY_TO(TraverseTypeLoc(TInfo->getTypeLoc()));
    TRY_TO(TraverseStmt(D->getBody()));
    // This return statement makes sure the traversal of nodes in
    // decls_begin()/decls_end() (done in the DEF_TRAVERSE_DECL macro)
    // is skipped - don't remove it.
    return true;
  })

DEF_TRAVERSE_DECL(CapturedDecl, {
    TRY_TO(TraverseStmt(D->getBody()));
    // This return statement makes sure the traversal of nodes in
    // decls_begin()/decls_end() (done in the DEF_TRAVERSE_DECL macro)
    // is skipped - don't remove it.
    return true;
  })

DEF_TRAVERSE_DECL(EmptyDecl, { })

DEF_TRAVERSE_DECL(FileScopeAsmDecl, {
    TRY_TO(TraverseStmt(D->getAsmString()));
  })

DEF_TRAVERSE_DECL(ImportDecl, { })

DEF_TRAVERSE_DECL(FriendDecl, {
    // Friend is either decl or a type.
    if (D->getFriendType())
      TRY_TO(TraverseTypeLoc(D->getFriendType()->getTypeLoc()));
    else
      TRY_TO(TraverseDecl(D->getFriendDecl()));
  })

DEF_TRAVERSE_DECL(FriendTemplateDecl, {
    if (D->getFriendType())
      TRY_TO(TraverseTypeLoc(D->getFriendType()->getTypeLoc()));
    else
      TRY_TO(TraverseDecl(D->getFriendDecl()));
    for (unsigned I = 0, E = D->getNumTemplateParameters(); I < E; ++I) {
      TemplateParameterList *TPL = D->getTemplateParameterList(I);
      for (TemplateParameterList::iterator ITPL = TPL->begin(),
                                           ETPL = TPL->end();
           ITPL != ETPL; ++ITPL) {
        TRY_TO(TraverseDecl(*ITPL));
      }
    }
  })

DEF_TRAVERSE_DECL(ClassScopeFunctionSpecializationDecl, {
    TRY_TO(TraverseDecl(D->getSpecialization()));

    if (D->hasExplicitTemplateArgs()) {
      const TemplateArgumentListInfo& args = D->templateArgs();
      TRY_TO(TraverseTemplateArgumentLocsHelper(
          args.getArgumentArray(), args.size()));
    }
 })

DEF_TRAVERSE_DECL(LinkageSpecDecl, { })

DEF_TRAVERSE_DECL(ObjCPropertyImplDecl, {
    // FIXME: implement this
  })

DEF_TRAVERSE_DECL(StaticAssertDecl, {
    TRY_TO(TraverseStmt(D->getAssertExpr()));
    TRY_TO(TraverseStmt(D->getMessage()));
  })

DEF_TRAVERSE_DECL(TranslationUnitDecl, {
    // Code in an unnamed namespace shows up automatically in
    // decls_begin()/decls_end().  Thus we don't need to recurse on
    // D->getAnonymousNamespace().
  })

DEF_TRAVERSE_DECL(NamespaceAliasDecl, {
    // We shouldn't traverse an aliased namespace, since it will be
    // defined (and, therefore, traversed) somewhere else.
    //
    // This return statement makes sure the traversal of nodes in
    // decls_begin()/decls_end() (done in the DEF_TRAVERSE_DECL macro)
    // is skipped - don't remove it.
    return true;
  })

DEF_TRAVERSE_DECL(LabelDecl, {
  // There is no code in a LabelDecl.
})


DEF_TRAVERSE_DECL(NamespaceDecl, {
    // Code in an unnamed namespace shows up automatically in
    // decls_begin()/decls_end().  Thus we don't need to recurse on
    // D->getAnonymousNamespace().
  })

DEF_TRAVERSE_DECL(ObjCCompatibleAliasDecl, {
    // FIXME: implement
  })

DEF_TRAVERSE_DECL(ObjCCategoryDecl, {
    // FIXME: implement
  })

DEF_TRAVERSE_DECL(ObjCCategoryImplDecl, {
    // FIXME: implement
  })

DEF_TRAVERSE_DECL(ObjCImplementationDecl, {
    // FIXME: implement
  })

DEF_TRAVERSE_DECL(ObjCInterfaceDecl, {
    // FIXME: implement
  })

DEF_TRAVERSE_DECL(ObjCProtocolDecl, {
    // FIXME: implement
  })

DEF_TRAVERSE_DECL(ObjCMethodDecl, {
  if (D->getReturnTypeSourceInfo()) {
    TRY_TO(TraverseTypeLoc(D->getReturnTypeSourceInfo()->getTypeLoc()));
  }
  for (ObjCMethodDecl::param_iterator I = D->param_begin(), E = D->param_end();
       I != E; ++I) {
    TRY_TO(TraverseDecl(*I));
  }
  if (D->isThisDeclarationADefinition()) {
    TRY_TO(TraverseStmt(D->getBody()));
  }
  return true;
})

DEF_TRAVERSE_DECL(ObjCPropertyDecl, {
    // FIXME: implement
  })

DEF_TRAVERSE_DECL(UsingDecl, {
    TRY_TO(TraverseNestedNameSpecifierLoc(D->getQualifierLoc()));
    TRY_TO(TraverseDeclarationNameInfo(D->getNameInfo()));
  })

DEF_TRAVERSE_DECL(UsingDirectiveDecl, {
    TRY_TO(TraverseNestedNameSpecifierLoc(D->getQualifierLoc()));
  })

DEF_TRAVERSE_DECL(UsingShadowDecl, { })

DEF_TRAVERSE_DECL(OMPThreadPrivateDecl, {
    for (auto *I : D->varlists()) {
      TRY_TO(TraverseStmt(I));
    }
  })

DEF_TRAVERSE_DECL(OMPDeclareReductionDecl, {
    for (OMPDeclareReductionDecl::datalist_iterator I = D->datalist_begin(),
                                                    E = D->datalist_end();
         I != E; ++I) {
      TRY_TO(TraverseType(I->QTy));
      TRY_TO(TraverseStmt(I->CombinerFunction));
      TRY_TO(TraverseStmt(I->InitFunction));
    }
  })

// A helper method for TemplateDecl's children.
template<typename Derived>
bool RecursiveASTVisitor<Derived>::TraverseTemplateParameterListHelper(
    TemplateParameterList *TPL) {
  if (TPL) {
    for (TemplateParameterList::iterator I = TPL->begin(), E = TPL->end();
         I != E; ++I) {
      TRY_TO(TraverseDecl(*I));
    }
  }
  return true;
}

template<typename Derived>
bool RecursiveASTVisitor<Derived>::TraverseTemplateInstantiations(
    ClassTemplateDecl *D) {
  for (auto *SD : D->specializations()) {
    for (auto *RD : SD->redecls()) {
      // We don't want to visit injected-class-names in this traversal.
      if (cast<CXXRecordDecl>(RD)->isInjectedClassName())
        continue;

      switch (cast<ClassTemplateSpecializationDecl>(RD)->
                  getSpecializationKind()) {
      // Visit the implicit instantiations with the requested pattern.
      case TSK_Undeclared:
      case TSK_ImplicitInstantiation:
        TRY_TO(TraverseDecl(RD));
        break;

      // We don't need to do anything on an explicit instantiation
      // or explicit specialization because there will be an explicit
      // node for it elsewhere.
      case TSK_ExplicitInstantiationDeclaration:
      case TSK_ExplicitInstantiationDefinition:
      case TSK_ExplicitSpecialization:
        break;
      }
    }
  }

  return true;
}

template<typename Derived>
bool RecursiveASTVisitor<Derived>::TraverseTemplateInstantiations(
    VarTemplateDecl *D) {
  for (auto *SD : D->specializations()) {
    for (auto *RD : SD->redecls()) {
      switch (cast<VarTemplateSpecializationDecl>(RD)->
                  getSpecializationKind()) {
      case TSK_Undeclared:
      case TSK_ImplicitInstantiation:
        TRY_TO(TraverseDecl(RD));
        break;

      case TSK_ExplicitInstantiationDeclaration:
      case TSK_ExplicitInstantiationDefinition:
      case TSK_ExplicitSpecialization:
        break;
      }
    }
  }

  return true;
}

// A helper method for traversing the instantiations of a
// function while skipping its specializations.
template<typename Derived>
bool RecursiveASTVisitor<Derived>::TraverseTemplateInstantiations(
    FunctionTemplateDecl *D) {
  for (auto *FD : D->specializations()) {
    for (auto *RD : FD->redecls()) {
      switch (RD->getTemplateSpecializationKind()) {
      case TSK_Undeclared:
      case TSK_ImplicitInstantiation:
        // We don't know what kind of FunctionDecl this is.
        TRY_TO(TraverseDecl(RD));
        break;

      // FIXME: For now traverse explicit instantiations here. Change that
      // once they are represented as dedicated nodes in the AST.
      case TSK_ExplicitInstantiationDeclaration:
      case TSK_ExplicitInstantiationDefinition:
        TRY_TO(TraverseDecl(RD));
        break;

      case TSK_ExplicitSpecialization:
        break;
      }
    }
  }

  return true;
}

// This macro unifies the traversal of class, variable and function
// template declarations.
#define DEF_TRAVERSE_TMPL_DECL(TMPLDECLKIND)                                 \
DEF_TRAVERSE_DECL(TMPLDECLKIND##TemplateDecl, {                              \
    TRY_TO(TraverseDecl(D->getTemplatedDecl()));                             \
    TRY_TO(TraverseTemplateParameterListHelper(D->getTemplateParameters())); \
                                                                             \
    /* By default, we do not traverse the instantiations of
       class templates since they do not appear in the user code. The
       following code optionally traverses them.
       
       We only traverse the class instantiations when we see the canonical
       declaration of the template, to ensure we only visit them once. */    \
    if (getDerived().shouldVisitTemplateInstantiations() &&                  \
        D == D->getCanonicalDecl())                                          \
      TRY_TO(TraverseTemplateInstantiations(D));                             \
                                                                             \
    /* Note that getInstantiatedFromMemberTemplate() is just a link
       from a template instantiation back to the template from which
       it was instantiated, and thus should not be traversed. */             \
  })

DEF_TRAVERSE_TMPL_DECL(Class)
DEF_TRAVERSE_TMPL_DECL(Var)
DEF_TRAVERSE_TMPL_DECL(Function)

DEF_TRAVERSE_DECL(TemplateTemplateParmDecl, {
    // D is the "T" in something like
    //   template <template <typename> class T> class container { };
    TRY_TO(TraverseDecl(D->getTemplatedDecl()));
    if (D->hasDefaultArgument() && !D->defaultArgumentWasInherited()) {
      TRY_TO(TraverseTemplateArgumentLoc(D->getDefaultArgument()));
    }
    TRY_TO(TraverseTemplateParameterListHelper(D->getTemplateParameters()));
  })

DEF_TRAVERSE_DECL(TemplateTypeParmDecl, {
    // D is the "T" in something like "template<typename T> class vector;"
    if (D->getTypeForDecl())
      TRY_TO(TraverseType(QualType(D->getTypeForDecl(), 0)));
    if (D->hasDefaultArgument() && !D->defaultArgumentWasInherited())
      TRY_TO(TraverseTypeLoc(D->getDefaultArgumentInfo()->getTypeLoc()));
  })

DEF_TRAVERSE_DECL(TypedefDecl, {
    TRY_TO(TraverseTypeLoc(D->getTypeSourceInfo()->getTypeLoc()));
    // We shouldn't traverse D->getTypeForDecl(); it's a result of
    // declaring the typedef, not something that was written in the
    // source.
  })

DEF_TRAVERSE_DECL(TypeAliasDecl, {
    TRY_TO(TraverseTypeLoc(D->getTypeSourceInfo()->getTypeLoc()));
    // We shouldn't traverse D->getTypeForDecl(); it's a result of
    // declaring the type alias, not something that was written in the
    // source.
  })

DEF_TRAVERSE_DECL(TypeAliasTemplateDecl, {
    TRY_TO(TraverseDecl(D->getTemplatedDecl()));
    TRY_TO(TraverseTemplateParameterListHelper(D->getTemplateParameters()));
  })

DEF_TRAVERSE_DECL(UnresolvedUsingTypenameDecl, {
    // A dependent using declaration which was marked with 'typename'.
    //   template<class T> class A : public B<T> { using typename B<T>::foo; };
    TRY_TO(TraverseNestedNameSpecifierLoc(D->getQualifierLoc()));
    // We shouldn't traverse D->getTypeForDecl(); it's a result of
    // declaring the type, not something that was written in the
    // source.
  })

DEF_TRAVERSE_DECL(EnumDecl, {
    if (D->getTypeForDecl())
      TRY_TO(TraverseType(QualType(D->getTypeForDecl(), 0)));

    TRY_TO(TraverseNestedNameSpecifierLoc(D->getQualifierLoc()));
    // The enumerators are already traversed by
    // decls_begin()/decls_end().
  })


// Helper methods for RecordDecl and its children.
template<typename Derived>
bool RecursiveASTVisitor<Derived>::TraverseRecordHelper(
    RecordDecl *D) {
  // We shouldn't traverse D->getTypeForDecl(); it's a result of
  // declaring the type, not something that was written in the source.

  TRY_TO(TraverseNestedNameSpecifierLoc(D->getQualifierLoc()));
  return true;
}

template<typename Derived>
bool RecursiveASTVisitor<Derived>::TraverseCXXRecordHelper(
    CXXRecordDecl *D) {
  if (!TraverseRecordHelper(D))
    return false;
  if (D->isCompleteDefinition()) {
    for (const auto &I : D->bases()) {
      TRY_TO(TraverseTypeLoc(I.getTypeSourceInfo()->getTypeLoc()));
    }
    // We don't traverse the friends or the conversions, as they are
    // already in decls_begin()/decls_end().
  }
  return true;
}

DEF_TRAVERSE_DECL(RecordDecl, {
    TRY_TO(TraverseRecordHelper(D));
  })

DEF_TRAVERSE_DECL(CXXRecordDecl, {
    TRY_TO(TraverseCXXRecordHelper(D));
  })

#define DEF_TRAVERSE_TMPL_SPEC_DECL(TMPLDECLKIND) \
DEF_TRAVERSE_DECL(TMPLDECLKIND##TemplateSpecializationDecl, {                \
    /* For implicit instantiations ("set<int> x;"), we don't want to
       recurse at all, since the instatiated template isn't written in
       the source code anywhere.  (Note the instatiated *type* --
       set<int> -- is written, and will still get a callback of
       TemplateSpecializationType).  For explicit instantiations
       ("template set<int>;"), we do need a callback, since this
       is the only callback that's made for this instantiation.
       We use getTypeAsWritten() to distinguish. */                          \
    if (TypeSourceInfo *TSI = D->getTypeAsWritten())                         \
      TRY_TO(TraverseTypeLoc(TSI->getTypeLoc()));                            \
                                                                             \
    if (!getDerived().shouldVisitTemplateInstantiations() &&                 \
        D->getTemplateSpecializationKind() != TSK_ExplicitSpecialization)    \
      /* Returning from here skips traversing the
         declaration context of the *TemplateSpecializationDecl
         (embedded in the DEF_TRAVERSE_DECL() macro)
         which contains the instantiated members of the template. */         \
      return true;                                                           \
  })

DEF_TRAVERSE_TMPL_SPEC_DECL(Class)
DEF_TRAVERSE_TMPL_SPEC_DECL(Var)

template <typename Derived>
bool RecursiveASTVisitor<Derived>::TraverseTemplateArgumentLocsHelper(
    const TemplateArgumentLoc *TAL, unsigned Count) {
  for (unsigned I = 0; I < Count; ++I) {
    TRY_TO(TraverseTemplateArgumentLoc(TAL[I]));
  }
  return true;
}

#define DEF_TRAVERSE_TMPL_PART_SPEC_DECL(TMPLDECLKIND, DECLKIND) \
DEF_TRAVERSE_DECL(TMPLDECLKIND##TemplatePartialSpecializationDecl, {         \
    /* The partial specialization. */                                        \
    if (TemplateParameterList *TPL = D->getTemplateParameters()) {           \
      for (TemplateParameterList::iterator I = TPL->begin(), E = TPL->end(); \
           I != E; ++I) {                                                    \
        TRY_TO(TraverseDecl(*I));                                            \
      }                                                                      \
    }                                                                        \
    /* The args that remains unspecialized. */                               \
    TRY_TO(TraverseTemplateArgumentLocsHelper(                               \
                      D->getTemplateArgsAsWritten()->getTemplateArgs(),      \
                      D->getTemplateArgsAsWritten()->NumTemplateArgs));      \
                                                                             \
    /* Don't need the *TemplatePartialSpecializationHelper, even
       though that's our parent class -- we already visit all the
       template args here. */                                                \
    TRY_TO(Traverse##DECLKIND##Helper(D));                                   \
                                                                             \
    /* Instantiations will have been visited with the primary template. */   \
  })

DEF_TRAVERSE_TMPL_PART_SPEC_DECL(Class, CXXRecord)
DEF_TRAVERSE_TMPL_PART_SPEC_DECL(Var, Var)

DEF_TRAVERSE_DECL(EnumConstantDecl, {
    TRY_TO(TraverseStmt(D->getInitExpr()));
  })

DEF_TRAVERSE_DECL(UnresolvedUsingValueDecl, {
    // Like UnresolvedUsingTypenameDecl, but without the 'typename':
    //    template <class T> Class A : public Base<T> { using Base<T>::foo; };
    TRY_TO(TraverseNestedNameSpecifierLoc(D->getQualifierLoc()));
    TRY_TO(TraverseDeclarationNameInfo(D->getNameInfo()));
  })

DEF_TRAVERSE_DECL(IndirectFieldDecl, {})

template<typename Derived>
bool RecursiveASTVisitor<Derived>::TraverseDeclaratorHelper(DeclaratorDecl *D) {
  TRY_TO(TraverseNestedNameSpecifierLoc(D->getQualifierLoc()));
  if (D->getTypeSourceInfo())
    TRY_TO(TraverseTypeLoc(D->getTypeSourceInfo()->getTypeLoc()));
  else
    TRY_TO(TraverseType(D->getType()));
  return true;
}

DEF_TRAVERSE_DECL(MSPropertyDecl, {
    TRY_TO(TraverseDeclaratorHelper(D));
  })

DEF_TRAVERSE_DECL(FieldDecl, {
    TRY_TO(TraverseDeclaratorHelper(D));
    if (D->isBitField())
      TRY_TO(TraverseStmt(D->getBitWidth()));
    else if (D->hasInClassInitializer())
      TRY_TO(TraverseStmt(D->getInClassInitializer()));
  })

DEF_TRAVERSE_DECL(ObjCAtDefsFieldDecl, {
    TRY_TO(TraverseDeclaratorHelper(D));
    if (D->isBitField())
      TRY_TO(TraverseStmt(D->getBitWidth()));
    // FIXME: implement the rest.
  })

DEF_TRAVERSE_DECL(ObjCIvarDecl, {
    TRY_TO(TraverseDeclaratorHelper(D));
    if (D->isBitField())
      TRY_TO(TraverseStmt(D->getBitWidth()));
    // FIXME: implement the rest.
  })

template<typename Derived>
bool RecursiveASTVisitor<Derived>::TraverseFunctionHelper(FunctionDecl *D) {
  TRY_TO(TraverseNestedNameSpecifierLoc(D->getQualifierLoc()));
  TRY_TO(TraverseDeclarationNameInfo(D->getNameInfo()));

  // If we're an explicit template specialization, iterate over the
  // template args that were explicitly specified.  If we were doing
  // this in typing order, we'd do it between the return type and
  // the function args, but both are handled by the FunctionTypeLoc
  // above, so we have to choose one side.  I've decided to do before.
  if (const FunctionTemplateSpecializationInfo *FTSI =
      D->getTemplateSpecializationInfo()) {
    if (FTSI->getTemplateSpecializationKind() != TSK_Undeclared &&
        FTSI->getTemplateSpecializationKind() != TSK_ImplicitInstantiation) {
      // A specialization might not have explicit template arguments if it has
      // a templated return type and concrete arguments.
      if (const ASTTemplateArgumentListInfo *TALI =
          FTSI->TemplateArgumentsAsWritten) {
        TRY_TO(TraverseTemplateArgumentLocsHelper(TALI->getTemplateArgs(),
                                                  TALI->NumTemplateArgs));
      }
    }
  }

  // Visit the function type itself, which can be either
  // FunctionNoProtoType or FunctionProtoType, or a typedef.  This
  // also covers the return type and the function parameters,
  // including exception specifications.
  if (TypeSourceInfo *TSI = D->getTypeSourceInfo()) {
    TRY_TO(TraverseTypeLoc(TSI->getTypeLoc()));
  } else if (getDerived().shouldVisitImplicitCode()) {
    // Visit parameter variable declarations of the implicit function
    // if the traverser is visiting implicit code. Parameter variable
    // declarations do not have valid TypeSourceInfo, so to visit them
    // we need to traverse the declarations explicitly.
    for (FunctionDecl::param_const_iterator I = D->param_begin(),
                                            E = D->param_end(); I != E; ++I)
      TRY_TO(TraverseDecl(*I));
  }

  if (CXXConstructorDecl *Ctor = dyn_cast<CXXConstructorDecl>(D)) {
    // Constructor initializers.
    for (auto *I : Ctor->inits()) {
      TRY_TO(TraverseConstructorInitializer(I));
    }
  }

  if (D->isThisDeclarationADefinition()) {
    TRY_TO(TraverseStmt(D->getBody()));  // Function body.
  }
  return true;
}

DEF_TRAVERSE_DECL(FunctionDecl, {
    // We skip decls_begin/decls_end, which are already covered by
    // TraverseFunctionHelper().
    return TraverseFunctionHelper(D);
  })

DEF_TRAVERSE_DECL(CXXMethodDecl, {
    // We skip decls_begin/decls_end, which are already covered by
    // TraverseFunctionHelper().
    return TraverseFunctionHelper(D);
  })

DEF_TRAVERSE_DECL(CXXConstructorDecl, {
    // We skip decls_begin/decls_end, which are already covered by
    // TraverseFunctionHelper().
    return TraverseFunctionHelper(D);
  })

// CXXConversionDecl is the declaration of a type conversion operator.
// It's not a cast expression.
DEF_TRAVERSE_DECL(CXXConversionDecl, {
    // We skip decls_begin/decls_end, which are already covered by
    // TraverseFunctionHelper().
    return TraverseFunctionHelper(D);
  })

DEF_TRAVERSE_DECL(CXXDestructorDecl, {
    // We skip decls_begin/decls_end, which are already covered by
    // TraverseFunctionHelper().
    return TraverseFunctionHelper(D);
  })

template<typename Derived>
bool RecursiveASTVisitor<Derived>::TraverseVarHelper(VarDecl *D) {
  TRY_TO(TraverseDeclaratorHelper(D));
  // Default params are taken care of when we traverse the ParmVarDecl.
  if (!isa<ParmVarDecl>(D) &&
      (!D->isCXXForRangeDecl() || getDerived().shouldVisitImplicitCode()))
    TRY_TO(TraverseStmt(D->getInit()));
  return true;
}

DEF_TRAVERSE_DECL(VarDecl, {
    TRY_TO(TraverseVarHelper(D));
  })

DEF_TRAVERSE_DECL(ImplicitParamDecl, {
    TRY_TO(TraverseVarHelper(D));
  })

DEF_TRAVERSE_DECL(NonTypeTemplateParmDecl, {
    // A non-type template parameter, e.g. "S" in template<int S> class Foo ...
    TRY_TO(TraverseDeclaratorHelper(D));
    if (D->hasDefaultArgument() && !D->defaultArgumentWasInherited())
      TRY_TO(TraverseStmt(D->getDefaultArgument()));
  })

DEF_TRAVERSE_DECL(ParmVarDecl, {
    TRY_TO(TraverseVarHelper(D));

    if (D->hasDefaultArg() &&
        D->hasUninstantiatedDefaultArg() &&
        !D->hasUnparsedDefaultArg())
      TRY_TO(TraverseStmt(D->getUninstantiatedDefaultArg()));

    if (D->hasDefaultArg() &&
        !D->hasUninstantiatedDefaultArg() &&
        !D->hasUnparsedDefaultArg())
      TRY_TO(TraverseStmt(D->getDefaultArg()));
  })

#undef DEF_TRAVERSE_DECL

// ----------------- Stmt traversal -----------------
//
// For stmts, we automate (in the DEF_TRAVERSE_STMT macro) iterating
// over the children defined in children() (every stmt defines these,
// though sometimes the range is empty).  Each individual Traverse*
// method only needs to worry about children other than those.  To see
// what children() does for a given class, see, e.g.,
//   http://clang.llvm.org/doxygen/Stmt_8cpp_source.html

// This macro makes available a variable S, the passed-in stmt.
#define DEF_TRAVERSE_STMT(STMT, CODE)                                   \
template<typename Derived>                                              \
bool RecursiveASTVisitor<Derived>::Traverse##STMT (STMT *S) {           \
  TRY_TO(WalkUpFrom##STMT(S));                                          \
  { CODE; }                                                             \
  for (Stmt::child_range range = S->children(); range; ++range) {       \
    TRY_TO(TraverseStmt(*range));                                       \
  }                                                                     \
  return true;                                                          \
}

DEF_TRAVERSE_STMT(GCCAsmStmt, {
    TRY_TO(TraverseStmt(S->getAsmString()));
    for (unsigned I = 0, E = S->getNumInputs(); I < E; ++I) {
      TRY_TO(TraverseStmt(S->getInputConstraintLiteral(I)));
    }
    for (unsigned I = 0, E = S->getNumOutputs(); I < E; ++I) {
      TRY_TO(TraverseStmt(S->getOutputConstraintLiteral(I)));
    }
    for (unsigned I = 0, E = S->getNumClobbers(); I < E; ++I) {
      TRY_TO(TraverseStmt(S->getClobberStringLiteral(I)));
    }
    // children() iterates over inputExpr and outputExpr.
  })

DEF_TRAVERSE_STMT(MSAsmStmt, { 
    // FIXME: MS Asm doesn't currently parse Constraints, Clobbers, etc.  Once
    // added this needs to be implemented.
  })

DEF_TRAVERSE_STMT(CXXCatchStmt, {
    TRY_TO(TraverseDecl(S->getExceptionDecl()));
    // children() iterates over the handler block.
  })

DEF_TRAVERSE_STMT(DeclStmt, {
    for (auto *I : S->decls()) {
      TRY_TO(TraverseDecl(I));
    }
    // Suppress the default iteration over children() by
    // returning.  Here's why: A DeclStmt looks like 'type var [=
    // initializer]'.  The decls above already traverse over the
    // initializers, so we don't have to do it again (which
    // children() would do).
    return true;
  })


// These non-expr stmts (most of them), do not need any action except
// iterating over the children.
DEF_TRAVERSE_STMT(BreakStmt, { })
DEF_TRAVERSE_STMT(CXXTryStmt, { })
DEF_TRAVERSE_STMT(CaseStmt, { })
DEF_TRAVERSE_STMT(CompoundStmt, { })
DEF_TRAVERSE_STMT(ContinueStmt, { })
DEF_TRAVERSE_STMT(DefaultStmt, { })
DEF_TRAVERSE_STMT(DoStmt, { })
DEF_TRAVERSE_STMT(ForStmt, { })
DEF_TRAVERSE_STMT(GotoStmt, { })
DEF_TRAVERSE_STMT(IfStmt, { })
DEF_TRAVERSE_STMT(IndirectGotoStmt, { })
DEF_TRAVERSE_STMT(LabelStmt, { })
DEF_TRAVERSE_STMT(AttributedStmt, { })
DEF_TRAVERSE_STMT(NullStmt, { })
DEF_TRAVERSE_STMT(ObjCAtCatchStmt, { })
DEF_TRAVERSE_STMT(ObjCAtFinallyStmt, { })
DEF_TRAVERSE_STMT(ObjCAtSynchronizedStmt, { })
DEF_TRAVERSE_STMT(ObjCAtThrowStmt, { })
DEF_TRAVERSE_STMT(ObjCAtTryStmt, { })
DEF_TRAVERSE_STMT(ObjCForCollectionStmt, { })
DEF_TRAVERSE_STMT(ObjCAutoreleasePoolStmt, { })
DEF_TRAVERSE_STMT(CXXForRangeStmt, {
  if (!getDerived().shouldVisitImplicitCode()) {
    TRY_TO(TraverseStmt(S->getLoopVarStmt()));
    TRY_TO(TraverseStmt(S->getRangeInit()));
    TRY_TO(TraverseStmt(S->getBody()));
    // Visit everything else only if shouldVisitImplicitCode().
    return true;
  }
})
DEF_TRAVERSE_STMT(MSDependentExistsStmt, {
    TRY_TO(TraverseNestedNameSpecifierLoc(S->getQualifierLoc()));
    TRY_TO(TraverseDeclarationNameInfo(S->getNameInfo()));
})
DEF_TRAVERSE_STMT(ReturnStmt, { })
DEF_TRAVERSE_STMT(SwitchStmt, { })
DEF_TRAVERSE_STMT(WhileStmt, { })


DEF_TRAVERSE_STMT(CXXDependentScopeMemberExpr, {
    TRY_TO(TraverseNestedNameSpecifierLoc(S->getQualifierLoc()));
    TRY_TO(TraverseDeclarationNameInfo(S->getMemberNameInfo()));
    if (S->hasExplicitTemplateArgs()) {
      TRY_TO(TraverseTemplateArgumentLocsHelper(
          S->getTemplateArgs(), S->getNumTemplateArgs()));
    }
  })

DEF_TRAVERSE_STMT(DeclRefExpr, {
    TRY_TO(TraverseNestedNameSpecifierLoc(S->getQualifierLoc()));
    TRY_TO(TraverseDeclarationNameInfo(S->getNameInfo()));
    TRY_TO(TraverseTemplateArgumentLocsHelper(
        S->getTemplateArgs(), S->getNumTemplateArgs()));
  })

DEF_TRAVERSE_STMT(DependentScopeDeclRefExpr, {
    TRY_TO(TraverseNestedNameSpecifierLoc(S->getQualifierLoc()));
    TRY_TO(TraverseDeclarationNameInfo(S->getNameInfo()));
    if (S->hasExplicitTemplateArgs()) {
      TRY_TO(TraverseTemplateArgumentLocsHelper(
          S->getExplicitTemplateArgs().getTemplateArgs(),
          S->getNumTemplateArgs()));
    }
  })

DEF_TRAVERSE_STMT(MemberExpr, {
    TRY_TO(TraverseNestedNameSpecifierLoc(S->getQualifierLoc()));
    TRY_TO(TraverseDeclarationNameInfo(S->getMemberNameInfo()));
    TRY_TO(TraverseTemplateArgumentLocsHelper(
        S->getTemplateArgs(), S->getNumTemplateArgs()));
  })

DEF_TRAVERSE_STMT(ImplicitCastExpr, {
    // We don't traverse the cast type, as it's not written in the
    // source code.
  })

DEF_TRAVERSE_STMT(CStyleCastExpr, {
    TRY_TO(TraverseTypeLoc(S->getTypeInfoAsWritten()->getTypeLoc()));
  })

DEF_TRAVERSE_STMT(CXXFunctionalCastExpr, {
    TRY_TO(TraverseTypeLoc(S->getTypeInfoAsWritten()->getTypeLoc()));
  })

DEF_TRAVERSE_STMT(CXXConstCastExpr, {
    TRY_TO(TraverseTypeLoc(S->getTypeInfoAsWritten()->getTypeLoc()));
  })

DEF_TRAVERSE_STMT(CXXDynamicCastExpr, {
    TRY_TO(TraverseTypeLoc(S->getTypeInfoAsWritten()->getTypeLoc()));
  })

DEF_TRAVERSE_STMT(CXXReinterpretCastExpr, {
    TRY_TO(TraverseTypeLoc(S->getTypeInfoAsWritten()->getTypeLoc()));
  })

DEF_TRAVERSE_STMT(CXXStaticCastExpr, {
    TRY_TO(TraverseTypeLoc(S->getTypeInfoAsWritten()->getTypeLoc()));
  })

// InitListExpr is a tricky one, because we want to do all our work on
// the syntactic form of the listexpr, but this method takes the
// semantic form by default.  We can't use the macro helper because it
// calls WalkUp*() on the semantic form, before our code can convert
// to the syntactic form.
template<typename Derived>
bool RecursiveASTVisitor<Derived>::TraverseInitListExpr(InitListExpr *S) {
  if (InitListExpr *Syn = S->getSyntacticForm())
    S = Syn;
  TRY_TO(WalkUpFromInitListExpr(S));
  // All we need are the default actions.  FIXME: use a helper function.
  for (Stmt::child_range range = S->children(); range; ++range) {
    TRY_TO(TraverseStmt(*range));
  }
  return true;
}

// GenericSelectionExpr is a special case because the types and expressions
// are interleaved.  We also need to watch out for null types (default
// generic associations).
template<typename Derived>
bool RecursiveASTVisitor<Derived>::
TraverseGenericSelectionExpr(GenericSelectionExpr *S) {
  TRY_TO(WalkUpFromGenericSelectionExpr(S));
  TRY_TO(TraverseStmt(S->getControllingExpr()));
  for (unsigned i = 0; i != S->getNumAssocs(); ++i) {
    if (TypeSourceInfo *TS = S->getAssocTypeSourceInfo(i))
      TRY_TO(TraverseTypeLoc(TS->getTypeLoc()));
    TRY_TO(TraverseStmt(S->getAssocExpr(i)));
  }
  return true;
}

// PseudoObjectExpr is a special case because of the wierdness with
// syntactic expressions and opaque values.
template<typename Derived>
bool RecursiveASTVisitor<Derived>::
TraversePseudoObjectExpr(PseudoObjectExpr *S) {
  TRY_TO(WalkUpFromPseudoObjectExpr(S));
  TRY_TO(TraverseStmt(S->getSyntacticForm()));
  for (PseudoObjectExpr::semantics_iterator
         i = S->semantics_begin(), e = S->semantics_end(); i != e; ++i) {
    Expr *sub = *i;
    if (OpaqueValueExpr *OVE = dyn_cast<OpaqueValueExpr>(sub))
      sub = OVE->getSourceExpr();
    TRY_TO(TraverseStmt(sub));
  }
  return true;
}

DEF_TRAVERSE_STMT(CXXScalarValueInitExpr, {
    // This is called for code like 'return T()' where T is a built-in
    // (i.e. non-class) type.
    TRY_TO(TraverseTypeLoc(S->getTypeSourceInfo()->getTypeLoc()));
  })

DEF_TRAVERSE_STMT(CXXNewExpr, {
  // The child-iterator will pick up the other arguments.
  TRY_TO(TraverseTypeLoc(S->getAllocatedTypeSourceInfo()->getTypeLoc()));
  })

DEF_TRAVERSE_STMT(OffsetOfExpr, {
    // The child-iterator will pick up the expression representing
    // the field.
    // FIMXE: for code like offsetof(Foo, a.b.c), should we get
    // making a MemberExpr callbacks for Foo.a, Foo.a.b, and Foo.a.b.c?
    TRY_TO(TraverseTypeLoc(S->getTypeSourceInfo()->getTypeLoc()));
  })

DEF_TRAVERSE_STMT(UnaryExprOrTypeTraitExpr, {
    // The child-iterator will pick up the arg if it's an expression,
    // but not if it's a type.
    if (S->isArgumentType())
      TRY_TO(TraverseTypeLoc(S->getArgumentTypeInfo()->getTypeLoc()));
  })

DEF_TRAVERSE_STMT(CXXTypeidExpr, {
    // The child-iterator will pick up the arg if it's an expression,
    // but not if it's a type.
    if (S->isTypeOperand())
      TRY_TO(TraverseTypeLoc(S->getTypeOperandSourceInfo()->getTypeLoc()));
  })

DEF_TRAVERSE_STMT(MSPropertyRefExpr, {
  TRY_TO(TraverseNestedNameSpecifierLoc(S->getQualifierLoc()));
})

DEF_TRAVERSE_STMT(CXXUuidofExpr, {
    // The child-iterator will pick up the arg if it's an expression,
    // but not if it's a type.
    if (S->isTypeOperand())
      TRY_TO(TraverseTypeLoc(S->getTypeOperandSourceInfo()->getTypeLoc()));
  })

DEF_TRAVERSE_STMT(TypeTraitExpr, {
  for (unsigned I = 0, N = S->getNumArgs(); I != N; ++I)
    TRY_TO(TraverseTypeLoc(S->getArg(I)->getTypeLoc()));
})

DEF_TRAVERSE_STMT(ArrayTypeTraitExpr, {
    TRY_TO(TraverseTypeLoc(S->getQueriedTypeSourceInfo()->getTypeLoc()));
  })

DEF_TRAVERSE_STMT(ExpressionTraitExpr, {
    TRY_TO(TraverseStmt(S->getQueriedExpression()));
  })

DEF_TRAVERSE_STMT(VAArgExpr, {
    // The child-iterator will pick up the expression argument.
    TRY_TO(TraverseTypeLoc(S->getWrittenTypeInfo()->getTypeLoc()));
  })

DEF_TRAVERSE_STMT(CXXTemporaryObjectExpr, {
    // This is called for code like 'return T()' where T is a class type.
    TRY_TO(TraverseTypeLoc(S->getTypeSourceInfo()->getTypeLoc()));
  })

// Walk only the visible parts of lambda expressions.  
template<typename Derived>
bool RecursiveASTVisitor<Derived>::TraverseLambdaExpr(LambdaExpr *S) {
  TRY_TO(WalkUpFromLambdaExpr(S));

  for (LambdaExpr::capture_iterator C = S->explicit_capture_begin(),
                                 CEnd = S->explicit_capture_end();
       C != CEnd; ++C) {
    TRY_TO(TraverseLambdaCapture(S, C));
  }

  if (S->hasExplicitParameters() || S->hasExplicitResultType()) {
    TypeLoc TL = S->getCallOperator()->getTypeSourceInfo()->getTypeLoc();
    if (S->hasExplicitParameters() && S->hasExplicitResultType()) {
      // Visit the whole type.
      TRY_TO(TraverseTypeLoc(TL));
    } else if (FunctionProtoTypeLoc Proto = TL.getAs<FunctionProtoTypeLoc>()) {
      if (S->hasExplicitParameters()) {
        // Visit parameters.
        for (unsigned I = 0, N = Proto.getNumParams(); I != N; ++I) {
          TRY_TO(TraverseDecl(Proto.getParam(I)));
        }
      } else {
        TRY_TO(TraverseTypeLoc(Proto.getReturnLoc()));
      }        
    }
  }

  TRY_TO(TraverseLambdaBody(S));
  return true;
}

DEF_TRAVERSE_STMT(CXXUnresolvedConstructExpr, {
    // This is called for code like 'T()', where T is a template argument.
    TRY_TO(TraverseTypeLoc(S->getTypeSourceInfo()->getTypeLoc()));
  })

// These expressions all might take explicit template arguments.
// We traverse those if so.  FIXME: implement these.
DEF_TRAVERSE_STMT(CXXConstructExpr, { })
DEF_TRAVERSE_STMT(CallExpr, { })
DEF_TRAVERSE_STMT(CXXMemberCallExpr, { })

// These exprs (most of them), do not need any action except iterating
// over the children.
DEF_TRAVERSE_STMT(AddrLabelExpr, { })
DEF_TRAVERSE_STMT(ArraySubscriptExpr, { })
DEF_TRAVERSE_STMT(BlockExpr, {
  TRY_TO(TraverseDecl(S->getBlockDecl()));
  return true; // no child statements to loop through.
})
DEF_TRAVERSE_STMT(ChooseExpr, { })
DEF_TRAVERSE_STMT(CompoundLiteralExpr, {
  TRY_TO(TraverseTypeLoc(S->getTypeSourceInfo()->getTypeLoc()));
})
DEF_TRAVERSE_STMT(CXXBindTemporaryExpr, { })
DEF_TRAVERSE_STMT(CXXBoolLiteralExpr, { })
DEF_TRAVERSE_STMT(CXXDefaultArgExpr, { })
DEF_TRAVERSE_STMT(CXXDefaultInitExpr, { })
DEF_TRAVERSE_STMT(CXXDeleteExpr, { })
DEF_TRAVERSE_STMT(ExprWithCleanups, { })
DEF_TRAVERSE_STMT(CXXNullPtrLiteralExpr, { })
DEF_TRAVERSE_STMT(CXXStdInitializerListExpr, { })
DEF_TRAVERSE_STMT(CXXPseudoDestructorExpr, {
  TRY_TO(TraverseNestedNameSpecifierLoc(S->getQualifierLoc()));
  if (TypeSourceInfo *ScopeInfo = S->getScopeTypeInfo())
    TRY_TO(TraverseTypeLoc(ScopeInfo->getTypeLoc()));
  if (TypeSourceInfo *DestroyedTypeInfo = S->getDestroyedTypeInfo())
    TRY_TO(TraverseTypeLoc(DestroyedTypeInfo->getTypeLoc()));
})
DEF_TRAVERSE_STMT(CXXThisExpr, { })
DEF_TRAVERSE_STMT(CXXThrowExpr, { })
DEF_TRAVERSE_STMT(UserDefinedLiteral, { })
DEF_TRAVERSE_STMT(DesignatedInitExpr, { })
DEF_TRAVERSE_STMT(ExtVectorElementExpr, { })
DEF_TRAVERSE_STMT(GNUNullExpr, { })
DEF_TRAVERSE_STMT(ImplicitValueInitExpr, { })
DEF_TRAVERSE_STMT(ObjCBoolLiteralExpr, { })
DEF_TRAVERSE_STMT(ObjCEncodeExpr, {
  if (TypeSourceInfo *TInfo = S->getEncodedTypeSourceInfo())
    TRY_TO(TraverseTypeLoc(TInfo->getTypeLoc()));
})
DEF_TRAVERSE_STMT(ObjCIsaExpr, { })
DEF_TRAVERSE_STMT(ObjCIvarRefExpr, { })
DEF_TRAVERSE_STMT(ObjCMessageExpr, {
  if (TypeSourceInfo *TInfo = S->getClassReceiverTypeInfo())
    TRY_TO(TraverseTypeLoc(TInfo->getTypeLoc()));
})
DEF_TRAVERSE_STMT(ObjCPropertyRefExpr, { })
DEF_TRAVERSE_STMT(ObjCSubscriptRefExpr, { })
DEF_TRAVERSE_STMT(ObjCProtocolExpr, { })
DEF_TRAVERSE_STMT(ObjCSelectorExpr, { })
DEF_TRAVERSE_STMT(ObjCIndirectCopyRestoreExpr, { })
DEF_TRAVERSE_STMT(ObjCBridgedCastExpr, {
  TRY_TO(TraverseTypeLoc(S->getTypeInfoAsWritten()->getTypeLoc()));
})
DEF_TRAVERSE_STMT(ParenExpr, { })
DEF_TRAVERSE_STMT(ParenListExpr, { })
DEF_TRAVERSE_STMT(PredefinedExpr, { })
DEF_TRAVERSE_STMT(ShuffleVectorExpr, { })
DEF_TRAVERSE_STMT(ConvertVectorExpr, { })
DEF_TRAVERSE_STMT(StmtExpr, { })
DEF_TRAVERSE_STMT(UnresolvedLookupExpr, {
  TRY_TO(TraverseNestedNameSpecifierLoc(S->getQualifierLoc()));
  if (S->hasExplicitTemplateArgs()) {
    TRY_TO(TraverseTemplateArgumentLocsHelper(S->getTemplateArgs(),
                                              S->getNumTemplateArgs()));
  }
})

DEF_TRAVERSE_STMT(UnresolvedMemberExpr, {
  TRY_TO(TraverseNestedNameSpecifierLoc(S->getQualifierLoc()));
  if (S->hasExplicitTemplateArgs()) {
    TRY_TO(TraverseTemplateArgumentLocsHelper(S->getTemplateArgs(),
                                              S->getNumTemplateArgs()));
  }
})

DEF_TRAVERSE_STMT(SEHTryStmt, {})
DEF_TRAVERSE_STMT(SEHExceptStmt, {})
DEF_TRAVERSE_STMT(SEHFinallyStmt,{})
DEF_TRAVERSE_STMT(CapturedStmt, {
  TRY_TO(TraverseDecl(S->getCapturedDecl()));
})

DEF_TRAVERSE_STMT(CXXOperatorCallExpr, { })
DEF_TRAVERSE_STMT(OpaqueValueExpr, { })
DEF_TRAVERSE_STMT(CUDAKernelCallExpr, { })

// These operators (all of them) do not need any action except
// iterating over the children.
DEF_TRAVERSE_STMT(BinaryConditionalOperator, { })
DEF_TRAVERSE_STMT(ConditionalOperator, { })
DEF_TRAVERSE_STMT(UnaryOperator, { })
DEF_TRAVERSE_STMT(BinaryOperator, { })
DEF_TRAVERSE_STMT(CompoundAssignOperator, { })
DEF_TRAVERSE_STMT(CXXNoexceptExpr, { })
DEF_TRAVERSE_STMT(PackExpansionExpr, { })
DEF_TRAVERSE_STMT(SizeOfPackExpr, { })
DEF_TRAVERSE_STMT(SubstNonTypeTemplateParmPackExpr, { })
DEF_TRAVERSE_STMT(SubstNonTypeTemplateParmExpr, { })
DEF_TRAVERSE_STMT(FunctionParmPackExpr, { })
DEF_TRAVERSE_STMT(MaterializeTemporaryExpr, { })
DEF_TRAVERSE_STMT(AtomicExpr, { })

// These literals (all of them) do not need any action.
DEF_TRAVERSE_STMT(IntegerLiteral, { })
DEF_TRAVERSE_STMT(CharacterLiteral, { })
DEF_TRAVERSE_STMT(FloatingLiteral, { })
DEF_TRAVERSE_STMT(ImaginaryLiteral, { })
DEF_TRAVERSE_STMT(StringLiteral, { })
DEF_TRAVERSE_STMT(ObjCStringLiteral, { })
DEF_TRAVERSE_STMT(ObjCBoxedExpr, { })
DEF_TRAVERSE_STMT(ObjCArrayLiteral, { })
DEF_TRAVERSE_STMT(ObjCDictionaryLiteral, { })
  
// Traverse OpenCL: AsType, Convert.
DEF_TRAVERSE_STMT(AsTypeExpr, { })

// OpenMP directives
namespace {
template <class T>
class RecursiveOMPClauseVisitor :
          public OMPClauseVisitor<RecursiveOMPClauseVisitor<T>, bool> {
  RecursiveASTVisitor<T> *Visitor;
  RecursiveASTVisitor<T> &getDerived() { return *Visitor; }
public:
  RecursiveOMPClauseVisitor(RecursiveASTVisitor<T> *V) : Visitor(V) { }
#define OPENMP_CLAUSE(Name, Class)                                      \
  bool Visit##Class(Class *S) {                                         \
    for (Stmt::child_range Range = S->children(); Range; ++Range) {     \
      if (!Visitor->TraverseStmt(*Range)) return false;                 \
    }                                                                   \
    return true;                                                        \
  }
#include "clang/Basic/OpenMPKinds.def"
};
}

DEF_TRAVERSE_STMT(OMPExecutableDirective, {
  RecursiveOMPClauseVisitor<Derived> V(this);
  ArrayRef<OMPClause *> Clauses = S->clauses();
  for (ArrayRef<OMPClause *>::iterator I = Clauses.begin(), E = Clauses.end();
       I != E; ++I)
    if (!V.Visit(*I)) return false;
})

DEF_TRAVERSE_STMT(OMPParallelDirective, {
  return TraverseOMPExecutableDirective(S);
})

DEF_TRAVERSE_STMT(OMPForDirective, {
  return TraverseOMPExecutableDirective(S);
})

DEF_TRAVERSE_STMT(OMPSimdDirective, {
  return TraverseOMPExecutableDirective(S);
})

DEF_TRAVERSE_STMT(OMPForSimdDirective, {
  return TraverseOMPExecutableDirective(S);
})

DEF_TRAVERSE_STMT(OMPSectionsDirective, {
  return TraverseOMPExecutableDirective(S);
})

DEF_TRAVERSE_STMT(OMPSectionDirective, {
  return TraverseOMPExecutableDirective(S);
})

<<<<<<< HEAD
DEF_TRAVERSE_STMT(OMPSingleDirective, {
  return TraverseOMPExecutableDirective(S);
})

DEF_TRAVERSE_STMT(OMPTaskDirective, {
  return TraverseOMPExecutableDirective(S);
})
=======
template <typename Derived>
bool RecursiveASTVisitor<Derived>::VisitOMPSafelenClause(OMPSafelenClause *C) {
  TraverseStmt(C->getSafelen());
  return true;
}

template<typename Derived>
bool RecursiveASTVisitor<Derived>::VisitOMPDefaultClause(OMPDefaultClause *C) {
  return true;
}

template<typename Derived>
template<typename T>
void RecursiveASTVisitor<Derived>::VisitOMPClauseList(T *Node) {
  for (auto *I : Node->varlists())
    TraverseStmt(I);
}
>>>>>>> 88c63daa

DEF_TRAVERSE_STMT(OMPTaskyieldDirective, {
  return TraverseOMPExecutableDirective(S);
})

DEF_TRAVERSE_STMT(OMPMasterDirective, {
  return TraverseOMPExecutableDirective(S);
})

DEF_TRAVERSE_STMT(OMPCriticalDirective, {
  TRY_TO(TraverseDeclarationNameInfo(S->getDirectiveName()));
  return TraverseOMPExecutableDirective(S);
})

DEF_TRAVERSE_STMT(OMPBarrierDirective, {
  return TraverseOMPExecutableDirective(S);
})

DEF_TRAVERSE_STMT(OMPTaskwaitDirective, {
  return TraverseOMPExecutableDirective(S);
})

DEF_TRAVERSE_STMT(OMPTaskgroupDirective, {
  return TraverseOMPExecutableDirective(S);
})

DEF_TRAVERSE_STMT(OMPAtomicDirective, {
  return TraverseOMPExecutableDirective(S);
})

DEF_TRAVERSE_STMT(OMPFlushDirective, {
  return TraverseOMPExecutableDirective(S);
})

DEF_TRAVERSE_STMT(OMPOrderedDirective, {
  return TraverseOMPExecutableDirective(S);
})

template<typename Derived>
bool RecursiveASTVisitor<Derived>::VisitOMPCopyinClause(OMPCopyinClause *C) {
  VisitOMPClauseList(C);
  return true;
}

// FIXME: look at the following tricky-seeming exprs to see if we
// need to recurse on anything.  These are ones that have methods
// returning decls or qualtypes or nestednamespecifier -- though I'm
// not sure if they own them -- or just seemed very complicated, or
// had lots of sub-types to explore.
//
// VisitOverloadExpr and its children: recurse on template args? etc?

// FIXME: go through all the stmts and exprs again, and see which of them
// create new types, and recurse on the types (TypeLocs?) of those.
// Candidates:
//
//    http://clang.llvm.org/doxygen/classclang_1_1CXXTypeidExpr.html
//    http://clang.llvm.org/doxygen/classclang_1_1UnaryExprOrTypeTraitExpr.html
//    http://clang.llvm.org/doxygen/classclang_1_1TypesCompatibleExpr.html
//    Every class that has getQualifier.

#undef DEF_TRAVERSE_STMT

#undef TRY_TO

} // end namespace clang

#endif // LLVM_CLANG_AST_RECURSIVEASTVISITOR_H<|MERGE_RESOLUTION|>--- conflicted
+++ resolved
@@ -2420,7 +2420,6 @@
   return TraverseOMPExecutableDirective(S);
 })
 
-<<<<<<< HEAD
 DEF_TRAVERSE_STMT(OMPSingleDirective, {
   return TraverseOMPExecutableDirective(S);
 })
@@ -2428,25 +2427,6 @@
 DEF_TRAVERSE_STMT(OMPTaskDirective, {
   return TraverseOMPExecutableDirective(S);
 })
-=======
-template <typename Derived>
-bool RecursiveASTVisitor<Derived>::VisitOMPSafelenClause(OMPSafelenClause *C) {
-  TraverseStmt(C->getSafelen());
-  return true;
-}
-
-template<typename Derived>
-bool RecursiveASTVisitor<Derived>::VisitOMPDefaultClause(OMPDefaultClause *C) {
-  return true;
-}
-
-template<typename Derived>
-template<typename T>
-void RecursiveASTVisitor<Derived>::VisitOMPClauseList(T *Node) {
-  for (auto *I : Node->varlists())
-    TraverseStmt(I);
-}
->>>>>>> 88c63daa
 
 DEF_TRAVERSE_STMT(OMPTaskyieldDirective, {
   return TraverseOMPExecutableDirective(S);
@@ -2484,12 +2464,6 @@
 DEF_TRAVERSE_STMT(OMPOrderedDirective, {
   return TraverseOMPExecutableDirective(S);
 })
-
-template<typename Derived>
-bool RecursiveASTVisitor<Derived>::VisitOMPCopyinClause(OMPCopyinClause *C) {
-  VisitOMPClauseList(C);
-  return true;
-}
 
 // FIXME: look at the following tricky-seeming exprs to see if we
 // need to recurse on anything.  These are ones that have methods
