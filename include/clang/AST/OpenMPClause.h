//===- OpenMPClause.h - Classes for OpenMP clauses --------------*- C++ -*-===//
//
//                     The LLVM Compiler Infrastructure
//
// This file is distributed under the University of Illinois Open Source
// License. See LICENSE.TXT for details.
//
//===----------------------------------------------------------------------===//
/// \file
/// \brief This file defines OpenMP AST classes for clauses.
/// There are clauses for executable directives, clauses for declarative
/// directives and clauses which can be used in both kinds of directives.
///
//===----------------------------------------------------------------------===//

#ifndef LLVM_CLANG_AST_OPENMPCLAUSE_H
#define LLVM_CLANG_AST_OPENMPCLAUSE_H

#include "clang/AST/Expr.h"
#include "clang/AST/PrettyPrinter.h"
#include "clang/AST/Stmt.h"
#include "clang/Basic/OpenMPKinds.h"
#include "clang/Basic/SourceLocation.h"

namespace clang {

//===----------------------------------------------------------------------===//
// AST classes for clauses.
//===----------------------------------------------------------------------===//

/// \brief This is a basic class for representing single OpenMP clause.
///
class OMPClause {
  /// \brief Starting location of the clause (the clause keyword).
  SourceLocation StartLoc;
  /// \brief Ending location of the clause.
  SourceLocation EndLoc;
  /// \brief Kind of the clause.
  OpenMPClauseKind Kind;

protected:
  OMPClause(OpenMPClauseKind K, SourceLocation StartLoc, SourceLocation EndLoc)
      : StartLoc(StartLoc), EndLoc(EndLoc), Kind(K) {}

public:
  /// \brief Fetches the starting location of the clause.
  SourceLocation getLocStart() const { return StartLoc; }
  /// \brief Fetches the ending location of the clause.
  SourceLocation getLocEnd() const { return EndLoc; }

  /// \brief Sets the starting location of the clause.
  void setLocStart(SourceLocation Loc) { StartLoc = Loc; }
  /// \brief Sets the ending location of the clause.
  void setLocEnd(SourceLocation Loc) { EndLoc = Loc; }

  /// \brief Fetches kind of OpenMP clause (private, shared, reduction, etc.).
  OpenMPClauseKind getClauseKind() const { return Kind; }

  static bool classof(const OMPClause *T) { return true; }

  bool isImplicit() { return StartLoc.isInvalid(); }

  StmtRange children();
  ConstStmtRange children() const {
    return const_cast<OMPClause *>(this)->children();
  }

  /// \brief Prints the clause using OMPClausePrinter
  void printPretty(raw_ostream &OS, PrinterHelper *Helper,
                   const PrintingPolicy &Policy, unsigned Indentation) const;
};

/// \brief This represents clauses with the list of variables like 'private',
/// 'firstprivate', 'copyin', 'shared', 'reduction' or 'flush' clauses in the
/// '#pragma omp ...' directives.
template <class T> class OMPVarListClause : public OMPClause {
  friend class OMPClauseReader;
  friend class TemplateDeclInstantiator;
  /// \brief Location of '('.
  SourceLocation LParenLoc;
  /// \brief Number of variables in the list.
  unsigned NumVars;

protected:
  /// \brief Sets the list of variables for this clause.
  void setVars(ArrayRef<Expr *> VL) {
    assert(VL.size() == NumVars &&
           "Number of variables is not the same as the preallocated buffer");
    std::copy(VL.begin(), VL.end(),
              reinterpret_cast<Expr **>(
                  reinterpret_cast<char *>(this) +
                  llvm::RoundUpToAlignment(sizeof(T), sizeof(Expr *))));
  }

  /// \brief Build a clause with \a N variables
  ///
  /// \param N Number of the variables in the clause.
  ///
  OMPVarListClause(OpenMPClauseKind K, SourceLocation StartLoc,
                   SourceLocation LParenLoc,
                   SourceLocation EndLoc, unsigned N)
      : OMPClause(K, StartLoc, EndLoc), LParenLoc(LParenLoc), NumVars(N) {}

public:
  typedef llvm::MutableArrayRef<Expr *>::iterator varlist_iterator;
  typedef ArrayRef<const Expr *>::iterator varlist_const_iterator;
  typedef llvm::iterator_range<varlist_iterator> varlist_range;
  typedef llvm::iterator_range<varlist_const_iterator> varlist_const_range;

  varlist_range varlists() {
    return varlist_range(varlist_begin(), varlist_end());
  }
  varlist_const_range varlists() const {
    return varlist_const_range(varlist_begin(), varlist_end());
  }

  unsigned varlist_size() const { return NumVars; }
  bool varlist_empty() const { return NumVars == 0; }
  varlist_iterator varlist_begin() { return getVars().begin(); }
  varlist_iterator varlist_end() { return getVars().end(); }
  varlist_const_iterator varlist_begin() const { return getVars().begin(); }
  varlist_const_iterator varlist_end() const { return getVars().end(); }
  unsigned numberOfVariables() const { return NumVars; }

  /// \brief Sets the location of '('.
  void setLParenLoc(SourceLocation Loc) { LParenLoc = Loc; }
  /// \brief Returns the location of '('.
  SourceLocation getLParenLoc() const { return LParenLoc; }

  /// \brief Fetches the list of variables associated with this clause.
  llvm::MutableArrayRef<Expr *> getVars() {
    return llvm::MutableArrayRef<Expr *>(
        reinterpret_cast<Expr **>(
            reinterpret_cast<char *>(this) +
            llvm::RoundUpToAlignment(sizeof(T), sizeof(Expr *))),
        NumVars);
  }

  /// \brief Return the list of all variables in the clause.
  ArrayRef<const Expr *> getVars() const {
    return ArrayRef<const Expr *>(
        reinterpret_cast<const Expr *const *>(
            reinterpret_cast<const char *>(this) +
            llvm::RoundUpToAlignment(sizeof(T), sizeof(Expr *))),
        NumVars);
  }
};

/// \brief This represents 'if' clause in the '#pragma omp ...' directive.
///
/// \code
/// #pragma omp parallel if(a)
/// \endcode
/// In this example directive '#pragma omp parallel' has clause 'if' with
/// single expression 'a'.
///
class OMPIfClause : public OMPClause {
  friend class OMPClauseReader;
  /// \brief Location of '('.
  SourceLocation LParenLoc;
  /// \brief Clause condition.
  Stmt *Condition;
  /// \brief Set the condition.
  ///
  /// \param E New condition.
  ///
  void setCondition(Expr *E) { Condition = E; }

public:
  /// \brief Build 'if' clause.
  ///
  /// \param E Expression associated with this clause.
  /// \param StartLoc Starting location of the clause.
  /// \param EndLoc Ending location of the clause.
  ///
  OMPIfClause(Expr *E, SourceLocation StartLoc, SourceLocation LParenLoc,
              SourceLocation EndLoc)
      : OMPClause(OMPC_if, StartLoc, EndLoc), LParenLoc(LParenLoc),
        Condition(E) {}

  /// \brief Build an empty clause.
  ///
  explicit OMPIfClause()
      : OMPClause(OMPC_if, SourceLocation(), SourceLocation()), Condition(0) {}

  /// \brief Sets the location of '('.
  void setLParenLoc(SourceLocation Loc) { LParenLoc = Loc; }
  /// \brief Returns the location of '('.
  SourceLocation getLParenLoc() const { return LParenLoc; }

  /// \brief Return condition.
  Expr *getCondition() { return dyn_cast_or_null<Expr>(Condition); }

  /// \brief Return condition.
  Expr *getCondition() const { return dyn_cast_or_null<Expr>(Condition); }

  static bool classof(const OMPClause *T) {
    return T->getClauseKind() == OMPC_if;
  }

  StmtRange children() { return StmtRange(&Condition, &Condition + 1); }
};

/// \brief This represents 'final' clause in the '#pragma omp ...' directive.
///
/// \code
/// #pragma omp task final(a)
/// \endcode
/// In this example directive '#pragma omp task' has clause 'final' with
/// single expression 'a'.
///
class OMPFinalClause : public OMPClause {
  friend class OMPClauseReader;
  /// \brief Location of '('.
  SourceLocation LParenLoc;
  /// \brief Clause condition.
  Stmt *Condition;
  /// \brief Set the condition.
  ///
  /// \param E New condition.
  ///
  void setCondition(Expr *E) { Condition = E; }

public:
  /// \brief Build 'if' clause.
  ///
  /// \param E Expression associated with this clause.
  /// \param StartLoc Starting location of the clause.
  /// \param EndLoc Ending location of the clause.
  ///
  OMPFinalClause(Expr *E, SourceLocation StartLoc, SourceLocation LParenLoc,
                 SourceLocation EndLoc)
      : OMPClause(OMPC_final, StartLoc, EndLoc), LParenLoc(LParenLoc),
        Condition(E) {}

  /// \brief Build an empty clause.
  ///
  explicit OMPFinalClause()
      : OMPClause(OMPC_final, SourceLocation(), SourceLocation()),
        Condition(0) {}

  /// \brief Sets the location of '('.
  void setLParenLoc(SourceLocation Loc) { LParenLoc = Loc; }
  /// \brief Returns the location of '('.
  SourceLocation getLParenLoc() const { return LParenLoc; }

  /// \brief Return condition.
  Expr *getCondition() { return dyn_cast_or_null<Expr>(Condition); }
  /// \brief Return condition.
  Expr *getCondition() const { return dyn_cast_or_null<Expr>(Condition); }

  static bool classof(const OMPClause *T) {
    return T->getClauseKind() == OMPC_final;
  }

  StmtRange children() { return StmtRange(&Condition, &Condition + 1); }
};

/// \brief This represents 'num_threads' clause in the '#pragma omp ...'
/// directive.
///
/// \code
/// #pragma omp parallel num_threads(a)
/// \endcode
/// In this example directive '#pragma omp parallel' has clause 'num_threads'
/// with single expression 'a'.
///
class OMPNumThreadsClause : public OMPClause {
  friend class OMPClauseReader;
  /// \brief Location of '('.
  SourceLocation LParenLoc;
  /// \brief Number of threads.
  Stmt *NumThreads;
  /// \brief Set the number of threads.
  ///
  /// \param E Number of threads.
  ///
  void setNumThreads(Expr *E) { NumThreads = E; }

public:
  /// \brief Build 'num_threads' clause.
  ///
  /// \param E Expression associated with this clause.
  /// \param StartLoc Starting location of the clause.
  /// \param EndLoc Ending location of the clause.
  ///
  OMPNumThreadsClause(Expr *E, SourceLocation StartLoc, SourceLocation LParenLoc,
                      SourceLocation EndLoc)
      : OMPClause(OMPC_num_threads, StartLoc, EndLoc), LParenLoc(LParenLoc),
        NumThreads(E) {}

  /// \brief Build an empty clause.
  ///
  explicit OMPNumThreadsClause()
      : OMPClause(OMPC_num_threads, SourceLocation(), SourceLocation()),
        NumThreads(0) {}

  /// \brief Sets the location of '('.
  void setLParenLoc(SourceLocation Loc) { LParenLoc = Loc; }
  /// \brief Returns the location of '('.
  SourceLocation getLParenLoc() const { return LParenLoc; }

  /// \brief Return number of threads.
  Expr *getNumThreads() { return dyn_cast_or_null<Expr>(NumThreads); }

  /// \brief Return number of threads.
  Expr *getNumThreads() const { return dyn_cast_or_null<Expr>(NumThreads); }

  static bool classof(const OMPClause *T) {
    return T->getClauseKind() == OMPC_num_threads;
  }

  StmtRange children() { return StmtRange(&NumThreads, &NumThreads + 1); }
};

/// \brief This represents 'collapse' clause in the '#pragma omp ...'
/// directive.
///
/// \code
/// #pragma omp for collapse(3)
/// \endcode
/// In this example directive '#pragma omp for' has clause 'collapse'
/// with single expression '3'.
///
class OMPCollapseClause : public OMPClause {
  friend class OMPClauseReader;
  /// \brief Location of '('.
  SourceLocation LParenLoc;
  /// \brief Number of for-loops.
  Stmt *NumForLoops;
  /// \brief Set the number of associated for-loops.
  ///
  /// \param E Number of for-loops.
  ///
  void setNumForLoops(Expr *E) { NumForLoops = E; }

public:
  /// \brief Build 'collapse' clause.
  ///
  /// \param E Expression associated with this clause.
  /// \param StartLoc Starting location of the clause.
  /// \param EndLoc Ending location of the clause.
  ///
  OMPCollapseClause(Expr *E, SourceLocation StartLoc, SourceLocation LParenLoc,
                    SourceLocation EndLoc)
      : OMPClause(OMPC_collapse, StartLoc, EndLoc), LParenLoc(LParenLoc),
        NumForLoops(E) {}

  /// \brief Build an empty clause.
  ///
  explicit OMPCollapseClause()
      : OMPClause(OMPC_collapse, SourceLocation(), SourceLocation()),
        NumForLoops(0) {}

  /// \brief Sets the location of '('.
  void setLParenLoc(SourceLocation Loc) { LParenLoc = Loc; }
  /// \brief Returns the location of '('.
  SourceLocation getLParenLoc() const { return LParenLoc; }

  /// \brief Return number of associated for-loops.
  ///
  Expr *getNumForLoops() { return dyn_cast_or_null<Expr>(NumForLoops); }

  static bool classof(const OMPClause *T) {
    return T->getClauseKind() == OMPC_collapse;
  }

  StmtRange children() { return StmtRange(&NumForLoops, &NumForLoops + 1); }
};

/// \brief This represents 'safelen' clause in the '#pragma omp ...'
/// directive.
///
/// \code
/// #pragma omp simd safelen(4)
/// \endcode
/// In this example directive '#pragma omp simd' has clause 'safelen'
/// with single expression '4'.
/// If the safelen clause is used then no two iterations executed
/// concurrently with SIMD instructions can have a greater distance
/// in the logical iteration space than its value. The parameter of
/// the safelen clause must be a constant positive integer expression.
///
class OMPSafelenClause : public OMPClause {
  friend class OMPClauseReader;
  /// \brief Location of '('.
  SourceLocation LParenLoc;
  /// \brief Safe iteration space distance.
  Stmt *Safelen;

  /// \brief Set safelen.
  void setSafelen(Expr *Len) { Safelen = Len; }

public:
  /// \brief Build 'safelen' clause.
  ///
  /// \param Len Expression associated with this clause.
  /// \param StartLoc Starting location of the clause.
  /// \param EndLoc Ending location of the clause.
  ///
  OMPSafelenClause(Expr *Len, SourceLocation StartLoc, SourceLocation LParenLoc,
                   SourceLocation EndLoc)
      : OMPClause(OMPC_safelen, StartLoc, EndLoc), LParenLoc(LParenLoc),
        Safelen(Len) {}

  /// \brief Build an empty clause.
  ///
  explicit OMPSafelenClause()
      : OMPClause(OMPC_safelen, SourceLocation(), SourceLocation()),
        LParenLoc(SourceLocation()), Safelen(nullptr) {}

  /// \brief Sets the location of '('.
  void setLParenLoc(SourceLocation Loc) { LParenLoc = Loc; }
  /// \brief Returns the location of '('.
  SourceLocation getLParenLoc() const { return LParenLoc; }

  /// \brief Return safe iteration space distance.
  Expr *getSafelen() const { return cast_or_null<Expr>(Safelen); }

  static bool classof(const OMPClause *T) {
    return T->getClauseKind() == OMPC_safelen;
  }

  StmtRange children() { return StmtRange(&Safelen, &Safelen + 1); }
};

<<<<<<< HEAD
/// \brief This represents 'device' clause in the '#pragma omp ...'
/// directive.
///
/// \code
/// #pragma omp target device(a)
/// \endcode
/// In this example directive '#pragma omp target' has clause 'device'
/// with single expression 'a'.
///
class OMPDeviceClause : public OMPClause {
  friend class OMPClauseReader;
  /// \brief Device number.
  Stmt *Device;
  /// \brief Set the device number.
  ///
  /// \param E Device number.
  ///
  void setDevice(Expr *E) { Device = E; }

public:
  /// \brief Build 'device' clause.
  ///
  /// \param E Expression associated with this clause.
  /// \param StartLoc Starting location of the clause.
  /// \param EndLoc Ending location of the clause.
  ///
  OMPDeviceClause(Expr *E, SourceLocation StartLoc, SourceLocation EndLoc)
      : OMPClause(OMPC_device, StartLoc, EndLoc), Device(E) {}

  /// \brief Build an empty clause.
  ///
  OMPDeviceClause()
      : OMPClause(OMPC_device, SourceLocation(), SourceLocation()), Device(0) {}

  /// \brief Return device number.
  Expr *getDevice() { return dyn_cast_or_null<Expr>(Device); }

  /// \brief Return device number.
  Expr *getDevice() const { return dyn_cast_or_null<Expr>(Device); }

  static bool classof(const OMPClause *T) {
    return T->getClauseKind() == OMPC_device;
  }

  StmtRange children() { return StmtRange(&Device, &Device + 1); }
=======
/// \brief This represents 'collapse' clause in the '#pragma omp ...'
/// directive.
///
/// \code
/// #pragma omp simd collapse(3)
/// \endcode
/// In this example directive '#pragma omp simd' has clause 'collapse'
/// with single expression '3'.
/// The parameter must be a constant positive integer expression, it specifies
/// the number of nested loops that should be collapsed into a single iteration
/// space.
///
class OMPCollapseClause : public OMPClause {
  friend class OMPClauseReader;
  /// \brief Location of '('.
  SourceLocation LParenLoc;
  /// \brief Number of for-loops.
  Stmt *NumForLoops;

  /// \brief Set the number of associated for-loops.
  void setNumForLoops(Expr *Num) { NumForLoops = Num; }

public:
  /// \brief Build 'collapse' clause.
  ///
  /// \param Num Expression associated with this clause.
  /// \param StartLoc Starting location of the clause.
  /// \param LParenLoc Location of '('.
  /// \param EndLoc Ending location of the clause.
  ///
  OMPCollapseClause(Expr *Num, SourceLocation StartLoc,
                    SourceLocation LParenLoc, SourceLocation EndLoc)
      : OMPClause(OMPC_collapse, StartLoc, EndLoc), LParenLoc(LParenLoc),
        NumForLoops(Num) {}

  /// \brief Build an empty clause.
  ///
  explicit OMPCollapseClause()
      : OMPClause(OMPC_collapse, SourceLocation(), SourceLocation()),
        LParenLoc(SourceLocation()), NumForLoops(nullptr) {}

  /// \brief Sets the location of '('.
  void setLParenLoc(SourceLocation Loc) { LParenLoc = Loc; }
  /// \brief Returns the location of '('.
  SourceLocation getLParenLoc() const { return LParenLoc; }

  /// \brief Return the number of associated for-loops.
  Expr *getNumForLoops() const { return cast_or_null<Expr>(NumForLoops); }

  static bool classof(const OMPClause *T) {
    return T->getClauseKind() == OMPC_collapse;
  }

  StmtRange children() { return StmtRange(&NumForLoops, &NumForLoops + 1); }
>>>>>>> fe760838
};

/// \brief This represents 'default' clause in the '#pragma omp ...' directive.
///
/// \code
/// #pragma omp parallel default(shared)
/// \endcode
/// In this example directive '#pragma omp parallel' has simple 'default'
/// clause with kind 'shared'.
///
class OMPDefaultClause : public OMPClause {
  friend class OMPClauseReader;
  /// \brief Location of '('.
  SourceLocation LParenLoc;
  /// \brief A kind of the 'default' clause.
  OpenMPDefaultClauseKind Kind;
  /// \brief Start location of the kind in cource code.
  SourceLocation KindKwLoc;

  /// \brief Set kind of the clauses.
  ///
  /// \param K Argument of clause.
  ///
  void setDefaultKind(OpenMPDefaultClauseKind K) { Kind = K; }

  /// \brief Set argument location.
  ///
  /// \param KLoc Argument location.
  ///
  void setDefaultKindKwLoc(SourceLocation KLoc) { KindKwLoc = KLoc; }

public:
  /// \brief Build 'default' clause with argument \a A ('none' or 'shared').
  ///
  /// \brief A Argument of the clause ('none' or 'shared').
  /// \brief ALoc Starting location of the argument.
  /// \brief StartLoc Starting location of the clause.
  /// \brief EndLoc Ending location of the clause.
  ///
  OMPDefaultClause(OpenMPDefaultClauseKind A, SourceLocation ALoc,
                   SourceLocation StartLoc, SourceLocation LParenLoc,
                   SourceLocation EndLoc)
      : OMPClause(OMPC_default, StartLoc, EndLoc), LParenLoc(LParenLoc),
        Kind(A), KindKwLoc(ALoc) {}

  /// \brief Build an empty clause.
  ///
  explicit OMPDefaultClause()
      : OMPClause(OMPC_default, SourceLocation(), SourceLocation()),
        Kind(OMPC_DEFAULT_unknown), KindKwLoc(SourceLocation()) {}

  /// \brief Sets the location of '('.
  void setLParenLoc(SourceLocation Loc) { LParenLoc = Loc; }
  /// \brief Returns the location of '('.
  SourceLocation getLParenLoc() const { return LParenLoc; }

  /// \brief Fetches kind of the clause.
  ///
  OpenMPDefaultClauseKind getDefaultKind() const { return Kind; }

  /// \brief Fetches location of clause kind.
  ///
  SourceLocation getDefaultKindKwLoc() const { return KindKwLoc; }

  static bool classof(const OMPClause *T) {
    return T->getClauseKind() == OMPC_default;
  }

  StmtRange children() { return StmtRange(); }
};

/// \brief This represents 'proc_bind' clause in the '#pragma omp ...'
/// directive.
///
/// \code
/// #pragma omp parallel proc_bind(master)
/// \endcode
/// In this example directive '#pragma omp parallel' has simple 'proc_bind'
/// clause with thread affinity 'master'.
///
class OMPProcBindClause : public OMPClause {
  friend class OMPClauseReader;
  /// \brief Location of '('.
  SourceLocation LParenLoc;
  /// \brief Thread affinity defined in 'proc_bind' clause.
  OpenMPProcBindClauseKind ThreadAffinity;
  /// \brief Start location of the thread affinity in source code.
  SourceLocation ThreadAffinityLoc;

  /// \brief Set thread affinity of the clauses.
  ///
  /// \param K Argument of clause.
  ///
  void setThreadAffinity(OpenMPProcBindClauseKind K) { ThreadAffinity = K; }

  /// \brief Set argument location.
  ///
  /// \param KLoc Argument location.
  ///
  void setThreadAffinityLoc(SourceLocation KLoc) { ThreadAffinityLoc = KLoc; }

public:
  /// \brief Build 'proc_bind' clause with argument \a A ('master', 'close' or
  /// 'spread').
  ///
  /// \brief A Argument of the clause ('master', 'close' or 'spread').
  /// \brief ALoc Starting location of the argument.
  /// \brief StartLoc Starting location of the clause.
  /// \brief EndLoc Ending location of the clause.
  ///
  OMPProcBindClause(OpenMPProcBindClauseKind A, SourceLocation ALoc,
                    SourceLocation StartLoc, SourceLocation LParenLoc,
                    SourceLocation EndLoc)
      : OMPClause(OMPC_proc_bind, StartLoc, EndLoc), LParenLoc(LParenLoc),
        ThreadAffinity(A), ThreadAffinityLoc(ALoc) {}

  /// \brief Build an empty clause.
  ///
  explicit OMPProcBindClause()
      : OMPClause(OMPC_proc_bind, SourceLocation(), SourceLocation()),
        ThreadAffinity(OMPC_PROC_BIND_unknown),
        ThreadAffinityLoc(SourceLocation()) {}

  /// \brief Sets the location of '('.
  void setLParenLoc(SourceLocation Loc) { LParenLoc = Loc; }
  /// \brief Returns the location of '('.
  SourceLocation getLParenLoc() const { return LParenLoc; }

  /// \brief Fetches thread affinity.
  ///
  OpenMPProcBindClauseKind getThreadAffinity() const { return ThreadAffinity; }

  /// \brief Fetches location of clause kind.
  ///
  SourceLocation getThreadAffinityLoc() const { return ThreadAffinityLoc; }

  static bool classof(const OMPClause *T) {
    return T->getClauseKind() == OMPC_proc_bind;
  }

  StmtRange children() { return StmtRange(); }
};

/// \brief This represents clause 'private' in the '#pragma omp ...' directives.
///
/// \code
/// #pragma omp parallel private(a,b)
/// \endcode
/// In this example directive '#pragma omp parallel' has clause 'private'
/// with the variables 'a' and 'b'.
///
class OMPPrivateClause : public OMPVarListClause<OMPPrivateClause> {
  friend class OMPClauseReader;
  friend class OMPClauseWriter;
  /// \brief Build clause with number of variables \a N.
  ///
  /// \param StartLoc Starting location of the clause.
  /// \param EndLoc Ending location of the clause.
  /// \param N Number of the variables in the clause.
  ///
  OMPPrivateClause(SourceLocation StartLoc, SourceLocation LParenLoc,
                   SourceLocation EndLoc, unsigned N)
    : OMPVarListClause<OMPPrivateClause>(OMPC_private, StartLoc, LParenLoc, EndLoc, N) { }

  /// \brief Build an empty clause.
  ///
  /// \param N Number of variables.
  ///
  explicit OMPPrivateClause(unsigned N)
    : OMPVarListClause<OMPPrivateClause>(OMPC_private, SourceLocation(), SourceLocation(),
                                         SourceLocation(), N) { }

  /// \brief Sets the list of generated default inits.
  void setDefaultInits(ArrayRef<Expr *> DefaultInits);

  /// \brief Return the list of all generated expressions.
  llvm::MutableArrayRef<Expr *> getDefaultInits() {
    return llvm::MutableArrayRef<Expr *>(varlist_end(), numberOfVariables());
  }

public:
  /// \brief Creates clause with a list of variables \a VL.
  ///
  /// \param C AST context.
  /// \brief StartLoc Starting location of the clause.
  /// \brief EndLoc Ending location of the clause.
  /// \param VL List of references to the variables.
  ///
  static OMPPrivateClause *Create(const ASTContext &C,
                                  SourceLocation StartLoc,
                                  SourceLocation LParenLoc,
                                  SourceLocation EndLoc,
                                  ArrayRef<Expr *> VL,
                                  ArrayRef<Expr *> DefaultInits);
  /// \brief Creates an empty clause with the place for \a N variables.
  ///
  /// \param C AST context.
  /// \param N The number of variables.
  ///
  static OMPPrivateClause *CreateEmpty(const ASTContext &C,
                                       unsigned N);

  static bool classof(const OMPClause *T) {
    return T->getClauseKind() == OMPC_private;
  }

  /// \brief Return the list of all default initializations.
  ArrayRef<const Expr *> getDefaultInits() const {
    return llvm::makeArrayRef(varlist_end(), numberOfVariables());
  }

  StmtRange children() {
    return StmtRange(reinterpret_cast<Stmt **>(varlist_begin()),
                     reinterpret_cast<Stmt **>(getDefaultInits().end()));
  }
};

/// \brief This represents clause 'firstprivate' in the '#pragma omp ...'
/// directives.
///
/// \code
/// #pragma omp parallel firstprivate(a,b)
/// \endcode
/// In this example directive '#pragma omp parallel' has clause 'firstprivate'
/// with the variables 'a' and 'b'.
///
class OMPFirstPrivateClause : public OMPVarListClause<OMPFirstPrivateClause> {
  friend class OMPClauseReader;
  friend class OMPClauseWriter;
  /// \brief Build clause with number of variables \a N.
  ///
  /// \param StartLoc Starting location of the clause.
  /// \param EndLoc Ending location of the clause.
  /// \param N Number of the variables in the clause.
  ///
  OMPFirstPrivateClause(SourceLocation StartLoc, SourceLocation LParenLoc,
                        SourceLocation EndLoc, unsigned N)
    : OMPVarListClause<OMPFirstPrivateClause>(OMPC_firstprivate, StartLoc, LParenLoc,
                                              EndLoc, N) { }

  /// \brief Build an empty clause.
  ///
  /// \param N Number of variables.
  ///
  explicit OMPFirstPrivateClause(unsigned N)
    : OMPVarListClause<OMPFirstPrivateClause>(OMPC_firstprivate,
                                              SourceLocation(), SourceLocation(),
                                              SourceLocation(), N) { }

  /// \brief Sets the list of pseudo vars.
  void setPseudoVars(ArrayRef<DeclRefExpr *> PseudoVars);

  /// \brief Return the list of pseudo vars.
  llvm::MutableArrayRef<Expr *> getPseudoVars() {
    return llvm::MutableArrayRef<Expr *>(varlist_end(), numberOfVariables());
  }

  /// \brief Sets the list of generated inits.
  void setInits(ArrayRef<Expr *> Inits);

  /// \brief Return the list of all inits.
  llvm::MutableArrayRef<Expr *> getInits() {
    return llvm::MutableArrayRef<Expr *>(getPseudoVars().end(),
                                         numberOfVariables());
  }

public:
  /// \brief Creates clause with a list of variables \a VL.
  ///
  /// \param C AST context.
  /// \brief StartLoc Starting location of the clause.
  /// \brief EndLoc Ending location of the clause.
  /// \param VL List of references to the variables.
  ///
  static OMPFirstPrivateClause *Create(const ASTContext &C,
                                       SourceLocation StartLoc,
                                       SourceLocation LParenLoc,
                                       SourceLocation EndLoc,
                                       ArrayRef<Expr *> VL,
                                       ArrayRef<DeclRefExpr *> PseudoVars,
                                       ArrayRef<Expr *> Inits);
  /// \brief Creates an empty clause with the place for \a N variables.
  ///
  /// \param C AST context.
  /// \param N The number of variables.
  ///
  static OMPFirstPrivateClause *CreateEmpty(const ASTContext &C,
                                            unsigned N);

  static bool classof(const OMPClause *T) {
    return T->getClauseKind() == OMPC_firstprivate;
  }

  /// \brief Return the list of pseudo vars.
  ArrayRef<const Expr *> getPseudoVars() const {
    return llvm::makeArrayRef(varlist_end(), numberOfVariables());
  }

  /// \brief Return the list of all initializations.
  ArrayRef<const Expr *> getInits() const {
    return llvm::makeArrayRef(getPseudoVars().end(), numberOfVariables());
  }

  StmtRange children() {
    return StmtRange(reinterpret_cast<Stmt **>(varlist_begin()),
                     reinterpret_cast<Stmt **>(getInits().end()));
  }
};

/// \brief This represents clause 'lastprivate' in the '#pragma omp ...'
/// directives.
///
/// \code
/// #pragma omp for lastprivate(a,b)
/// \endcode
/// In this example directive '#pragma omp for' has clause 'lastprivate'
/// with the variables 'a' and 'b'.
///
class OMPLastPrivateClause : public OMPVarListClause<OMPLastPrivateClause> {
  friend class OMPClauseReader;
  friend class OMPClauseWriter;
  friend class Sema;
  /// \brief Build clause with number of variables \a N.
  ///
  /// \param StartLoc Starting location of the clause.
  /// \param EndLoc Ending location of the clause.
  /// \param N Number of the variables in the clause.
  ///
  explicit OMPLastPrivateClause(SourceLocation StartLoc,
                                SourceLocation LParenLoc, SourceLocation EndLoc,
                                unsigned N)
    : OMPVarListClause<OMPLastPrivateClause>(OMPC_lastprivate, StartLoc, LParenLoc,
                                             EndLoc, N) { }

  /// \brief Build an empty clause.
  ///
  /// \param N Number of variables.
  ///
  explicit OMPLastPrivateClause(unsigned N)
    : OMPVarListClause<OMPLastPrivateClause>(OMPC_lastprivate, SourceLocation(), SourceLocation(),
                                             SourceLocation(), N) { }

  /// \brief Sets the list of pseudo vars.
  void setPseudoVars1(ArrayRef<DeclRefExpr *> PseudoVars);

  /// \brief Return the list of pseudo vars.
  llvm::MutableArrayRef<Expr *> getPseudoVars1() {
    return llvm::MutableArrayRef<Expr *>(varlist_end(), numberOfVariables());
  }

  /// \brief Sets the list of pseudo vars.
  void setPseudoVars2(ArrayRef<DeclRefExpr *> PseudoVars);

  /// \brief Return the list of pseudo vars.
  llvm::MutableArrayRef<Expr *> getPseudoVars2() {
    return llvm::MutableArrayRef<Expr *>(getPseudoVars1().end(),
                                         numberOfVariables());
  }

  /// \brief Sets the list of generated default inits.
  void setDefaultInits(ArrayRef<Expr *> DefaultInits);

  /// \brief Return the list of all generated expressions.
  llvm::MutableArrayRef<Expr *> getDefaultInits() {
    return llvm::MutableArrayRef<Expr *>(getPseudoVars2().end(),
                                         numberOfVariables());
  }
  /// \brief Sets the list of generated inits.
  void setAssignments(ArrayRef<Expr *> Assignments);

  /// \brief Return the list of all inits.
  llvm::MutableArrayRef<Expr *> getAssignments() {
    return llvm::MutableArrayRef<Expr *>(getDefaultInits().end(),
                                         numberOfVariables());
  }

public:
  /// \brief Creates clause with a list of variables \a VL.
  ///
  /// \param C AST context.
  /// \brief StartLoc Starting location of the clause.
  /// \brief EndLoc Ending location of the clause.
  /// \param VL List of references to the variables.
  ///
  static OMPLastPrivateClause *Create(const ASTContext &C,
                                      SourceLocation StartLoc,
                                      SourceLocation LParenLoc,
                                      SourceLocation EndLoc,
                                      ArrayRef<Expr *> VL,
                                      ArrayRef<DeclRefExpr *> PseudoVars1,
                                      ArrayRef<DeclRefExpr *> PseudoVars2,
                                      ArrayRef<Expr *> Assignments);
  /// \brief Creates an empty clause with the place for \a N variables.
  ///
  /// \param C AST context.
  /// \param N The number of variables.
  ///
  static OMPLastPrivateClause *CreateEmpty(const ASTContext &C, unsigned N);

  /// \brief Return the list of pseudo vars.
  ArrayRef<const Expr *> getPseudoVars1() const {
    return llvm::makeArrayRef(varlist_end(), numberOfVariables());
  }

  /// \brief Return the list of pseudo vars.
  ArrayRef<const Expr *> getPseudoVars2() const {
    return llvm::makeArrayRef(getPseudoVars1().end(), numberOfVariables());
  }

  /// \brief Return the list of all default initializations.
  ArrayRef<const Expr *> getDefaultInits() const {
    return llvm::makeArrayRef(getPseudoVars2().end(), numberOfVariables());
  }

  /// \brief Return the list of all initializations.
  ArrayRef<const Expr *> getAssignments() const {
    return llvm::makeArrayRef(getDefaultInits().end(), numberOfVariables());
  }

  static bool classof(const OMPClause *T) {
    return T->getClauseKind() == OMPC_lastprivate;
  }

  StmtRange children() {
    return StmtRange(reinterpret_cast<Stmt **>(varlist_begin()),
                     reinterpret_cast<Stmt **>(getAssignments().end()));
  }
};

/// \brief This represents clause 'shared' in the '#pragma omp ...' directives.
///
/// \code
/// #pragma omp parallel shared(a,b)
/// \endcode
/// In this example directive '#pragma omp parallel' has clause 'shared'
/// with the variables 'a' and 'b'.
///
class OMPSharedClause : public OMPVarListClause<OMPSharedClause> {
  /// \brief Build clause with number of variables \a N.
  ///
  /// \param StartLoc Starting location of the clause.
  /// \param EndLoc Ending location of the clause.
  /// \param N Number of the variables in the clause.
  ///
  OMPSharedClause(SourceLocation StartLoc, SourceLocation LParenLoc,
                  SourceLocation EndLoc, unsigned N)
    : OMPVarListClause<OMPSharedClause>(OMPC_shared, StartLoc, LParenLoc, EndLoc, N) { }

  /// \brief Build an empty clause.
  ///
  /// \param N Number of variables.
  ///
  explicit OMPSharedClause(unsigned N)
    : OMPVarListClause<OMPSharedClause>(OMPC_shared, SourceLocation(), SourceLocation(),
                                        SourceLocation(), N) { }

public:
  /// \brief Creates clause with a list of variables \a VL.
  ///
  /// \param C AST context.
  /// \brief StartLoc Starting location of the clause.
  /// \brief EndLoc Ending location of the clause.
  /// \param VL List of references to the variables.
  ///
  static OMPSharedClause *Create(const ASTContext &C,
                                 SourceLocation StartLoc,
                                 SourceLocation LParenLoc,
                                 SourceLocation EndLoc,
                                 ArrayRef<Expr *> VL);
  /// \brief Creates an empty clause with the place for \a N variables.
  ///
  /// \param C AST context.
  /// \param N The number of variables.
  ///
  static OMPSharedClause *CreateEmpty(const ASTContext &C,
                                      unsigned N);

  static bool classof(const OMPClause *T) {
    return T->getClauseKind() == OMPC_shared;
  }

  StmtRange children() {
    return StmtRange(reinterpret_cast<Stmt **>(varlist_begin()),
                     reinterpret_cast<Stmt **>(varlist_end()));
  }
};

/// \brief This represents clause 'linear' in the '#pragma omp ...'
/// directives.
///
/// \code
/// #pragma omp simd linear(a,b : 2)
/// \endcode
/// In this example directive '#pragma omp simd' has clause 'linear'
/// with variables 'a', 'b' and linear step '2'.
///
class OMPLinearClause : public OMPVarListClause<OMPLinearClause> {
  friend class OMPClauseReader;
  /// \brief Location of ':'.
  SourceLocation ColonLoc;

  /// \brief Sets the linear step for clause.
  void setStep(Expr *Step) { *varlist_end() = Step; }

  /// \brief Build 'linear' clause with given number of variables \a NumVars.
  ///
  /// \param StartLoc Starting location of the clause.
  /// \param LParenLoc Location of '('.
  /// \param ColonLoc Location of ':'.
  /// \param EndLoc Ending location of the clause.
  /// \param NumVars Number of variables.
  ///
  OMPLinearClause(SourceLocation StartLoc, SourceLocation LParenLoc,
                  SourceLocation ColonLoc, SourceLocation EndLoc,
                  unsigned NumVars)
      : OMPVarListClause<OMPLinearClause>(OMPC_linear, StartLoc, LParenLoc,
                                          EndLoc, NumVars),
        ColonLoc(ColonLoc) {}

  /// \brief Build an empty clause.
  ///
  /// \param NumVars Number of variables.
  ///
  explicit OMPLinearClause(unsigned NumVars)
      : OMPVarListClause<OMPLinearClause>(OMPC_linear, SourceLocation(),
                                          SourceLocation(), SourceLocation(),
                                          NumVars),
        ColonLoc(SourceLocation()) {}

public:
  /// \brief Creates clause with a list of variables \a VL and a linear step
  /// \a Step.
  ///
  /// \param C AST Context.
  /// \param StartLoc Starting location of the clause.
  /// \param LParenLoc Location of '('.
  /// \param ColonLoc Location of ':'.
  /// \param EndLoc Ending location of the clause.
  /// \param VL List of references to the variables.
  /// \param Step Linear step.
  static OMPLinearClause *Create(const ASTContext &C, SourceLocation StartLoc,
                                 SourceLocation LParenLoc,
                                 SourceLocation ColonLoc, SourceLocation EndLoc,
                                 ArrayRef<Expr *> VL, Expr *Step);

  /// \brief Creates an empty clause with the place for \a NumVars variables.
  ///
  /// \param C AST context.
  /// \param NumVars Number of variables.
  ///
  static OMPLinearClause *CreateEmpty(const ASTContext &C, unsigned NumVars);

  /// \brief Sets the location of ':'.
  void setColonLoc(SourceLocation Loc) { ColonLoc = Loc; }
  /// \brief Returns the location of '('.
  SourceLocation getColonLoc() const { return ColonLoc; }

  /// \brief Returns linear step.
  Expr *getStep() { return *varlist_end(); }
  /// \brief Returns linear step.
  const Expr *getStep() const { return *varlist_end(); }

  StmtRange children() {
    return StmtRange(reinterpret_cast<Stmt **>(varlist_begin()),
                     reinterpret_cast<Stmt **>(varlist_end() + 1));
  }

  static bool classof(const OMPClause *T) {
    return T->getClauseKind() == OMPC_linear;
  }
};

/// \brief This represents clause 'aligned' in the '#pragma omp ...'
/// directives.
///
/// \code
/// #pragma omp simd aligned(a,b : 8)
/// \endcode
/// In this example directive '#pragma omp simd' has clause 'aligned'
/// with variables 'a', 'b' and alignment '8'.
///
class OMPAlignedClause : public OMPVarListClause<OMPAlignedClause> {
  friend class OMPClauseReader;
  /// \brief Location of ':'.
  SourceLocation ColonLoc;

  /// \brief Sets the alignment for clause.
  void setAlignment(Expr *A) { *varlist_end() = A; }

  /// \brief Build 'aligned' clause with given number of variables \a NumVars.
  ///
  /// \param StartLoc Starting location of the clause.
  /// \param LParenLoc Location of '('.
  /// \param ColonLoc Location of ':'.
  /// \param EndLoc Ending location of the clause.
  /// \param NumVars Number of variables.
  ///
  OMPAlignedClause(SourceLocation StartLoc, SourceLocation LParenLoc,
                   SourceLocation ColonLoc, SourceLocation EndLoc,
                   unsigned NumVars)
      : OMPVarListClause<OMPAlignedClause>(OMPC_aligned, StartLoc, LParenLoc,
                                           EndLoc, NumVars),
        ColonLoc(ColonLoc) {}

  /// \brief Build an empty clause.
  ///
  /// \param NumVars Number of variables.
  ///
  explicit OMPAlignedClause(unsigned NumVars)
      : OMPVarListClause<OMPAlignedClause>(OMPC_aligned, SourceLocation(),
                                           SourceLocation(), SourceLocation(),
                                           NumVars),
        ColonLoc(SourceLocation()) {}

public:
  /// \brief Creates clause with a list of variables \a VL and alignment \a A.
  ///
  /// \param C AST Context.
  /// \param StartLoc Starting location of the clause.
  /// \param LParenLoc Location of '('.
  /// \param ColonLoc Location of ':'.
  /// \param EndLoc Ending location of the clause.
  /// \param VL List of references to the variables.
  /// \param A Alignment.
  static OMPAlignedClause *Create(const ASTContext &C, SourceLocation StartLoc,
                                  SourceLocation LParenLoc,
                                  SourceLocation ColonLoc,
                                  SourceLocation EndLoc, ArrayRef<Expr *> VL,
                                  Expr *A);

  /// \brief Creates an empty clause with the place for \a NumVars variables.
  ///
  /// \param C AST context.
  /// \param NumVars Number of variables.
  ///
  static OMPAlignedClause *CreateEmpty(const ASTContext &C, unsigned NumVars);

  /// \brief Sets the location of ':'.
  void setColonLoc(SourceLocation Loc) { ColonLoc = Loc; }
  /// \brief Returns the location of ':'.
  SourceLocation getColonLoc() const { return ColonLoc; }

  /// \brief Returns alignment.
  Expr *getAlignment() { return *varlist_end(); }
  /// \brief Returns alignment.
  const Expr *getAlignment() const { return *varlist_end(); }

  StmtRange children() {
    return StmtRange(reinterpret_cast<Stmt **>(varlist_begin()),
                     reinterpret_cast<Stmt **>(varlist_end() + 1));
  }

  static bool classof(const OMPClause *T) {
    return T->getClauseKind() == OMPC_aligned;
  }
};

/// \brief This represents clause 'copyin' in the '#pragma omp ...' directives.
///
/// \code
/// #pragma omp parallel copyin(a,b)
/// \endcode
/// In this example directive '#pragma omp parallel' has clause 'copyin'
/// with the variables 'a' and 'b'.
///
class OMPCopyinClause : public OMPVarListClause<OMPCopyinClause> {
  friend class OMPClauseReader;
  friend class OMPClauseWriter;
  /// \brief Build clause with number of variables \a N.
  ///
  /// \param StartLoc Starting location of the clause.
  /// \param EndLoc Ending location of the clause.
  /// \param N Number of the variables in the clause.
  ///
  OMPCopyinClause(SourceLocation StartLoc, SourceLocation LParenLoc,
                  SourceLocation EndLoc, unsigned N)
    : OMPVarListClause<OMPCopyinClause>(OMPC_copyin, StartLoc, LParenLoc, EndLoc, N) { }

  /// \brief Build an empty clause.
  ///
  /// \param N Number of variables.
  ///
  explicit OMPCopyinClause(unsigned N)
    : OMPVarListClause<OMPCopyinClause>(OMPC_copyin, SourceLocation(), SourceLocation(),
                                        SourceLocation(), N) { }

  /// \brief Sets the list of pseudo vars.
  void setPseudoVars1(ArrayRef<DeclRefExpr *> PseudoVars);

  /// \brief Return the list of pseudo vars.
  llvm::MutableArrayRef<Expr *> getPseudoVars1() {
    return llvm::MutableArrayRef<Expr *>(varlist_end(), numberOfVariables());
  }

  /// \brief Sets the list of pseudo vars.
  void setPseudoVars2(ArrayRef<DeclRefExpr *> PseudoVars);

  /// \brief Return the list of pseudo vars.
  llvm::MutableArrayRef<Expr *> getPseudoVars2() {
    return llvm::MutableArrayRef<Expr *>(getPseudoVars1().end(),
                                         numberOfVariables());
  }

  /// \brief Sets the list of generated inits.
  void setAssignments(ArrayRef<Expr *> Assignments);

  /// \brief Return the list of all inits.
  llvm::MutableArrayRef<Expr *> getAssignments() {
    return llvm::MutableArrayRef<Expr *>(getPseudoVars2().end(),
                                         numberOfVariables());
  }

public:
  /// \brief Creates clause with a list of variables \a VL.
  ///
  /// \param C AST context.
  /// \brief StartLoc Starting location of the clause.
  /// \brief EndLoc Ending location of the clause.
  /// \param VL List of references to the variables.
  ///
  static OMPCopyinClause *Create(const ASTContext &C,
                                 SourceLocation StartLoc,
                                 SourceLocation LParenLoc,
                                 SourceLocation EndLoc,
                                 ArrayRef<Expr *> VL,
                                 ArrayRef<DeclRefExpr *> PseudoVars1,
                                 ArrayRef<DeclRefExpr *> PseudoVars2,
                                 ArrayRef<Expr *> Assignments);
  /// \brief Creates an empty clause with the place for \a N variables.
  ///
  /// \param C AST context.
  /// \param N The number of variables.
  ///
  static OMPCopyinClause *CreateEmpty(const ASTContext &C, unsigned N);

  static bool classof(const OMPClause *T) {
    return T->getClauseKind() == OMPC_copyin;
  }

  /// \brief Return the list of pseudo vars.
  ArrayRef<const Expr *> getPseudoVars1() const {
    return llvm::makeArrayRef(varlist_end(), numberOfVariables());
  }

  /// \brief Return the list of pseudo vars.
  ArrayRef<const Expr *> getPseudoVars2() const {
    return llvm::makeArrayRef(getPseudoVars1().end(), numberOfVariables());
  }

  /// \brief Return the list of all initializations.
  ArrayRef<const Expr *> getAssignments() const {
    return llvm::makeArrayRef(getPseudoVars2().end(), numberOfVariables());
  }

  StmtRange children() {
    return StmtRange(reinterpret_cast<Stmt **>(varlist_begin()),
                     reinterpret_cast<Stmt **>(getAssignments().end()));
  }
};

/// \brief This represents clause 'copyprivate' in the '#pragma omp ...'
/// directives.
///
/// \code
/// #pragma omp single copyprivate(a,b)
/// \endcode
/// In this example directive '#pragma omp single' has clause 'copyprivate'
/// with the variables 'a' and 'b'.
///
class OMPCopyPrivateClause : public OMPVarListClause<OMPCopyPrivateClause> {
  friend class OMPClauseReader;
  friend class OMPClauseWriter;
  /// \brief Build clause with number of variables \a N.
  ///
  /// \param StartLoc Starting location of the clause.
  /// \param EndLoc Ending location of the clause.
  /// \param N Number of the variables in the clause.
  ///
  OMPCopyPrivateClause(SourceLocation StartLoc, SourceLocation LParenLoc,
                       SourceLocation EndLoc, unsigned N)
    : OMPVarListClause<OMPCopyPrivateClause>(OMPC_copyprivate, StartLoc, LParenLoc, EndLoc, N) { }

  /// \brief Build an empty clause.
  ///
  /// \param N Number of variables.
  ///
  explicit OMPCopyPrivateClause(unsigned N)
    : OMPVarListClause<OMPCopyPrivateClause>(OMPC_copyprivate, SourceLocation(), SourceLocation(),
                                             SourceLocation(), N) { }

  /// \brief Sets the list of pseudo vars.
  void setPseudoVars1(ArrayRef<DeclRefExpr *> PseudoVars);

  /// \brief Return the list of pseudo vars.
  llvm::MutableArrayRef<Expr *> getPseudoVars1() {
    return llvm::MutableArrayRef<Expr *>(varlist_end(), numberOfVariables());
  }

  /// \brief Sets the list of pseudo vars.
  void setPseudoVars2(ArrayRef<DeclRefExpr *> PseudoVars);

  /// \brief Return the list of pseudo vars.
  llvm::MutableArrayRef<Expr *> getPseudoVars2() {
    return llvm::MutableArrayRef<Expr *>(getPseudoVars1().end(),
                                         numberOfVariables());
  }

  /// \brief Sets the list of generated inits.
  void setAssignments(ArrayRef<Expr *> Assignments);

  /// \brief Return the list of all inits.
  llvm::MutableArrayRef<Expr *> getAssignments() {
    return llvm::MutableArrayRef<Expr *>(getPseudoVars2().end(),
                                         numberOfVariables());
  }

public:
  /// \brief Creates clause with a list of variables \a VL.
  ///
  /// \param C AST context.
  /// \brief StartLoc Starting location of the clause.
  /// \brief EndLoc Ending location of the clause.
  /// \param VL List of references to the variables.
  ///
  static OMPCopyPrivateClause *Create(const ASTContext &C,
                                      SourceLocation StartLoc,
                                      SourceLocation LParenLoc,
                                      SourceLocation EndLoc,
                                      ArrayRef<Expr *> VL,
                                      ArrayRef<DeclRefExpr *> PseudoVars1,
                                      ArrayRef<DeclRefExpr *> PseudoVars2,
                                      ArrayRef<Expr *> Assignments);
  /// \brief Creates an empty clause with the place for \a N variables.
  ///
  /// \param C AST context.
  /// \param N The number of variables.
  ///
  static OMPCopyPrivateClause *CreateEmpty(const ASTContext &C,
                                           unsigned N);

  /// \brief Return the list of pseudo vars.
  ArrayRef<const Expr *> getPseudoVars1() const {
    return llvm::makeArrayRef(varlist_end(), numberOfVariables());
  }

  /// \brief Return the list of pseudo vars.
  ArrayRef<const Expr *> getPseudoVars2() const {
    return llvm::makeArrayRef(getPseudoVars1().end(), numberOfVariables());
  }

  /// \brief Return the list of all initializations.
  ArrayRef<const Expr *> getAssignments() const {
    return llvm::makeArrayRef(getPseudoVars2().end(), numberOfVariables());
  }

  static bool classof(const OMPClause *T) {
    return T->getClauseKind() == OMPC_copyprivate;
  }

  StmtRange children() {
    return StmtRange(reinterpret_cast<Stmt **>(varlist_begin()),
                     reinterpret_cast<Stmt **>(getAssignments().end()));
  }
};

/// \brief This represents clause 'reduction' in the '#pragma omp ...'
/// directives.
///
/// \code
/// #pragma omp parallel reduction(+ : a,b)
/// \endcode
/// In this example directive '#pragma omp parallel' has clause 'reduction'
/// with operator '+' and variables 'a' and 'b'.
///
class OMPReductionClause : public OMPVarListClause<OMPReductionClause> {
  friend class OMPClauseReader;
  friend class OMPClauseWriter;
  /// \brief An operator for the 'reduction' clause.
  OpenMPReductionClauseOperator Operator;
  /// \brief Nested name specifier for C++.
  NestedNameSpecifierLoc Spec;
  /// \brief Name of custom operator.
  DeclarationNameInfo OperatorName;

  /// \brief Set operator for the clause.
  ///
  /// \param Op Operator for the clause.
  ///
  void setOperator(OpenMPReductionClauseOperator Op) { Operator = Op; }

  /// \brief Set operator name for the clause.
  ///
  /// \param S Nested name specifier.
  /// \param Op Operator name for the clause.
  ///
  void setOpName(NestedNameSpecifierLoc S, DeclarationNameInfo OpName) {
    Spec = S;
    OperatorName = OpName;
  }

  /// \brief Build clause with number of variables \a N and an operator \a Op.
  ///
  /// \param StartLoc Starting location of the clause.
  /// \param EndLoc Ending location of the clause.
  /// \param N Number of the variables in the clause.
  /// \param Op reduction operator.
  /// \param OpLoc Location of the operator.
  ///
  OMPReductionClause(SourceLocation StartLoc, SourceLocation LParenLoc,
                     SourceLocation EndLoc, unsigned N,
                     OpenMPReductionClauseOperator Op,
                     NestedNameSpecifierLoc Spec,
                     DeclarationNameInfo OpName)
    : OMPVarListClause<OMPReductionClause>(OMPC_reduction, StartLoc, LParenLoc, EndLoc, N),
      Operator(Op), Spec(Spec), OperatorName(OpName) { }

  /// \brief Build an empty clause.
  ///
  /// \param N Number of variables.
  ///
  explicit OMPReductionClause(unsigned N)
    : OMPVarListClause<OMPReductionClause>(OMPC_reduction, SourceLocation(), SourceLocation(),
                                           SourceLocation(), N),
      Operator(OMPC_REDUCTION_unknown), Spec(), OperatorName() { }

  /// \brief Sets the list of generated expresssions.
  void setOpExprs(ArrayRef<Expr *> OpExprs);
  /// \brief Sets the list of 1st helper parameters.
  void setHelperParameters1st(ArrayRef<Expr *> HelperParams);
  /// \brief Sets the list of 1st helper parameters.
  void setHelperParameters2nd(ArrayRef<Expr *> HelperParams);

  /// \brief Return the list of all generated expressions.
  llvm::MutableArrayRef<Expr *> getOpExprs() {
    return llvm::MutableArrayRef<Expr *>(varlist_end(), numberOfVariables());
  }

  /// \brief Return the list of 1st helper parameters.
  llvm::MutableArrayRef<Expr *> getHelperParameters1st() {
    return llvm::MutableArrayRef<Expr *>(getOpExprs().end(),
                                         numberOfVariables());
  }

  /// \brief Return the list of 2nd helper parameters.
  llvm::MutableArrayRef<Expr *> getHelperParameters2nd() {
    return llvm::MutableArrayRef<Expr *>(getHelperParameters1st().end(),
                                         numberOfVariables());
  }

  /// \brief Sets the list of generated default inits.
  void setDefaultInits(ArrayRef<Expr *> DefaultInits);

  /// \brief Return the list of all generated expressions.
  llvm::MutableArrayRef<Expr *> getDefaultInits() {
    return llvm::MutableArrayRef<Expr *>(getHelperParameters2nd().end(),
                                         numberOfVariables());
  }

public:
  /// \brief Creates clause with a list of variables \a VL and an operator
  /// \a Op.
  ///
  /// \param C AST context.
  /// \brief StartLoc Starting location of the clause.
  /// \brief EndLoc Ending location of the clause.
  /// \param VL List of references to the variables.
  /// \param Op reduction operator.
  /// \param S nested name specifier.
  /// \param OpName Reduction identifier.
  ///
  static OMPReductionClause *Create(const ASTContext &C,
                                    SourceLocation StartLoc,
                                    SourceLocation LParenLoc,
                                    SourceLocation EndLoc,
                                    ArrayRef<Expr *> VL,
                                    ArrayRef<Expr *> OpExprs,
                                    ArrayRef<Expr *> HelperParams1,
                                    ArrayRef<Expr *> HelperParams2,
                                    ArrayRef<Expr *> DefaultInits,
                                    OpenMPReductionClauseOperator Op,
                                    NestedNameSpecifierLoc S,
                                    DeclarationNameInfo OpName);
  /// \brief Creates an empty clause with the place for \a N variables.
  ///
  /// \param C AST context.
  /// \param N The number of variables.
  ///
  static OMPReductionClause *CreateEmpty(const ASTContext &C, unsigned N);

  /// \brief Fetches operator for the clause.
  OpenMPReductionClauseOperator getOperator() const { return Operator; }

  /// \brief Fetches nested name specifier for the clause.
  NestedNameSpecifierLoc getSpec() const { return Spec; }

  /// \brief Fetches operator name for the clause.
  DeclarationNameInfo getOpName() const { return OperatorName; }

  static bool classof(const OMPClause *T) {
    return T->getClauseKind() == OMPC_reduction;
  }

  /// \brief Return the list of all generated expressions.
  ArrayRef<const Expr *> getOpExprs() const {
    return llvm::makeArrayRef(getVars().end(), numberOfVariables());
  }
  /// \brief Return the list of 1st helper parameters.
  ArrayRef<const Expr *> getHelperParameters1st() const {
    return llvm::makeArrayRef(getOpExprs().end(), numberOfVariables());
  }
  /// \brief Return the list of 2nd helper parameters.
  ArrayRef<const Expr *> getHelperParameters2nd() const {
    return llvm::makeArrayRef(getHelperParameters1st().end(),
                              numberOfVariables());
  }

  /// \brief Return the list of all default initializations.
  ArrayRef<const Expr *> getDefaultInits() const {
    return llvm::makeArrayRef(getHelperParameters2nd().end(),
                              numberOfVariables());
  }

  StmtRange children() {
    return StmtRange(reinterpret_cast<Stmt **>(varlist_begin()),
                     reinterpret_cast<Stmt **>(getDefaultInits().end()));
  }
};

/// \brief This represents clause 'map' in the '#pragma omp ...'
/// directives.
///
/// \code
/// #pragma omp target map(a,b)
/// \endcode
/// In this example directive '#pragma omp target' has clause 'map'
/// with the variables 'a' and 'b'.
///
class OMPMapClause : public OMPVarListClause<OMPMapClause> {
  friend class OMPClauseReader;
  friend class OMPClauseWriter;
  friend class Sema;

  /// \brief Mapping kind for the 'map' clause.
  OpenMPMapClauseKind Kind;
  /// \brief Location of the mapping kind.
  SourceLocation KindLoc;

  /// \brief Set Kind for the clause.
  ///
  /// \param K Kind for the clause.
  ///
  void setKind(OpenMPMapClauseKind K) { Kind = K; }

  /// \brief Set kind location.
  ///
  /// \param KLoc Kind location.
  ///
  void setKindLoc(SourceLocation KLoc) { KindLoc = KLoc; }

  /// \brief Build clause with number of variables \a N.
  ///
  /// \param StartLoc Starting location of the clause.
  /// \param EndLoc Ending location of the clause.
  /// \param N Number of the variables in the clause.
  ///
  explicit OMPMapClause(SourceLocation StartLoc, SourceLocation LParenLoc,
                        SourceLocation EndLoc, unsigned N,
                        OpenMPMapClauseKind K, SourceLocation KLoc)
      : OMPVarListClause<OMPMapClause>(OMPC_map, StartLoc, LParenLoc, EndLoc, N),
        Kind(K), KindLoc(KLoc) {}

  /// \brief Build an empty clause.
  ///
  /// \param N Number of variables.
  ///
  explicit OMPMapClause(unsigned N)
      : OMPVarListClause<OMPMapClause>(OMPC_map, SourceLocation(), SourceLocation(),
                                       SourceLocation(), N),
        Kind(OMPC_MAP_unknown), KindLoc() {}

  /// \brief Sets whole starting addresses for the items.
  void setWholeStartAddresses(ArrayRef<Expr *> WholeStartAddresses);

  /// \brief Return the list of whole starting addresses.
  llvm::MutableArrayRef<Expr *> getWholeStartAddresses() {
    return llvm::MutableArrayRef<Expr *>(varlist_end(), numberOfVariables());
  }

  /// \brief Sets whole sizes/ending addresses for the items.
  void setWholeSizesEndAddresses(ArrayRef<Expr *> WholeSizesEndAddresses);

  /// \brief Return whole sizes/ending addresses for the items.
  llvm::MutableArrayRef<Expr *> getWholeSizesEndAddresses() {
    return llvm::MutableArrayRef<Expr *>(getWholeStartAddresses().end(),
                                         numberOfVariables());
  }

  /// \brief Sets starting addresses for the items to be copied.
  void setCopyingStartAddresses(ArrayRef<Expr *> CopyingStartAddresses);

  /// \brief Return the list of copied starting addresses.
  llvm::MutableArrayRef<Expr *> getCopyingStartAddresses() {
    return llvm::MutableArrayRef<Expr *>(getWholeSizesEndAddresses().end(),
                                         numberOfVariables());
  }

  /// \brief Sets sizes/ending addresses for the copied items.
  void setCopyingSizesEndAddresses(ArrayRef<Expr *> CopyingSizesEndAddresses);

  /// \brief Return sizes/ending addresses for the copied items.
  llvm::MutableArrayRef<Expr *> getCopyingSizesEndAddresses() {
    return llvm::MutableArrayRef<Expr *>(getCopyingStartAddresses().end(),
                                         numberOfVariables());
  }

public:
  /// \brief Creates clause with a list of variables \a VL.
  ///
  /// \param C AST context.
  /// \brief StartLoc Starting location of the clause.
  /// \brief EndLoc Ending location of the clause.
  /// \param VL List of references to the variables.
  ///
  static OMPMapClause *Create(const ASTContext &C, SourceLocation StartLoc,
                              SourceLocation LParenLoc,
                              SourceLocation EndLoc, ArrayRef<Expr *> VL,
                              ArrayRef<Expr *> WholeStartAddresses,
                              ArrayRef<Expr *> WholeSizesEndAddresses,
                              ArrayRef<Expr *> CopyingStartAddresses,
                              ArrayRef<Expr *> CopyingSizesEndAddresses,
                              OpenMPMapClauseKind Kind, SourceLocation KindLoc);
  /// \brief Creates an empty clause with the place for \a N variables.
  ///
  /// \param C AST context.
  /// \param N The number of variables.
  ///
  static OMPMapClause *CreateEmpty(const ASTContext &C, unsigned N);

  /// \brief Fetches mapping kind for the clause.
  OpenMPMapClauseKind getKind() const LLVM_READONLY { return Kind; }

  /// \brief Fetches location of clause mapping kind.
  SourceLocation getKindLoc() const LLVM_READONLY { return KindLoc; }

  /// \brief Return the list of whole starting addresses.
  ArrayRef<const Expr *> getWholeStartAddresses() const {
    return ArrayRef<const Expr *>(varlist_end(), numberOfVariables());
  }

  /// \brief Return whole sizes/ending addresses for the items.
  ArrayRef<const Expr *> getWholeSizesEndAddresses() const {
    return ArrayRef<const Expr *>(getWholeStartAddresses().end(),
                                  numberOfVariables());
  }

  /// \brief Return the list of copied starting addresses.
  ArrayRef<const Expr *> getCopyingStartAddresses() const {
    return ArrayRef<const Expr *>(getWholeSizesEndAddresses().end(),
                                  numberOfVariables());
  }

  /// \brief Return sizes/ending addresses for the copied items.
  ArrayRef<const Expr *> getCopyingSizesEndAddresses() const {
    return ArrayRef<const Expr *>(getCopyingStartAddresses().end(),
                                  numberOfVariables());
  }

  static bool classof(const OMPClause *T) {
    return T->getClauseKind() == OMPC_map;
  }

  StmtRange children() {
    return StmtRange(
        reinterpret_cast<Stmt **>(varlist_begin()),
        reinterpret_cast<Stmt **>(getCopyingSizesEndAddresses().end()));
  }
};

/// \brief This represents 'schedule' clause in the '#pragma omp ...' directive.
///
/// \code
/// #pragma omp for schedule(static, 3)
/// \endcode
/// In this example directive '#pragma omp for' has 'schedule'
/// clause with arguments 'static' and '3'.
///
class OMPScheduleClause : public OMPClause {
  friend class OMPClauseReader;
  /// \brief Location of '('.
  SourceLocation LParenLoc;
  /// \brief A kind of the 'schedule' clause.
  OpenMPScheduleClauseKind Kind;
  /// \brief Start location of the kind in cource code.
  SourceLocation KindLoc;
  /// \brief Chunk size.
  Stmt *ChunkSize;

  /// \brief Set kind of the clauses.
  ///
  /// \param K Argument of clause.
  ///
  void setScheduleKind(OpenMPScheduleClauseKind K) { Kind = K; }
  /// \brief Set kind location.
  ///
  /// \param KLoc Kind location.
  ///
  void setScheduleKindLoc(SourceLocation KLoc) { KindLoc = KLoc; }
  /// \brief Set chunk size.
  ///
  /// \param E Chunk size.
  ///
  void setChunkSize(Expr *E) { ChunkSize = E; }

public:
  /// \brief Build 'schedule' clause with argument \a Kind and
  /// an expression \a E.
  ///
  /// \brief K Argument of the clause.
  /// \brief KLoc Starting location of the argument.
  /// \brief E Chunk size.
  /// \brief StartLoc Starting location of the clause.
  /// \brief EndLoc Ending location of the clause.
  ///
  OMPScheduleClause(OpenMPScheduleClauseKind K, SourceLocation KLoc, Expr *E,
                    SourceLocation StartLoc, SourceLocation LParenLoc,
                    SourceLocation EndLoc)
      : OMPClause(OMPC_schedule, StartLoc, EndLoc), LParenLoc(LParenLoc),
        Kind(K), KindLoc(KLoc), ChunkSize(E) {}

  /// \brief Build an empty clause.
  ///
  explicit OMPScheduleClause()
      : OMPClause(OMPC_schedule, SourceLocation(), SourceLocation()),
        Kind(OMPC_SCHEDULE_unknown), ChunkSize(0) {}

  /// \brief Sets the location of '('.
  void setLParenLoc(SourceLocation Loc) { LParenLoc = Loc; }
  /// \brief Returns the location of '('.
  SourceLocation getLParenLoc() const { return LParenLoc; }

  /// \brief Get kind of the clause.
  ///
  OpenMPScheduleClauseKind getScheduleKind() const { return Kind; }
  /// \brief Get kind location.
  ///
  SourceLocation getScheduleKindLoc() { return KindLoc; }
  /// \brief Get chunk size.
  ///
  Expr *getChunkSize() { return dyn_cast_or_null<Expr>(ChunkSize); }
  /// \brief Get chunk size.
  ///
  Expr *getChunkSize() const { return dyn_cast_or_null<Expr>(ChunkSize); }

  static bool classof(const OMPClause *T) {
    return T->getClauseKind() == OMPC_schedule;
  }

  StmtRange children() { return StmtRange(&ChunkSize, &ChunkSize + 1); }
};

/// \brief This represents 'dist_schedule' clause in the '#pragma omp ...'
/// directive.
///
/// \code
/// #pragma omp distribute dist_schedule(static, 3)
/// \endcode
/// In this example directive '#pragma omp distribute' has 'dist_schedule'
/// clause with arguments 'static' and '3'.
///
class OMPDistScheduleClause : public OMPClause {
  friend class OMPClauseReader;
  /// \brief Location of '('.
  SourceLocation LParenLoc;
  /// \brief A kind of the 'dist_schedule' clause.
  OpenMPDistScheduleClauseKind Kind;
  /// \brief Start location of the kind in cource code.
  SourceLocation KindLoc;
  /// \brief Chunk size.
  Stmt *ChunkSize;

  /// \brief Set kind of the clauses.
  ///
  /// \param K Argument of clause.
  ///
  void setDistScheduleKind(OpenMPDistScheduleClauseKind K) { Kind = K; }
  /// \brief Set kind location.
  ///
  /// \param KLoc Kind location.
  ///
  void setDistScheduleKindLoc(SourceLocation KLoc) { KindLoc = KLoc; }
  /// \brief Set chunk size.
  ///
  /// \param E Chunk size.
  ///
  void setDistChunkSize(Expr *E) { ChunkSize = E; }

public:
  /// \brief Build 'dist_schedule' clause with argument \a Kind and
  /// an expression \a E.
  ///
  /// \brief K Argument of the clause.
  /// \brief KLoc Starting location of the argument.
  /// \brief E Chunk size.
  /// \brief StartLoc Starting location of the clause.
  /// \brief EndLoc Ending location of the clause.
  ///
  OMPDistScheduleClause(OpenMPDistScheduleClauseKind K, SourceLocation KLoc,
                        Expr *E, SourceLocation StartLoc,
                        SourceLocation LParenLoc, SourceLocation EndLoc)
      : OMPClause(OMPC_dist_schedule, StartLoc, EndLoc), LParenLoc(LParenLoc),
        Kind(K), KindLoc(KLoc), ChunkSize(E) {}

  /// \brief Build an empty clause.
  ///
  explicit OMPDistScheduleClause()
      : OMPClause(OMPC_dist_schedule, SourceLocation(), SourceLocation()),
        Kind(OMPC_DIST_SCHEDULE_unknown), KindLoc(SourceLocation()),
        ChunkSize(0) {}

  /// \brief Sets the location of '('.
  void setLParenLoc(SourceLocation Loc) { LParenLoc = Loc; }
  /// \brief Returns the location of '('.
  SourceLocation getLParenLoc() const { return LParenLoc; }

  /// \brief Get kind of the clause.
  ///
  OpenMPDistScheduleClauseKind getDistScheduleKind() const { return Kind; }
  /// \brief Get kind location.
  ///
  SourceLocation getDistScheduleKindLoc() { return KindLoc; }
  /// \brief Get chunk size.
  ///
  Expr *getDistChunkSize() { return dyn_cast_or_null<Expr>(ChunkSize); }
  /// \brief Get chunk size.
  ///
  Expr *getDistChunkSize() const { return dyn_cast_or_null<Expr>(ChunkSize); }

  static bool classof(const OMPClause *T) {
    return T->getClauseKind() == OMPC_dist_schedule;
  }

  StmtRange children() { return StmtRange(&ChunkSize, &ChunkSize + 1); }
};

/// \brief This represents 'ordered' clause in the '#pragma omp ...'
/// directive.
///
/// \code
/// #pragma omp for ordered
/// \endcode
/// In this example directive '#pragma omp for' has clause 'ordered'.
///
class OMPOrderedClause : public OMPClause {
public:
  /// \brief Build 'ordered' clause.
  ///
  /// \param StartLoc Starting location of the clause.
  /// \param EndLoc Ending location of the clause.
  ///
  OMPOrderedClause(SourceLocation StartLoc, SourceLocation EndLoc)
      : OMPClause(OMPC_ordered, StartLoc, EndLoc) {}

  /// \brief Build an empty clause.
  ///
  explicit OMPOrderedClause()
      : OMPClause(OMPC_ordered, SourceLocation(), SourceLocation()) {}

  static bool classof(const OMPClause *T) {
    return T->getClauseKind() == OMPC_ordered;
  }

  StmtRange children() { return StmtRange(); }
};

/// \brief This represents 'nowait' clause in the '#pragma omp ...'
/// directive.
///
/// \code
/// #pragma omp for nowait
/// \endcode
/// In this example directive '#pragma omp for' has clause 'nowait'.
///
class OMPNowaitClause : public OMPClause {
public:
  /// \brief Build 'nowait' clause.
  ///
  /// \param StartLoc Starting location of the clause.
  /// \param EndLoc Ending location of the clause.
  ///
  OMPNowaitClause(SourceLocation StartLoc, SourceLocation EndLoc)
      : OMPClause(OMPC_nowait, StartLoc, EndLoc) {}

  /// \brief Build an empty clause.
  ///
  explicit OMPNowaitClause()
      : OMPClause(OMPC_nowait, SourceLocation(), SourceLocation()) {}

  static bool classof(const OMPClause *T) {
    return T->getClauseKind() == OMPC_nowait;
  }

  StmtRange children() { return StmtRange(); }
};

/// \brief This represents 'untied' clause in the '#pragma omp ...'
/// directive.
///
/// \code
/// #pragma omp task untied
/// \endcode
/// In this example directive '#pragma omp task' has clause 'untied'.
///
class OMPUntiedClause : public OMPClause {
public:
  /// \brief Build 'untied' clause.
  ///
  /// \param StartLoc Starting location of the clause.
  /// \param EndLoc Ending location of the clause.
  ///
  OMPUntiedClause(SourceLocation StartLoc, SourceLocation EndLoc)
      : OMPClause(OMPC_untied, StartLoc, EndLoc) {}

  /// \brief Build an empty clause.
  ///
  explicit OMPUntiedClause()
      : OMPClause(OMPC_untied, SourceLocation(), SourceLocation()) {}

  static bool classof(const OMPClause *T) {
    return T->getClauseKind() == OMPC_untied;
  }

  StmtRange children() { return StmtRange(); }
};

/// \brief This represents 'mergeable' clause in the '#pragma omp ...'
/// directive.
///
/// \code
/// #pragma omp task mergeable
/// \endcode
/// In this example directive '#pragma omp task' has clause 'mergeable'.
///
class OMPMergeableClause : public OMPClause {
public:
  /// \brief Build 'mergeable' clause.
  ///
  /// \param StartLoc Starting location of the clause.
  /// \param EndLoc Ending location of the clause.
  ///
  OMPMergeableClause(SourceLocation StartLoc, SourceLocation EndLoc)
      : OMPClause(OMPC_mergeable, StartLoc, EndLoc) {}

  /// \brief Build an empty clause.
  ///
  explicit OMPMergeableClause()
      : OMPClause(OMPC_mergeable, SourceLocation(), SourceLocation()) {}

  static bool classof(const OMPClause *T) {
    return T->getClauseKind() == OMPC_mergeable;
  }

  StmtRange children() { return StmtRange(); }
};

/// \brief This represents 'read' clause in the '#pragma omp ...'
/// directive.
///
/// \code
/// #pragma omp atomic read
/// \endcode
/// In this example directive '#pragma omp atomic' has clause 'read'.
///
class OMPReadClause : public OMPClause {
public:
  /// \brief Build 'read' clause.
  ///
  /// \param StartLoc Starting location of the clause.
  /// \param EndLoc Ending location of the clause.
  ///
  OMPReadClause(SourceLocation StartLoc, SourceLocation EndLoc)
      : OMPClause(OMPC_read, StartLoc, EndLoc) {}

  /// \brief Build an empty clause.
  ///
  explicit OMPReadClause()
      : OMPClause(OMPC_read, SourceLocation(), SourceLocation()) {}

  static bool classof(const OMPClause *T) {
    return T->getClauseKind() == OMPC_read;
  }

  StmtRange children() { return StmtRange(); }
};

/// \brief This represents 'write' clause in the '#pragma omp ...'
/// directive.
///
/// \code
/// #pragma omp atomic write
/// \endcode
/// In this example directive '#pragma omp atomic' has clause 'write'.
///
class OMPWriteClause : public OMPClause {
public:
  /// \brief Build 'write' clause.
  ///
  /// \param StartLoc Starting location of the clause.
  /// \param EndLoc Ending location of the clause.
  ///
  OMPWriteClause(SourceLocation StartLoc, SourceLocation EndLoc)
      : OMPClause(OMPC_write, StartLoc, EndLoc) {}

  /// \brief Build an empty clause.
  ///
  explicit OMPWriteClause()
      : OMPClause(OMPC_write, SourceLocation(), SourceLocation()) {}

  static bool classof(const OMPClause *T) {
    return T->getClauseKind() == OMPC_write;
  }

  StmtRange children() { return StmtRange(); }
};

/// \brief This represents 'update' clause in the '#pragma omp ...'
/// directive.
///
/// \code
/// #pragma omp atomic update
/// \endcode
/// In this example directive '#pragma omp atomic' has clause 'update'.
///
class OMPUpdateClause : public OMPClause {
public:
  /// \brief Build 'update' clause.
  ///
  /// \param StartLoc Starting location of the clause.
  /// \param EndLoc Ending location of the clause.
  ///
  OMPUpdateClause(SourceLocation StartLoc, SourceLocation EndLoc)
      : OMPClause(OMPC_update, StartLoc, EndLoc) {}

  /// \brief Build an empty clause.
  ///
  explicit OMPUpdateClause()
      : OMPClause(OMPC_update, SourceLocation(), SourceLocation()) {}

  static bool classof(const OMPClause *T) {
    return T->getClauseKind() == OMPC_update;
  }

  StmtRange children() { return StmtRange(); }
};

/// \brief This represents 'capture' clause in the '#pragma omp ...'
/// directive.
///
/// \code
/// #pragma omp atomic capture
/// \endcode
/// In this example directive '#pragma omp atomic' has clause 'capture'.
///
class OMPCaptureClause : public OMPClause {
public:
  /// \brief Build 'write' clause.
  ///
  /// \param StartLoc Starting location of the clause.
  /// \param EndLoc Ending location of the clause.
  ///
  OMPCaptureClause(SourceLocation StartLoc, SourceLocation EndLoc)
      : OMPClause(OMPC_capture, StartLoc, EndLoc) {}

  /// \brief Build an empty clause.
  ///
  explicit OMPCaptureClause()
      : OMPClause(OMPC_capture, SourceLocation(), SourceLocation()) {}

  static bool classof(const OMPClause *T) {
    return T->getClauseKind() == OMPC_capture;
  }

  StmtRange children() { return StmtRange(); }
};

/// \brief This represents 'seq_cst' clause in the '#pragma omp ...'
/// directive.
///
/// \code
/// #pragma omp atomic capture seq_cst
/// \endcode
/// In this example directive '#pragma omp atomic' has clauses 'capture' and
/// 'seq_cst'.
///
class OMPSeqCstClause : public OMPClause {
public:
  /// \brief Build 'seq_cst' clause.
  ///
  /// \param StartLoc Starting location of the clause.
  /// \param EndLoc Ending location of the clause.
  ///
  OMPSeqCstClause(SourceLocation StartLoc, SourceLocation EndLoc)
      : OMPClause(OMPC_seq_cst, StartLoc, EndLoc) {}

  /// \brief Build an empty clause.
  ///
  explicit OMPSeqCstClause()
      : OMPClause(OMPC_seq_cst, SourceLocation(), SourceLocation()) {}

  static bool classof(const OMPClause *T) {
    return T->getClauseKind() == OMPC_seq_cst;
  }

  StmtRange children() { return StmtRange(); }
};

/// \brief This represents 'inbranch' clause in the '#pragma omp ...'
/// directive.
///
/// \code
/// #pragma omp declare simd inbranch
/// \endcode
/// In this example directive '#pragma omp declare simd' has clause 'inbranch'.
///
class OMPInBranchClause : public OMPClause {
public:
  /// \brief Build 'inbranch' clause.
  ///
  /// \param StartLoc Starting location of the clause.
  /// \param EndLoc Ending location of the clause.
  ///
  OMPInBranchClause(SourceLocation StartLoc, SourceLocation EndLoc)
      : OMPClause(OMPC_inbranch, StartLoc, EndLoc) {}

  /// \brief Build an empty clause.
  ///
  explicit OMPInBranchClause()
      : OMPClause(OMPC_inbranch, SourceLocation(), SourceLocation()) {}

  static bool classof(const OMPClause *T) {
    return T->getClauseKind() == OMPC_inbranch;
  }

  StmtRange children() { return StmtRange(); }
};

/// \brief This represents 'notinbranch' clause in the '#pragma omp ...'
/// directive.
///
/// \code
/// #pragma omp declare simd notinbranch
/// \endcode
/// In this example directive '#pragma omp declare simd' has
/// clause 'notinbranch'.
///
class OMPNotInBranchClause : public OMPClause {
public:
  /// \brief Build 'notinbranch' clause.
  ///
  /// \param StartLoc Starting location of the clause.
  /// \param EndLoc Ending location of the clause.
  ///
  OMPNotInBranchClause(SourceLocation StartLoc, SourceLocation EndLoc)
      : OMPClause(OMPC_notinbranch, StartLoc, EndLoc) {}

  /// \brief Build an empty clause.
  ///
  explicit OMPNotInBranchClause()
      : OMPClause(OMPC_notinbranch, SourceLocation(), SourceLocation()) {}

  static bool classof(const OMPClause *T) {
    return T->getClauseKind() == OMPC_notinbranch;
  }

  StmtRange children() { return StmtRange(); }
};

/// \brief This represents clause 'flush' in the '#pragma omp ...' directives.
///
/// \code
/// #pragma omp flush(a,b)
/// \endcode
/// In this example directive '#pragma omp flush' has pseudo clause 'flush'
/// with the variables 'a' and 'b'.
///
class OMPFlushClause : public OMPVarListClause<OMPFlushClause> {
  /// \brief Build clause with number of variables \a N.
  ///
  /// \param StartLoc Starting location of the clause.
  /// \param EndLoc Ending location of the clause.
  /// \param N Number of the variables in the clause.
  ///
  OMPFlushClause(SourceLocation StartLoc, SourceLocation LParenLoc,
                 SourceLocation EndLoc, unsigned N)
    : OMPVarListClause<OMPFlushClause>(OMPC_flush, StartLoc, LParenLoc, EndLoc, N) { }

  /// \brief Build an empty clause.
  ///
  /// \param N Number of variables.
  ///
  explicit OMPFlushClause(unsigned N)
    : OMPVarListClause<OMPFlushClause>(OMPC_flush, SourceLocation(), SourceLocation(),
                                       SourceLocation(), N) { }

public:
  /// \brief Creates clause with a list of variables \a VL.
  ///
  /// \param C AST context.
  /// \brief StartLoc Starting location of the clause.
  /// \brief EndLoc Ending location of the clause.
  /// \param VL List of references to the variables.
  ///
  static OMPFlushClause *Create(const ASTContext &C,
                                SourceLocation StartLoc,
                                SourceLocation LParenLoc,
                                SourceLocation EndLoc,
                                ArrayRef<Expr *> VL);
  /// \brief Creates an empty clause with the place for \a N variables.
  ///
  /// \param C AST context.
  /// \param N The number of variables.
  ///
  static OMPFlushClause *CreateEmpty(const ASTContext &C, unsigned N);

  static bool classof(const OMPClause *T) {
    return T->getClauseKind() == OMPC_flush;
  }

  StmtRange children() {
    return StmtRange(reinterpret_cast<Stmt **>(varlist_begin()),
                     reinterpret_cast<Stmt **>(varlist_end()));
  }
};

/// \brief This represents clause 'uniform' in the '#pragma omp ...' directives.
///
/// \code
/// #pragma omp declare simd uniform(a,b)
/// \endcode
/// In this example directive '#pragma omp declare simd' has clause 'uniform'
/// with the variables 'a' and 'b'.
///
class OMPUniformClause : public OMPVarListClause<OMPUniformClause> {
  /// \brief Build clause with number of variables \a N.
  ///
  /// \param StartLoc Starting location of the clause.
  /// \param EndLoc Ending location of the clause.
  /// \param N Number of the variables in the clause.
  ///
  OMPUniformClause(SourceLocation StartLoc, SourceLocation LParenLoc,
                   SourceLocation EndLoc, unsigned N)
    : OMPVarListClause<OMPUniformClause>(OMPC_uniform, StartLoc, LParenLoc, EndLoc, N) { }

  /// \brief Build an empty clause.
  ///
  /// \param N Number of variables.
  ///
  explicit OMPUniformClause(unsigned N)
    : OMPVarListClause<OMPUniformClause>(OMPC_uniform, SourceLocation(), SourceLocation(),
                                         SourceLocation(), N) { }

public:
  /// \brief Creates clause with a list of variables \a VL.
  ///
  /// \param C AST context.
  /// \brief StartLoc Starting location of the clause.
  /// \brief EndLoc Ending location of the clause.
  /// \param VL List of references to the variables.
  ///
  static OMPUniformClause *Create(const ASTContext &C, SourceLocation StartLoc,
                                  SourceLocation LParenLoc,
                                  SourceLocation EndLoc, ArrayRef<Expr *> VL);
  /// \brief Creates an empty clause with the place for \a N variables.
  ///
  /// \param C AST context.
  /// \param N The number of variables.
  ///
  static OMPUniformClause *CreateEmpty(const ASTContext &C, unsigned N);

  static bool classof(const OMPClause *T) {
    return T->getClauseKind() == OMPC_uniform;
  }

  StmtRange children() {
    return StmtRange(reinterpret_cast<Stmt **>(varlist_begin()),
                     reinterpret_cast<Stmt **>(varlist_end()));
  }
};

/// \brief This represents 'simdlen' clause in the '#pragma omp ...'
/// directive.
///
/// \code
/// #pragma omp declare simd simdlen(4)
/// \endcode
/// In this example directive '#pragma omp declare simd' has clause 'simdlen'
/// with single expression '4'.
///
class OMPSimdlenClause : public OMPClause {
  friend class OMPClauseReader;
  /// \brief Location of '('.
  SourceLocation LParenLoc;
  /// \brief Safe iteration space distance.
  Stmt *Simdlen;
  /// \brief Set the safe iteration space distance.
  ///
  /// \param E safe iteration space distance.
  ///
  void setSimdlen(Expr *E) { Simdlen = E; }

public:
  /// \brief Build 'simdlen' clause.
  ///
  /// \param E Expression associated with this clause.
  /// \param StartLoc Starting location of the clause.
  /// \param EndLoc Ending location of the clause.
  ///
  OMPSimdlenClause(Expr *E, SourceLocation StartLoc, SourceLocation LParenLoc,
                   SourceLocation EndLoc)
      : OMPClause(OMPC_simdlen, StartLoc, EndLoc), LParenLoc(LParenLoc),
        Simdlen(E) {}

  /// \brief Build an empty clause.
  ///
  explicit OMPSimdlenClause()
      : OMPClause(OMPC_simdlen, SourceLocation(), SourceLocation()),
        Simdlen(0) {}

  /// \brief Sets the location of '('.
  void setLParenLoc(SourceLocation Loc) { LParenLoc = Loc; }
  /// \brief Returns the location of '('.
  SourceLocation getLParenLoc() const { return LParenLoc; }

  /// \brief Return safe iteration space distance.
  ///
  Expr *getSimdlen() const { return dyn_cast_or_null<Expr>(Simdlen); }

  static bool classof(const OMPClause *T) {
    return T->getClauseKind() == OMPC_simdlen;
  }

  StmtRange children() { return StmtRange(&Simdlen, &Simdlen + 1); }
};

/// \brief This represents 'num_teams' clause in the '#pragma omp ...'
/// directive.
///
/// \code
/// #pragma omp teams num_teams(4)
/// \endcode
/// In this example directive '#pragma omp teams' has clause 'num_teams'
/// with single expression '4'.
///
class OMPNumTeamsClause : public OMPClause {
  friend class OMPClauseReader;
  /// \brief Location of '('.
  SourceLocation LParenLoc;
  /// \brief Number of teams.
  Stmt *NumTeams;
  /// \brief Set the number of teams.
  ///
  /// \param E number of teams.
  ///
  void setNumTeams(Expr *E) { NumTeams = E; }

public:
  /// \brief Build 'num_teams' clause.
  ///
  /// \param E Expression associated with this clause.
  /// \param StartLoc Starting location of the clause.
  /// \param EndLoc Ending location of the clause.
  ///
  OMPNumTeamsClause(Expr *E, SourceLocation StartLoc, SourceLocation LParenLoc,
                    SourceLocation EndLoc)
      : OMPClause(OMPC_num_teams, StartLoc, EndLoc), LParenLoc(LParenLoc),
        NumTeams(E) {}

  /// \brief Build an empty clause.
  ///
  explicit OMPNumTeamsClause()
      : OMPClause(OMPC_num_teams, SourceLocation(), SourceLocation()),
        NumTeams(0) {}

  /// \brief Sets the location of '('.
  void setLParenLoc(SourceLocation Loc) { LParenLoc = Loc; }
  /// \brief Returns the location of '('.
  SourceLocation getLParenLoc() const { return LParenLoc; }

  /// \brief Return the number of teams.
  ///
  Expr *getNumTeams() const { return dyn_cast_or_null<Expr>(NumTeams); }

  static bool classof(const OMPClause *T) {
    return T->getClauseKind() == OMPC_num_teams;
  }

  StmtRange children() { return StmtRange(&NumTeams, &NumTeams + 1); }
};

/// \brief This represents 'thread_limit' clause in the '#pragma omp ...'
/// directive.
///
/// \code
/// #pragma omp teams thread_limit(4)
/// \endcode
/// In this example directive '#pragma omp teams' has clause 'thread_limit'
/// with single expression '4'.
///
class OMPThreadLimitClause : public OMPClause {
  friend class OMPClauseReader;
  /// \brief Location of '('.
  SourceLocation LParenLoc;
  /// \brief Thread limit.
  Stmt *ThreadLimit;
  /// \brief Set the thread limit.
  ///
  /// \param E thread limit.
  ///
  void setThreadLimit(Expr *E) { ThreadLimit = E; }

public:
  /// \brief Build 'thread_limit' clause.
  ///
  /// \param E Expression associated with this clause.
  /// \param StartLoc Starting location of the clause.
  /// \param EndLoc Ending location of the clause.
  ///
  OMPThreadLimitClause(Expr *E, SourceLocation StartLoc, SourceLocation LParenLoc,
                       SourceLocation EndLoc)
      : OMPClause(OMPC_thread_limit, StartLoc, EndLoc), LParenLoc(LParenLoc),
        ThreadLimit(E) {}

  /// \brief Build an empty clause.
  ///
  explicit OMPThreadLimitClause()
      : OMPClause(OMPC_thread_limit, SourceLocation(), SourceLocation()),
        ThreadLimit(0) {}

  /// \brief Sets the location of '('.
  void setLParenLoc(SourceLocation Loc) { LParenLoc = Loc; }
  /// \brief Returns the location of '('.
  SourceLocation getLParenLoc() const { return LParenLoc; }

  /// \brief Return the number of teams.
  ///
  Expr *getThreadLimit() const { return dyn_cast_or_null<Expr>(ThreadLimit); }

  static bool classof(const OMPClause *T) {
    return T->getClauseKind() == OMPC_thread_limit;
  }

  StmtRange children() { return StmtRange(&ThreadLimit, &ThreadLimit + 1); }
};

/// \brief This represents clause 'aligned' in the '#pragma omp ...'
/// directives.
///
/// \code
/// #pragma omp simd aligned(a,b : 8)
/// \endcode
/// In this example directive '#pragma omp simd' has clause 'aligned'
/// with variables 'a', 'b' and alignment '8'.
///
class OMPAlignedClause : public OMPVarListClause<OMPAlignedClause> {
  friend class OMPClauseReader;
  friend class OMPClauseWriter;

  /// \brief Start location of the alignment in cource code.
  SourceLocation AlignmentLoc;

  /// \brief Set alignment for the clause.
  ///
  /// \param E alignment for the clause.
  ///
  void setAlignment(Expr *E) {
    *(reinterpret_cast<Stmt **>(varlist_end())) = cast_or_null<Stmt>(E);
  }

  /// \brief Set alignment location.
  ///
  /// \param ALoc alignment location.
  ///
  void setAlignmentLoc(SourceLocation ALoc) { AlignmentLoc = ALoc; }

  /// \brief Build clause with number of variables \a N.
  ///
  /// \param StartLoc Starting location of the clause.
  /// \param EndLoc Ending location of the clause.
  /// \param N Number of the variables in the clause.
  /// \param ALoc Location of the alignment.
  ///
  OMPAlignedClause(SourceLocation StartLoc, SourceLocation LParenLoc,
                   SourceLocation EndLoc, unsigned N,
                   SourceLocation ALoc)
    : OMPVarListClause<OMPAlignedClause>(OMPC_aligned, StartLoc, LParenLoc, EndLoc, N),
      AlignmentLoc(ALoc) { }

  /// \brief Build an empty clause.
  ///
  /// \param N Number of variables.
  ///
  explicit OMPAlignedClause(unsigned N)
    : OMPVarListClause<OMPAlignedClause>(OMPC_aligned, SourceLocation(), SourceLocation(),
                                         SourceLocation(), N),
       AlignmentLoc(SourceLocation()) { }

public:
  /// \brief Creates clause with a list of variables \a VL and an alignment
  /// \a A.
  ///
  /// \param C AST context.
  /// \brief StartLoc Starting location of the clause.
  /// \brief EndLoc Ending location of the clause.
  /// \param VL List of references to the variables.
  /// \param A Alignment.
  /// \param ALoc Location of the alignment.
  ///
  static OMPAlignedClause *Create(const ASTContext &C, SourceLocation StartLoc,
                                 SourceLocation LParenLoc,
                                 SourceLocation EndLoc, ArrayRef<Expr *> VL,
                                 Expr *A, SourceLocation ALoc);
  /// \brief Creates an empty clause with the place for \a N variables.
  ///
  /// \param C AST context.
  /// \param N The number of variables.
  ///
  static OMPAlignedClause *CreateEmpty(const ASTContext &C, unsigned N);

  /// \brief Fetches the alignment.
  Expr *getAlignment() {
    return dyn_cast_or_null<Expr>(*(reinterpret_cast<Stmt **>(varlist_end())));
  }

  /// \brief Fetches location of the alignment.
  SourceLocation getAlignmentLoc() const { return AlignmentLoc; }

  static bool classof(const OMPClause *T) {
    return T->getClauseKind() == OMPC_aligned;
  }

  StmtRange children() {
    return StmtRange(reinterpret_cast<Stmt **>(varlist_begin()),
                     reinterpret_cast<Stmt **>(varlist_end() + 1));
  }
};

/// \brief This represents clause 'depend' in the '#pragma omp ...'
/// directives.
///
/// \code
/// #pragma omp task depend(in : a,b[:])
/// \endcode
/// In this example directive '#pragma omp task' has clause 'depend'
/// with dependence type 'in' and variables 'a' and 'b[:]'.
///
class OMPDependClause : public OMPVarListClause<OMPDependClause> {
  friend class OMPClauseReader;
  friend class OMPClauseWriter;
  /// \brief Dependence type for the 'depend' clause.
  OpenMPDependClauseType Type;
  /// \brief Location of the dependence type.
  SourceLocation TypeLoc;

  /// \brief Set Type for the clause.
  ///
  /// \param Ty Type for the clause.
  ///
  void setType(OpenMPDependClauseType Ty) { Type = Ty; }

  /// \brief Set type location.
  ///
  /// \param TyLoc Type location.
  ///
  void setTypeLoc(SourceLocation TyLoc) { TypeLoc = TyLoc; }

  /// \brief Build clause with number of variables \a N and type \a Ty.
  ///
  /// \param StartLoc Starting location of the clause.
  /// \param EndLoc Ending location of the clause.
  /// \param N Number of the variables in the clause.
  /// \param Ty Dependence type.
  /// \param TyLoc Location of the type.
  ///
  OMPDependClause(SourceLocation StartLoc, SourceLocation LParenLoc,
                  SourceLocation EndLoc, unsigned N,
                  OpenMPDependClauseType Ty, SourceLocation TyLoc)
      : OMPVarListClause<OMPDependClause>(OMPC_depend, StartLoc, LParenLoc,
                                          EndLoc, N),
        Type(Ty), TypeLoc(TyLoc) {}

  /// \brief Build an empty clause.
  ///
  /// \param N Number of variables.
  ///
  explicit OMPDependClause(unsigned N)
      : OMPVarListClause<OMPDependClause>(OMPC_depend, SourceLocation(),
                                          SourceLocation(), SourceLocation(),
                                          N),
        Type(OMPC_DEPEND_unknown), TypeLoc(SourceLocation()) {}

  /// \brief Sets begins for the clause.
  void setBegins(ArrayRef<Expr *> Begins);
  /// \brief Sets size in bytes for the clause.
  void setSizeInBytes(ArrayRef<Expr *> SizeInBytes);

public:
  /// \brief Creates clause with a list of variables \a VL and type \a Ty.
  ///
  /// \param C AST context.
  /// \brief StartLoc Starting location of the clause.
  /// \brief EndLoc Ending location of the clause.
  /// \param VL List of references to the variables.
  /// \param Ty reduction operator.
  /// \param TyLoc Location of the operator.
  ///
  static OMPDependClause *
  Create(const ASTContext &C, SourceLocation StartLoc, SourceLocation LParenLoc,
         SourceLocation EndLoc, ArrayRef<Expr *> VL, ArrayRef<Expr *> Begins,
         ArrayRef<Expr *> SizeInBytes, OpenMPDependClauseType Ty,
         SourceLocation TyLoc);

  /// \brief Creates an empty clause with the place for \a N variables.
  ///
  /// \param C AST context.
  /// \param N The number of variables.
  ///
  static OMPDependClause *CreateEmpty(const ASTContext &C, unsigned N);

  /// \brief Fetches dependence type for the clause.
  OpenMPDependClauseType getType() const LLVM_READONLY { return Type; }

  /// \brief Fetches location of clause dependence type.
  SourceLocation getTypeLoc() const LLVM_READONLY { return TypeLoc; }

  /// \brief Fetches begins for the specified index.
  Expr *getBegins(unsigned Index) LLVM_READONLY;
  Expr *getBegins(unsigned Index) const  LLVM_READONLY {
    return const_cast<OMPDependClause *>(this)->getBegins(Index);
  }

  /// \brief Fetches the size in bytes for the specified index.
  Expr *getSizeInBytes(unsigned Index) LLVM_READONLY;
  Expr *getSizeInBytes(unsigned Index) const LLVM_READONLY {
    return const_cast<OMPDependClause *>(this)->getSizeInBytes(Index);
  }

  static bool classof(const OMPClause *T) {
    return T->getClauseKind() == OMPC_depend;
  }

  StmtRange children() {
    return StmtRange(reinterpret_cast<Stmt **>(varlist_begin()),
                     reinterpret_cast<Stmt **>(varlist_end()) +
                     2 * varlist_size());
  }
};

template <typename T> struct make_ptr_clause {
  typedef T *type;
};
template <typename T> struct make_const_ptr_clause {
  typedef const T *type;
};
/// \brief This class implements a simple visitor for OMPClause
/// subclasses.
template <class ImplClass, template <typename> class Ptr, typename RetTy>
class OMPClauseVisitorBase {
public:
#define PTR(CLASS) typename Ptr<CLASS>::type
#define DISPATCH(CLASS)                                                        \
  return static_cast<ImplClass *>(this)                                        \
      ->Visit##CLASS(static_cast<PTR(CLASS)>(S))

#define OPENMP_CLAUSE(Name, Class)                                             \
  RetTy Visit##Class(PTR(Class) S) { DISPATCH(Class); }
#include "clang/Basic/OpenMPKinds.def"

  RetTy Visit(PTR(OMPClause) S) {
    // Top switch clause: visit each OMPClause.
    switch (S->getClauseKind()) {
    default:
      llvm_unreachable("Unknown stmt kind!");
#define OPENMP_CLAUSE(Name, Class)                                             \
  case OMPC_##Name:                                                            \
    return Visit##Class(static_cast<PTR(Class)>(S));
#include "clang/Basic/OpenMPKinds.def"
    }
  }
  // Base case, ignore it. :)
  RetTy VisitOMPClause(PTR(OMPClause) Node) { return RetTy(); }
#undef PTR
#undef DISPATCH
};

template <class ImplClass, typename RetTy = void>
class OMPClauseVisitor
    : public OMPClauseVisitorBase<ImplClass, make_ptr_clause, RetTy> {};
template <class ImplClass, typename RetTy = void>
class ConstOMPClauseVisitor
    : public OMPClauseVisitorBase<ImplClass, make_const_ptr_clause, RetTy> {};

} // end namespace clang

#endif<|MERGE_RESOLUTION|>--- conflicted
+++ resolved
@@ -424,7 +424,6 @@
   StmtRange children() { return StmtRange(&Safelen, &Safelen + 1); }
 };
 
-<<<<<<< HEAD
 /// \brief This represents 'device' clause in the '#pragma omp ...'
 /// directive.
 ///
@@ -470,62 +469,6 @@
   }
 
   StmtRange children() { return StmtRange(&Device, &Device + 1); }
-=======
-/// \brief This represents 'collapse' clause in the '#pragma omp ...'
-/// directive.
-///
-/// \code
-/// #pragma omp simd collapse(3)
-/// \endcode
-/// In this example directive '#pragma omp simd' has clause 'collapse'
-/// with single expression '3'.
-/// The parameter must be a constant positive integer expression, it specifies
-/// the number of nested loops that should be collapsed into a single iteration
-/// space.
-///
-class OMPCollapseClause : public OMPClause {
-  friend class OMPClauseReader;
-  /// \brief Location of '('.
-  SourceLocation LParenLoc;
-  /// \brief Number of for-loops.
-  Stmt *NumForLoops;
-
-  /// \brief Set the number of associated for-loops.
-  void setNumForLoops(Expr *Num) { NumForLoops = Num; }
-
-public:
-  /// \brief Build 'collapse' clause.
-  ///
-  /// \param Num Expression associated with this clause.
-  /// \param StartLoc Starting location of the clause.
-  /// \param LParenLoc Location of '('.
-  /// \param EndLoc Ending location of the clause.
-  ///
-  OMPCollapseClause(Expr *Num, SourceLocation StartLoc,
-                    SourceLocation LParenLoc, SourceLocation EndLoc)
-      : OMPClause(OMPC_collapse, StartLoc, EndLoc), LParenLoc(LParenLoc),
-        NumForLoops(Num) {}
-
-  /// \brief Build an empty clause.
-  ///
-  explicit OMPCollapseClause()
-      : OMPClause(OMPC_collapse, SourceLocation(), SourceLocation()),
-        LParenLoc(SourceLocation()), NumForLoops(nullptr) {}
-
-  /// \brief Sets the location of '('.
-  void setLParenLoc(SourceLocation Loc) { LParenLoc = Loc; }
-  /// \brief Returns the location of '('.
-  SourceLocation getLParenLoc() const { return LParenLoc; }
-
-  /// \brief Return the number of associated for-loops.
-  Expr *getNumForLoops() const { return cast_or_null<Expr>(NumForLoops); }
-
-  static bool classof(const OMPClause *T) {
-    return T->getClauseKind() == OMPC_collapse;
-  }
-
-  StmtRange children() { return StmtRange(&NumForLoops, &NumForLoops + 1); }
->>>>>>> fe760838
 };
 
 /// \brief This represents 'default' clause in the '#pragma omp ...' directive.
@@ -2479,98 +2422,6 @@
   StmtRange children() { return StmtRange(&ThreadLimit, &ThreadLimit + 1); }
 };
 
-/// \brief This represents clause 'aligned' in the '#pragma omp ...'
-/// directives.
-///
-/// \code
-/// #pragma omp simd aligned(a,b : 8)
-/// \endcode
-/// In this example directive '#pragma omp simd' has clause 'aligned'
-/// with variables 'a', 'b' and alignment '8'.
-///
-class OMPAlignedClause : public OMPVarListClause<OMPAlignedClause> {
-  friend class OMPClauseReader;
-  friend class OMPClauseWriter;
-
-  /// \brief Start location of the alignment in cource code.
-  SourceLocation AlignmentLoc;
-
-  /// \brief Set alignment for the clause.
-  ///
-  /// \param E alignment for the clause.
-  ///
-  void setAlignment(Expr *E) {
-    *(reinterpret_cast<Stmt **>(varlist_end())) = cast_or_null<Stmt>(E);
-  }
-
-  /// \brief Set alignment location.
-  ///
-  /// \param ALoc alignment location.
-  ///
-  void setAlignmentLoc(SourceLocation ALoc) { AlignmentLoc = ALoc; }
-
-  /// \brief Build clause with number of variables \a N.
-  ///
-  /// \param StartLoc Starting location of the clause.
-  /// \param EndLoc Ending location of the clause.
-  /// \param N Number of the variables in the clause.
-  /// \param ALoc Location of the alignment.
-  ///
-  OMPAlignedClause(SourceLocation StartLoc, SourceLocation LParenLoc,
-                   SourceLocation EndLoc, unsigned N,
-                   SourceLocation ALoc)
-    : OMPVarListClause<OMPAlignedClause>(OMPC_aligned, StartLoc, LParenLoc, EndLoc, N),
-      AlignmentLoc(ALoc) { }
-
-  /// \brief Build an empty clause.
-  ///
-  /// \param N Number of variables.
-  ///
-  explicit OMPAlignedClause(unsigned N)
-    : OMPVarListClause<OMPAlignedClause>(OMPC_aligned, SourceLocation(), SourceLocation(),
-                                         SourceLocation(), N),
-       AlignmentLoc(SourceLocation()) { }
-
-public:
-  /// \brief Creates clause with a list of variables \a VL and an alignment
-  /// \a A.
-  ///
-  /// \param C AST context.
-  /// \brief StartLoc Starting location of the clause.
-  /// \brief EndLoc Ending location of the clause.
-  /// \param VL List of references to the variables.
-  /// \param A Alignment.
-  /// \param ALoc Location of the alignment.
-  ///
-  static OMPAlignedClause *Create(const ASTContext &C, SourceLocation StartLoc,
-                                 SourceLocation LParenLoc,
-                                 SourceLocation EndLoc, ArrayRef<Expr *> VL,
-                                 Expr *A, SourceLocation ALoc);
-  /// \brief Creates an empty clause with the place for \a N variables.
-  ///
-  /// \param C AST context.
-  /// \param N The number of variables.
-  ///
-  static OMPAlignedClause *CreateEmpty(const ASTContext &C, unsigned N);
-
-  /// \brief Fetches the alignment.
-  Expr *getAlignment() {
-    return dyn_cast_or_null<Expr>(*(reinterpret_cast<Stmt **>(varlist_end())));
-  }
-
-  /// \brief Fetches location of the alignment.
-  SourceLocation getAlignmentLoc() const { return AlignmentLoc; }
-
-  static bool classof(const OMPClause *T) {
-    return T->getClauseKind() == OMPC_aligned;
-  }
-
-  StmtRange children() {
-    return StmtRange(reinterpret_cast<Stmt **>(varlist_begin()),
-                     reinterpret_cast<Stmt **>(varlist_end() + 1));
-  }
-};
-
 /// \brief This represents clause 'depend' in the '#pragma omp ...'
 /// directives.
 ///
