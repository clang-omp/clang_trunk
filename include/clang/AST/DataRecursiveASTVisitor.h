--- conflicted
+++ resolved
@@ -2386,7 +2386,6 @@
   return TraverseOMPExecutableDirective(S);
 })
 
-<<<<<<< HEAD
 DEF_TRAVERSE_STMT(OMPSingleDirective, {
   return TraverseOMPExecutableDirective(S);
 })
@@ -2394,26 +2393,6 @@
 DEF_TRAVERSE_STMT(OMPTaskDirective, {
   return TraverseOMPExecutableDirective(S);
 })
-=======
-template<typename Derived>
-bool DataRecursiveASTVisitor<Derived>::VisitOMPSafelenClause(
-                                            OMPSafelenClause *C) {
-  TraverseStmt(C->getSafelen());
-  return true;
-}
-
-template<typename Derived>
-bool DataRecursiveASTVisitor<Derived>::VisitOMPDefaultClause(OMPDefaultClause *C) {
-  return true;
-}
-
-template<typename Derived>
-template<typename T>
-void DataRecursiveASTVisitor<Derived>::VisitOMPClauseList(T *Node) {
-  for (auto *I : Node->varlists())
-    TraverseStmt(I);
-}
->>>>>>> 88c63daa
 
 DEF_TRAVERSE_STMT(OMPTaskyieldDirective, {
   return TraverseOMPExecutableDirective(S);
