//===--- Tools.cpp - Tools Implementations --------------------------------===//
//
//                     The LLVM Compiler Infrastructure
//
// This file is distributed under the University of Illinois Open Source
// License. See LICENSE.TXT for details.
//
//===----------------------------------------------------------------------===//

#include "Tools.h"
#include "InputInfo.h"
#include "ToolChains.h"
#include "clang/Basic/LangOptions.h"
#include "clang/Basic/ObjCRuntime.h"
#include "clang/Basic/Version.h"
#include "clang/Driver/Action.h"
#include "clang/Driver/Compilation.h"
#include "clang/Driver/Driver.h"
#include "clang/Driver/DriverDiagnostic.h"
#include "clang/Driver/Job.h"
#include "clang/Driver/Options.h"
#include "clang/Driver/SanitizerArgs.h"
#include "clang/Driver/ToolChain.h"
#include "clang/Driver/Util.h"
#include "llvm/ADT/SmallString.h"
#include "llvm/ADT/StringExtras.h"
#include "llvm/ADT/StringSwitch.h"
#include "llvm/ADT/Twine.h"
#include "llvm/Option/Arg.h"
#include "llvm/Option/ArgList.h"
#include "llvm/Option/Option.h"
#include "llvm/Support/ErrorHandling.h"
#include "llvm/Support/FileSystem.h"
#include "llvm/Support/Format.h"
#include "llvm/Support/Host.h"
#include "llvm/Support/Path.h"
#include "llvm/Support/Process.h"
#include "llvm/Support/Program.h"
#include "llvm/Support/raw_ostream.h"
#include <sys/stat.h>

using namespace clang::driver;
using namespace clang::driver::tools;
using namespace clang;
using namespace llvm::opt;

static void addAssemblerKPIC(const ArgList &Args, ArgStringList &CmdArgs) {
  Arg *LastPICArg = Args.getLastArg(options::OPT_fPIC, options::OPT_fno_PIC,
                                    options::OPT_fpic, options::OPT_fno_pic,
                                    options::OPT_fPIE, options::OPT_fno_PIE,
                                    options::OPT_fpie, options::OPT_fno_pie);
  if (!LastPICArg)
    return;
  if (LastPICArg->getOption().matches(options::OPT_fPIC) ||
      LastPICArg->getOption().matches(options::OPT_fpic) ||
      LastPICArg->getOption().matches(options::OPT_fPIE) ||
      LastPICArg->getOption().matches(options::OPT_fpie)) {
    CmdArgs.push_back("-KPIC");
  }
}

/// CheckPreprocessingOptions - Perform some validation of preprocessing
/// arguments that is shared with gcc.
static void CheckPreprocessingOptions(const Driver &D, const ArgList &Args) {
  if (Arg *A = Args.getLastArg(options::OPT_C, options::OPT_CC))
    if (!Args.hasArg(options::OPT_E) && !D.CCCIsCPP())
      D.Diag(diag::err_drv_argument_only_allowed_with)
        << A->getAsString(Args) << "-E";
}

/// CheckCodeGenerationOptions - Perform some validation of code generation
/// arguments that is shared with gcc.
static void CheckCodeGenerationOptions(const Driver &D, const ArgList &Args) {
  // In gcc, only ARM checks this, but it seems reasonable to check universally.
  if (Args.hasArg(options::OPT_static))
    if (const Arg *A = Args.getLastArg(options::OPT_dynamic,
                                       options::OPT_mdynamic_no_pic))
      D.Diag(diag::err_drv_argument_not_allowed_with)
        << A->getAsString(Args) << "-static";
}

// Quote target names for inclusion in GNU Make dependency files.
// Only the characters '$', '#', ' ', '\t' are quoted.
static void QuoteTarget(StringRef Target,
                        SmallVectorImpl<char> &Res) {
  for (unsigned i = 0, e = Target.size(); i != e; ++i) {
    switch (Target[i]) {
    case ' ':
    case '\t':
      // Escape the preceding backslashes
      for (int j = i - 1; j >= 0 && Target[j] == '\\'; --j)
        Res.push_back('\\');

      // Escape the space/tab
      Res.push_back('\\');
      break;
    case '$':
      Res.push_back('$');
      break;
    case '#':
      Res.push_back('\\');
      break;
    default:
      break;
    }

    Res.push_back(Target[i]);
  }
}

static void addDirectoryList(const ArgList &Args,
                             ArgStringList &CmdArgs,
                             const char *ArgName,
                             const char *EnvVar) {
  const char *DirList = ::getenv(EnvVar);
  bool CombinedArg = false;

  if (!DirList)
    return; // Nothing to do.

  StringRef Name(ArgName);
  if (Name.equals("-I") || Name.equals("-L"))
    CombinedArg = true;

  StringRef Dirs(DirList);
  if (Dirs.empty()) // Empty string should not add '.'.
    return;

  StringRef::size_type Delim;
  while ((Delim = Dirs.find(llvm::sys::EnvPathSeparator)) != StringRef::npos) {
    if (Delim == 0) { // Leading colon.
      if (CombinedArg) {
        CmdArgs.push_back(Args.MakeArgString(std::string(ArgName) + "."));
      } else {
        CmdArgs.push_back(ArgName);
        CmdArgs.push_back(".");
      }
    } else {
      if (CombinedArg) {
        CmdArgs.push_back(Args.MakeArgString(std::string(ArgName) + Dirs.substr(0, Delim)));
      } else {
        CmdArgs.push_back(ArgName);
        CmdArgs.push_back(Args.MakeArgString(Dirs.substr(0, Delim)));
      }
    }
    Dirs = Dirs.substr(Delim + 1);
  }

  if (Dirs.empty()) { // Trailing colon.
    if (CombinedArg) {
      CmdArgs.push_back(Args.MakeArgString(std::string(ArgName) + "."));
    } else {
      CmdArgs.push_back(ArgName);
      CmdArgs.push_back(".");
    }
  } else { // Add the last path.
    if (CombinedArg) {
      CmdArgs.push_back(Args.MakeArgString(std::string(ArgName) + Dirs));
    } else {
      CmdArgs.push_back(ArgName);
      CmdArgs.push_back(Args.MakeArgString(Dirs));
    }
  }
}

static void AddLinkerInputs(const ToolChain &TC,
                            const InputInfoList &Inputs, const ArgList &Args,
                            ArgStringList &CmdArgs) {
  const Driver &D = TC.getDriver();

  // Add extra linker input arguments which are not treated as inputs
  // (constructed via -Xarch_).
  Args.AddAllArgValues(CmdArgs, options::OPT_Zlinker_input);

  for (InputInfoList::const_iterator
         it = Inputs.begin(), ie = Inputs.end(); it != ie; ++it) {
    const InputInfo &II = *it;

    if (!TC.HasNativeLLVMSupport()) {
      // Don't try to pass LLVM inputs unless we have native support.
      if (II.getType() == types::TY_LLVM_IR ||
          II.getType() == types::TY_LTO_IR ||
          II.getType() == types::TY_LLVM_BC ||
          II.getType() == types::TY_LTO_BC)
        D.Diag(diag::err_drv_no_linker_llvm_support)
          << TC.getTripleString();
    }

    // Add filenames immediately.
    if (II.isFilename()) {
      CmdArgs.push_back(II.getFilename());
      continue;
    }

    // Otherwise, this is a linker input argument.
    const Arg &A = II.getInputArg();

    // Handle reserved library options.
    if (A.getOption().matches(options::OPT_Z_reserved_lib_stdcxx)) {
      TC.AddCXXStdlibLibArgs(Args, CmdArgs);
    } else if (A.getOption().matches(options::OPT_Z_reserved_lib_cckext)) {
      TC.AddCCKextLibArgs(Args, CmdArgs);
    } else
      A.renderAsInput(Args, CmdArgs);
  }

  // LIBRARY_PATH - included following the user specified library paths.
  //                and only supported on native toolchains.
  if (!TC.isCrossCompiling())
    addDirectoryList(Args, CmdArgs, "-L", "LIBRARY_PATH");
}

/// \brief Determine whether Objective-C automated reference counting is
/// enabled.
static bool isObjCAutoRefCount(const ArgList &Args) {
  return Args.hasFlag(options::OPT_fobjc_arc, options::OPT_fno_objc_arc, false);
}

/// \brief Determine whether we are linking the ObjC runtime.
static bool isObjCRuntimeLinked(const ArgList &Args) {
  if (isObjCAutoRefCount(Args)) {
    Args.ClaimAllArgs(options::OPT_fobjc_link_runtime);
    return true;
  }
  return Args.hasArg(options::OPT_fobjc_link_runtime);
}

static bool forwardToGCC(const Option &O) {
  // Don't forward inputs from the original command line.  They are added from
  // InputInfoList.
  return O.getKind() != Option::InputClass &&
         !O.hasFlag(options::DriverOption) &&
         !O.hasFlag(options::LinkerInput);
}

void Clang::AddPreprocessingOptions(Compilation &C,
                                    const JobAction &JA,
                                    const Driver &D,
                                    const ArgList &Args,
                                    ArgStringList &CmdArgs,
                                    const InputInfo &Output,
                                    const InputInfoList &Inputs) const {
  Arg *A;

  CheckPreprocessingOptions(D, Args);

  Args.AddLastArg(CmdArgs, options::OPT_C);
  Args.AddLastArg(CmdArgs, options::OPT_CC);

  // Handle dependency file generation.
  if ((A = Args.getLastArg(options::OPT_M, options::OPT_MM)) ||
      (A = Args.getLastArg(options::OPT_MD)) ||
      (A = Args.getLastArg(options::OPT_MMD))) {
    // Determine the output location.
    const char *DepFile;
    if (Arg *MF = Args.getLastArg(options::OPT_MF)) {
      DepFile = MF->getValue();
      C.addFailureResultFile(DepFile, &JA);
    } else if (Output.getType() == types::TY_Dependencies) {
      DepFile = Output.getFilename();
    } else if (A->getOption().matches(options::OPT_M) ||
               A->getOption().matches(options::OPT_MM)) {
      DepFile = "-";
    } else {
      DepFile = getDependencyFileName(Args, Inputs);
      C.addFailureResultFile(DepFile, &JA);
    }
    CmdArgs.push_back("-dependency-file");
    CmdArgs.push_back(DepFile);

    // Add a default target if one wasn't specified.
    if (!Args.hasArg(options::OPT_MT) && !Args.hasArg(options::OPT_MQ)) {
      const char *DepTarget;

      // If user provided -o, that is the dependency target, except
      // when we are only generating a dependency file.
      Arg *OutputOpt = Args.getLastArg(options::OPT_o);
      if (OutputOpt && Output.getType() != types::TY_Dependencies) {
        DepTarget = OutputOpt->getValue();
      } else {
        // Otherwise derive from the base input.
        //
        // FIXME: This should use the computed output file location.
        SmallString<128> P(Inputs[0].getBaseInput());
        llvm::sys::path::replace_extension(P, "o");
        DepTarget = Args.MakeArgString(llvm::sys::path::filename(P));
      }

      CmdArgs.push_back("-MT");
      SmallString<128> Quoted;
      QuoteTarget(DepTarget, Quoted);
      CmdArgs.push_back(Args.MakeArgString(Quoted));
    }

    if (A->getOption().matches(options::OPT_M) ||
        A->getOption().matches(options::OPT_MD))
      CmdArgs.push_back("-sys-header-deps");
  }

  if (Args.hasArg(options::OPT_MG)) {
    if (!A || A->getOption().matches(options::OPT_MD) ||
              A->getOption().matches(options::OPT_MMD))
      D.Diag(diag::err_drv_mg_requires_m_or_mm);
    CmdArgs.push_back("-MG");
  }

  Args.AddLastArg(CmdArgs, options::OPT_MP);

  // Convert all -MQ <target> args to -MT <quoted target>
  for (arg_iterator it = Args.filtered_begin(options::OPT_MT,
                                             options::OPT_MQ),
         ie = Args.filtered_end(); it != ie; ++it) {
    const Arg *A = *it;
    A->claim();

    if (A->getOption().matches(options::OPT_MQ)) {
      CmdArgs.push_back("-MT");
      SmallString<128> Quoted;
      QuoteTarget(A->getValue(), Quoted);
      CmdArgs.push_back(Args.MakeArgString(Quoted));

    // -MT flag - no change
    } else {
      A->render(Args, CmdArgs);
    }
  }

  // Add -i* options, and automatically translate to
  // -include-pch/-include-pth for transparent PCH support. It's
  // wonky, but we include looking for .gch so we can support seamless
  // replacement into a build system already set up to be generating
  // .gch files.
  bool RenderedImplicitInclude = false;
  for (arg_iterator it = Args.filtered_begin(options::OPT_clang_i_Group),
         ie = Args.filtered_end(); it != ie; ++it) {
    const Arg *A = it;

    if (A->getOption().matches(options::OPT_include)) {
      bool IsFirstImplicitInclude = !RenderedImplicitInclude;
      RenderedImplicitInclude = true;

      // Use PCH if the user requested it.
      bool UsePCH = D.CCCUsePCH;

      bool FoundPTH = false;
      bool FoundPCH = false;
      SmallString<128> P(A->getValue());
      // We want the files to have a name like foo.h.pch. Add a dummy extension
      // so that replace_extension does the right thing.
      P += ".dummy";
      if (UsePCH) {
        llvm::sys::path::replace_extension(P, "pch");
        if (llvm::sys::fs::exists(P.str()))
          FoundPCH = true;
      }

      if (!FoundPCH) {
        llvm::sys::path::replace_extension(P, "pth");
        if (llvm::sys::fs::exists(P.str()))
          FoundPTH = true;
      }

      if (!FoundPCH && !FoundPTH) {
        llvm::sys::path::replace_extension(P, "gch");
        if (llvm::sys::fs::exists(P.str())) {
          FoundPCH = UsePCH;
          FoundPTH = !UsePCH;
        }
      }

      if (FoundPCH || FoundPTH) {
        if (IsFirstImplicitInclude) {
          A->claim();
          if (UsePCH)
            CmdArgs.push_back("-include-pch");
          else
            CmdArgs.push_back("-include-pth");
          CmdArgs.push_back(Args.MakeArgString(P.str()));
          continue;
        } else {
          // Ignore the PCH if not first on command line and emit warning.
          D.Diag(diag::warn_drv_pch_not_first_include)
              << P.str() << A->getAsString(Args);
        }
      }
    }

    // Not translated, render as usual.
    A->claim();
    A->render(Args, CmdArgs);
  }

  Args.AddAllArgs(CmdArgs, options::OPT_D, options::OPT_U);
  Args.AddAllArgs(CmdArgs, options::OPT_I_Group, options::OPT_F,
                  options::OPT_index_header_map);

  // Add -Wp, and -Xassembler if using the preprocessor.

  // FIXME: There is a very unfortunate problem here, some troubled
  // souls abuse -Wp, to pass preprocessor options in gcc syntax. To
  // really support that we would have to parse and then translate
  // those options. :(
  Args.AddAllArgValues(CmdArgs, options::OPT_Wp_COMMA,
                       options::OPT_Xpreprocessor);

  // -I- is a deprecated GCC feature, reject it.
  if (Arg *A = Args.getLastArg(options::OPT_I_))
    D.Diag(diag::err_drv_I_dash_not_supported) << A->getAsString(Args);

  // If we have a --sysroot, and don't have an explicit -isysroot flag, add an
  // -isysroot to the CC1 invocation.
  StringRef sysroot = C.getSysRoot();
  if (sysroot != "") {
    if (!Args.hasArg(options::OPT_isysroot)) {
      CmdArgs.push_back("-isysroot");
      CmdArgs.push_back(C.getArgs().MakeArgString(sysroot));
    }
  }

  // Parse additional include paths from environment variables.
  // FIXME: We should probably sink the logic for handling these from the
  // frontend into the driver. It will allow deleting 4 otherwise unused flags.
  // CPATH - included following the user specified includes (but prior to
  // builtin and standard includes).
  addDirectoryList(Args, CmdArgs, "-I", "CPATH");
  // C_INCLUDE_PATH - system includes enabled when compiling C.
  addDirectoryList(Args, CmdArgs, "-c-isystem", "C_INCLUDE_PATH");
  // CPLUS_INCLUDE_PATH - system includes enabled when compiling C++.
  addDirectoryList(Args, CmdArgs, "-cxx-isystem", "CPLUS_INCLUDE_PATH");
  // OBJC_INCLUDE_PATH - system includes enabled when compiling ObjC.
  addDirectoryList(Args, CmdArgs, "-objc-isystem", "OBJC_INCLUDE_PATH");
  // OBJCPLUS_INCLUDE_PATH - system includes enabled when compiling ObjC++.
  addDirectoryList(Args, CmdArgs, "-objcxx-isystem", "OBJCPLUS_INCLUDE_PATH");

  // Add C++ include arguments, if needed.
  if (types::isCXX(Inputs[0].getType()))
    getToolChain().AddClangCXXStdlibIncludeArgs(Args, CmdArgs);

  // Add system include arguments.
  getToolChain().AddClangSystemIncludeArgs(Args, CmdArgs);
}

/// getAArch64TargetCPU - Get the (LLVM) name of the AArch64 cpu we are targeting.
//
// FIXME: tblgen this.
static std::string getAArch64TargetCPU(const ArgList &Args,
                                       const llvm::Triple &Triple) {
  // FIXME: Warn on inconsistent use of -mcpu and -march.

  // If we have -mcpu=, use that.
  if (Arg *A = Args.getLastArg(options::OPT_mcpu_EQ)) {
    StringRef MCPU = A->getValue();
    // Handle -mcpu=native.
    if (MCPU == "native")
      return llvm::sys::getHostCPUName();
    else
      return MCPU;
  }

  return "generic";
}

// FIXME: Move to target hook.
static bool isSignedCharDefault(const llvm::Triple &Triple) {
  switch (Triple.getArch()) {
  default:
    return true;

  case llvm::Triple::aarch64:
  case llvm::Triple::aarch64_be:
  case llvm::Triple::arm:
  case llvm::Triple::ppc:
  case llvm::Triple::ppc64:
    if (Triple.isOSDarwin())
      return true;
    return false;

  case llvm::Triple::ppc64le:
  case llvm::Triple::systemz:
  case llvm::Triple::xcore:
    return false;
  }
}

static bool isNoCommonDefault(const llvm::Triple &Triple) {
  switch (Triple.getArch()) {
  default:
    return false;

  case llvm::Triple::xcore:
    return true;
  }
}

// Handle -mfpu=.
//
// FIXME: Centralize feature selection, defaulting shouldn't be also in the
// frontend target.
static void getAArch64FPUFeatures(const Driver &D, const Arg *A,
                                  const ArgList &Args,
                                  std::vector<const char *> &Features) {
  StringRef FPU = A->getValue();
  if (FPU == "fp-armv8") {
    Features.push_back("+fp-armv8");
  } else if (FPU == "neon-fp-armv8") {
    Features.push_back("+fp-armv8");
    Features.push_back("+neon");
  } else if (FPU == "crypto-neon-fp-armv8") {
    Features.push_back("+fp-armv8");
    Features.push_back("+neon");
    Features.push_back("+crypto");
  } else if (FPU == "neon") {
    Features.push_back("+neon");
  } else
    D.Diag(diag::err_drv_clang_unsupported) << A->getAsString(Args);
}

// Handle -mhwdiv=.
static void getARMHWDivFeatures(const Driver &D, const Arg *A,
                              const ArgList &Args,
                              std::vector<const char *> &Features) {
  StringRef HWDiv = A->getValue();
  if (HWDiv == "arm") {
    Features.push_back("+hwdiv-arm");
    Features.push_back("-hwdiv");
  } else if (HWDiv == "thumb") {
    Features.push_back("-hwdiv-arm");
    Features.push_back("+hwdiv");
  } else if (HWDiv == "arm,thumb" || HWDiv == "thumb,arm") {
    Features.push_back("+hwdiv-arm");
    Features.push_back("+hwdiv");
  } else if (HWDiv == "none") {
    Features.push_back("-hwdiv-arm");
    Features.push_back("-hwdiv");
  } else
    D.Diag(diag::err_drv_clang_unsupported) << A->getAsString(Args);
}
 
// Handle -mfpu=.
//
// FIXME: Centralize feature selection, defaulting shouldn't be also in the
// frontend target.
static void getARMFPUFeatures(const Driver &D, const Arg *A,
                              const ArgList &Args,
                              std::vector<const char *> &Features) {
  StringRef FPU = A->getValue();

  // Set the target features based on the FPU.
  if (FPU == "fpa" || FPU == "fpe2" || FPU == "fpe3" || FPU == "maverick") {
    // Disable any default FPU support.
    Features.push_back("-vfp2");
    Features.push_back("-vfp3");
    Features.push_back("-neon");
  } else if (FPU == "vfp") {
    Features.push_back("+vfp2");
    Features.push_back("-neon");
  } else if (FPU == "vfp3-d16" || FPU == "vfpv3-d16") {
    Features.push_back("+vfp3");
    Features.push_back("+d16");
    Features.push_back("-neon");
  } else if (FPU == "vfp3" || FPU == "vfpv3") {
    Features.push_back("+vfp3");
    Features.push_back("-neon");
  } else if (FPU == "vfp4-d16" || FPU == "vfpv4-d16") {
    Features.push_back("+vfp4");
    Features.push_back("+d16");
    Features.push_back("-neon");
  } else if (FPU == "vfp4" || FPU == "vfpv4") {
    Features.push_back("+vfp4");
    Features.push_back("-neon");
  } else if (FPU == "fp4-sp-d16" || FPU == "fpv4-sp-d16") {
    Features.push_back("+vfp4");
    Features.push_back("+d16");
    Features.push_back("+fp-only-sp");
    Features.push_back("-neon");
  } else if (FPU == "fp-armv8") {
    Features.push_back("+fp-armv8");
    Features.push_back("-neon");
    Features.push_back("-crypto");
  } else if (FPU == "neon-fp-armv8") {
    Features.push_back("+fp-armv8");
    Features.push_back("+neon");
    Features.push_back("-crypto");
  } else if (FPU == "crypto-neon-fp-armv8") {
    Features.push_back("+fp-armv8");
    Features.push_back("+neon");
    Features.push_back("+crypto");
  } else if (FPU == "neon") {
    Features.push_back("+neon");
  } else if (FPU == "none") {
    Features.push_back("-vfp2");
    Features.push_back("-vfp3");
    Features.push_back("-vfp4");
    Features.push_back("-fp-armv8");
    Features.push_back("-crypto");
    Features.push_back("-neon");
  } else
    D.Diag(diag::err_drv_clang_unsupported) << A->getAsString(Args);
}

// Select the float ABI as determined by -msoft-float, -mhard-float, and
// -mfloat-abi=.
StringRef tools::arm::getARMFloatABI(const Driver &D, const ArgList &Args,
                                     const llvm::Triple &Triple) {
  StringRef FloatABI;
  if (Arg *A = Args.getLastArg(options::OPT_msoft_float,
                               options::OPT_mhard_float,
                               options::OPT_mfloat_abi_EQ)) {
    if (A->getOption().matches(options::OPT_msoft_float))
      FloatABI = "soft";
    else if (A->getOption().matches(options::OPT_mhard_float))
      FloatABI = "hard";
    else {
      FloatABI = A->getValue();
      if (FloatABI != "soft" && FloatABI != "softfp" && FloatABI != "hard") {
        D.Diag(diag::err_drv_invalid_mfloat_abi)
          << A->getAsString(Args);
        FloatABI = "soft";
      }
    }
  }

  // If unspecified, choose the default based on the platform.
  if (FloatABI.empty()) {
    switch (Triple.getOS()) {
    case llvm::Triple::Darwin:
    case llvm::Triple::MacOSX:
    case llvm::Triple::IOS: {
      // Darwin defaults to "softfp" for v6 and v7.
      //
      // FIXME: Factor out an ARM class so we can cache the arch somewhere.
      std::string ArchName =
        arm::getLLVMArchSuffixForARM(arm::getARMTargetCPU(Args, Triple));
      if (StringRef(ArchName).startswith("v6") ||
          StringRef(ArchName).startswith("v7"))
        FloatABI = "softfp";
      else
        FloatABI = "soft";
      break;
    }

    case llvm::Triple::FreeBSD:
      switch(Triple.getEnvironment()) {
      case llvm::Triple::GNUEABIHF:
        FloatABI = "hard";
        break;
      default:
        // FreeBSD defaults to soft float
        FloatABI = "soft";
        break;
      }
      break;

    default:
      switch(Triple.getEnvironment()) {
      case llvm::Triple::GNUEABIHF:
        FloatABI = "hard";
        break;
      case llvm::Triple::GNUEABI:
        FloatABI = "softfp";
        break;
      case llvm::Triple::EABIHF:
        FloatABI = "hard";
        break;
      case llvm::Triple::EABI:
        // EABI is always AAPCS, and if it was not marked 'hard', it's softfp
        FloatABI = "softfp";
        break;
      case llvm::Triple::Android: {
        std::string ArchName =
          arm::getLLVMArchSuffixForARM(arm::getARMTargetCPU(Args, Triple));
        if (StringRef(ArchName).startswith("v7"))
          FloatABI = "softfp";
        else
          FloatABI = "soft";
        break;
      }
      default:
        // Assume "soft", but warn the user we are guessing.
        FloatABI = "soft";
        // *-macho defaults to "soft"
        if (Triple.getOS() == llvm::Triple::UnknownOS &&
            Triple.getObjectFormat() == llvm::Triple::MachO)
          break;
        D.Diag(diag::warn_drv_assuming_mfloat_abi_is) << "soft";
        break;
      }
    }
  }

  return FloatABI;
}

static void getARMTargetFeatures(const Driver &D, const llvm::Triple &Triple,
                                 const ArgList &Args,
                                 std::vector<const char *> &Features,
                                 bool ForAS) {
  StringRef FloatABI = tools::arm::getARMFloatABI(D, Args, Triple);
  if (!ForAS) {
    // FIXME: Note, this is a hack, the LLVM backend doesn't actually use these
    // yet (it uses the -mfloat-abi and -msoft-float options), and it is
    // stripped out by the ARM target. We should probably pass this a new
    // -target-option, which is handled by the -cc1/-cc1as invocation.
    //
    // FIXME2:  For consistency, it would be ideal if we set up the target
    // machine state the same when using the frontend or the assembler. We don't
    // currently do that for the assembler, we pass the options directly to the
    // backend and never even instantiate the frontend TargetInfo. If we did,
    // and used its handleTargetFeatures hook, then we could ensure the
    // assembler and the frontend behave the same.

    // Use software floating point operations?
    if (FloatABI == "soft")
      Features.push_back("+soft-float");

    // Use software floating point argument passing?
    if (FloatABI != "hard")
      Features.push_back("+soft-float-abi");
  }

  // Honor -mfpu=.
  if (const Arg *A = Args.getLastArg(options::OPT_mfpu_EQ))
    getARMFPUFeatures(D, A, Args, Features);
  if (const Arg *A = Args.getLastArg(options::OPT_mhwdiv_EQ))
    getARMHWDivFeatures(D, A, Args, Features);

  // Setting -msoft-float effectively disables NEON because of the GCC
  // implementation, although the same isn't true of VFP or VFP3.
  if (FloatABI == "soft") {
    Features.push_back("-neon");
    // Also need to explicitly disable features which imply NEON.
    Features.push_back("-crypto");
  }

  // En/disable crc
  if (Arg *A = Args.getLastArg(options::OPT_mcrc,
                               options::OPT_mnocrc)) {
    if (A->getOption().matches(options::OPT_mcrc))
      Features.push_back("+crc");
    else
      Features.push_back("-crc");
  }
}

void Clang::AddARMTargetArgs(const ArgList &Args,
                             ArgStringList &CmdArgs,
                             bool KernelOrKext) const {
  const Driver &D = getToolChain().getDriver();
  // Get the effective triple, which takes into account the deployment target.
  std::string TripleStr = getToolChain().ComputeEffectiveClangTriple(Args);
  llvm::Triple Triple(TripleStr);
  std::string CPUName = arm::getARMTargetCPU(Args, Triple);

  // Select the ABI to use.
  //
  // FIXME: Support -meabi.
  const char *ABIName = 0;
  if (Arg *A = Args.getLastArg(options::OPT_mabi_EQ)) {
    ABIName = A->getValue();
  } else if (Triple.isOSDarwin()) {
    // The backend is hardwired to assume AAPCS for M-class processors, ensure
    // the frontend matches that.
    if (Triple.getEnvironment() == llvm::Triple::EABI ||
        (Triple.getOS() == llvm::Triple::UnknownOS &&
         Triple.getObjectFormat() == llvm::Triple::MachO) ||
        StringRef(CPUName).startswith("cortex-m")) {
      ABIName = "aapcs";
    } else {
      ABIName = "apcs-gnu";
    }
  } else {
    // Select the default based on the platform.
    switch(Triple.getEnvironment()) {
    case llvm::Triple::Android:
    case llvm::Triple::GNUEABI:
    case llvm::Triple::GNUEABIHF:
      ABIName = "aapcs-linux";
      break;
    case llvm::Triple::EABIHF:
    case llvm::Triple::EABI:
      ABIName = "aapcs";
      break;
    default:
      ABIName = "apcs-gnu";
    }
  }
  CmdArgs.push_back("-target-abi");
  CmdArgs.push_back(ABIName);

  // Determine floating point ABI from the options & target defaults.
  StringRef FloatABI = tools::arm::getARMFloatABI(D, Args, Triple);
  if (FloatABI == "soft") {
    // Floating point operations and argument passing are soft.
    //
    // FIXME: This changes CPP defines, we need -target-soft-float.
    CmdArgs.push_back("-msoft-float");
    CmdArgs.push_back("-mfloat-abi");
    CmdArgs.push_back("soft");
  } else if (FloatABI == "softfp") {
    // Floating point operations are hard, but argument passing is soft.
    CmdArgs.push_back("-mfloat-abi");
    CmdArgs.push_back("soft");
  } else {
    // Floating point operations and argument passing are hard.
    assert(FloatABI == "hard" && "Invalid float abi!");
    CmdArgs.push_back("-mfloat-abi");
    CmdArgs.push_back("hard");
  }

  // Kernel code has more strict alignment requirements.
  if (KernelOrKext) {
    if (!Triple.isiOS() || Triple.isOSVersionLT(6)) {
      CmdArgs.push_back("-backend-option");
      CmdArgs.push_back("-arm-long-calls");
    }

    CmdArgs.push_back("-backend-option");
    CmdArgs.push_back("-arm-strict-align");

    // The kext linker doesn't know how to deal with movw/movt.
    CmdArgs.push_back("-backend-option");
    CmdArgs.push_back("-arm-use-movt=0");
  }

  // Setting -mno-global-merge disables the codegen global merge pass. Setting 
  // -mglobal-merge has no effect as the pass is enabled by default.
  if (Arg *A = Args.getLastArg(options::OPT_mglobal_merge,
                               options::OPT_mno_global_merge)) {
    if (A->getOption().matches(options::OPT_mno_global_merge))
      CmdArgs.push_back("-mno-global-merge");
  }

  if (!Args.hasFlag(options::OPT_mimplicit_float,
                    options::OPT_mno_implicit_float,
                    true))
    CmdArgs.push_back("-no-implicit-float");

    // llvm does not support reserving registers in general. There is support
    // for reserving r9 on ARM though (defined as a platform-specific register
    // in ARM EABI).
    if (Args.hasArg(options::OPT_ffixed_r9)) {
      CmdArgs.push_back("-backend-option");
      CmdArgs.push_back("-arm-reserve-r9");
    }
}

// Get CPU and ABI names. They are not independent
// so we have to calculate them together.
static void getMipsCPUAndABI(const ArgList &Args,
                             const llvm::Triple &Triple,
                             StringRef &CPUName,
                             StringRef &ABIName) {
  const char *DefMips32CPU = "mips32r2";
  const char *DefMips64CPU = "mips64r2";

  if (Arg *A = Args.getLastArg(options::OPT_march_EQ,
                               options::OPT_mcpu_EQ))
    CPUName = A->getValue();

  if (Arg *A = Args.getLastArg(options::OPT_mabi_EQ)) {
    ABIName = A->getValue();
    // Convert a GNU style Mips ABI name to the name
    // accepted by LLVM Mips backend.
    ABIName = llvm::StringSwitch<llvm::StringRef>(ABIName)
      .Case("32", "o32")
      .Case("64", "n64")
      .Default(ABIName);
  }

  // Setup default CPU and ABI names.
  if (CPUName.empty() && ABIName.empty()) {
    switch (Triple.getArch()) {
    default:
      llvm_unreachable("Unexpected triple arch name");
    case llvm::Triple::mips:
    case llvm::Triple::mipsel:
      CPUName = DefMips32CPU;
      break;
    case llvm::Triple::mips64:
    case llvm::Triple::mips64el:
      CPUName = DefMips64CPU;
      break;
    }
  }

  if (!ABIName.empty()) {
    // Deduce CPU name from ABI name.
    CPUName = llvm::StringSwitch<const char *>(ABIName)
      .Cases("32", "o32", "eabi", DefMips32CPU)
      .Cases("n32", "n64", "64", DefMips64CPU)
      .Default("");
  }
  else if (!CPUName.empty()) {
    // Deduce ABI name from CPU name.
    ABIName = llvm::StringSwitch<const char *>(CPUName)
      .Cases("mips32", "mips32r2", "o32")
      .Cases("mips64", "mips64r2", "n64")
      .Default("");
  }

  // FIXME: Warn on inconsistent cpu and abi usage.
}

// Convert ABI name to the GNU tools acceptable variant.
static StringRef getGnuCompatibleMipsABIName(StringRef ABI) {
  return llvm::StringSwitch<llvm::StringRef>(ABI)
    .Case("o32", "32")
    .Case("n64", "64")
    .Default(ABI);
}

// Select the MIPS float ABI as determined by -msoft-float, -mhard-float,
// and -mfloat-abi=.
static StringRef getMipsFloatABI(const Driver &D, const ArgList &Args) {
  StringRef FloatABI;
  if (Arg *A = Args.getLastArg(options::OPT_msoft_float,
                               options::OPT_mhard_float,
                               options::OPT_mfloat_abi_EQ)) {
    if (A->getOption().matches(options::OPT_msoft_float))
      FloatABI = "soft";
    else if (A->getOption().matches(options::OPT_mhard_float))
      FloatABI = "hard";
    else {
      FloatABI = A->getValue();
      if (FloatABI != "soft" && FloatABI != "hard") {
        D.Diag(diag::err_drv_invalid_mfloat_abi) << A->getAsString(Args);
        FloatABI = "hard";
      }
    }
  }

  // If unspecified, choose the default based on the platform.
  if (FloatABI.empty()) {
    // Assume "hard", because it's a default value used by gcc.
    // When we start to recognize specific target MIPS processors,
    // we will be able to select the default more correctly.
    FloatABI = "hard";
  }

  return FloatABI;
}

static void AddTargetFeature(const ArgList &Args,
                             std::vector<const char *> &Features,
                             OptSpecifier OnOpt, OptSpecifier OffOpt,
                             StringRef FeatureName) {
  if (Arg *A = Args.getLastArg(OnOpt, OffOpt)) {
    if (A->getOption().matches(OnOpt))
      Features.push_back(Args.MakeArgString("+" + FeatureName));
    else
      Features.push_back(Args.MakeArgString("-" + FeatureName));
  }
}

static void getMIPSTargetFeatures(const Driver &D, const ArgList &Args,
                                  std::vector<const char *> &Features) {
  StringRef FloatABI = getMipsFloatABI(D, Args);
  if (FloatABI == "soft") {
    // FIXME: Note, this is a hack. We need to pass the selected float
    // mode to the MipsTargetInfoBase to define appropriate macros there.
    // Now it is the only method.
    Features.push_back("+soft-float");
  }

  if (Arg *A = Args.getLastArg(options::OPT_mnan_EQ)) {
    if (StringRef(A->getValue()) == "2008")
      Features.push_back("+nan2008");
  }

  AddTargetFeature(Args, Features, options::OPT_msingle_float,
                   options::OPT_mdouble_float, "single-float");
  AddTargetFeature(Args, Features, options::OPT_mips16, options::OPT_mno_mips16,
                   "mips16");
  AddTargetFeature(Args, Features, options::OPT_mmicromips,
                   options::OPT_mno_micromips, "micromips");
  AddTargetFeature(Args, Features, options::OPT_mdsp, options::OPT_mno_dsp,
                   "dsp");
  AddTargetFeature(Args, Features, options::OPT_mdspr2, options::OPT_mno_dspr2,
                   "dspr2");
  AddTargetFeature(Args, Features, options::OPT_mmsa, options::OPT_mno_msa,
                   "msa");
  AddTargetFeature(Args, Features, options::OPT_mfp64, options::OPT_mfp32,
                   "fp64");
}

void Clang::AddMIPSTargetArgs(const ArgList &Args,
                              ArgStringList &CmdArgs) const {
  const Driver &D = getToolChain().getDriver();
  StringRef CPUName;
  StringRef ABIName;
  const llvm::Triple &Triple = getToolChain().getTriple();
  getMipsCPUAndABI(Args, Triple, CPUName, ABIName);

  CmdArgs.push_back("-target-abi");
  CmdArgs.push_back(ABIName.data());

  StringRef FloatABI = getMipsFloatABI(D, Args);

  if (FloatABI == "soft") {
    // Floating point operations and argument passing are soft.
    CmdArgs.push_back("-msoft-float");
    CmdArgs.push_back("-mfloat-abi");
    CmdArgs.push_back("soft");
  }
  else {
    // Floating point operations and argument passing are hard.
    assert(FloatABI == "hard" && "Invalid float abi!");
    CmdArgs.push_back("-mfloat-abi");
    CmdArgs.push_back("hard");
  }

  if (Arg *A = Args.getLastArg(options::OPT_mxgot, options::OPT_mno_xgot)) {
    if (A->getOption().matches(options::OPT_mxgot)) {
      CmdArgs.push_back("-mllvm");
      CmdArgs.push_back("-mxgot");
    }
  }

  if (Arg *A = Args.getLastArg(options::OPT_mldc1_sdc1,
                               options::OPT_mno_ldc1_sdc1)) {
    if (A->getOption().matches(options::OPT_mno_ldc1_sdc1)) {
      CmdArgs.push_back("-mllvm");
      CmdArgs.push_back("-mno-ldc1-sdc1");
    }
  }

  if (Arg *A = Args.getLastArg(options::OPT_mcheck_zero_division,
                               options::OPT_mno_check_zero_division)) {
    if (A->getOption().matches(options::OPT_mno_check_zero_division)) {
      CmdArgs.push_back("-mllvm");
      CmdArgs.push_back("-mno-check-zero-division");
    }
  }

  if (Arg *A = Args.getLastArg(options::OPT_G)) {
    StringRef v = A->getValue();
    CmdArgs.push_back("-mllvm");
    CmdArgs.push_back(Args.MakeArgString("-mips-ssection-threshold=" + v));
    A->claim();
  }
}

/// getPPCTargetCPU - Get the (LLVM) name of the PowerPC cpu we are targeting.
static std::string getPPCTargetCPU(const ArgList &Args) {
  if (Arg *A = Args.getLastArg(options::OPT_mcpu_EQ)) {
    StringRef CPUName = A->getValue();

    if (CPUName == "native") {
      std::string CPU = llvm::sys::getHostCPUName();
      if (!CPU.empty() && CPU != "generic")
        return CPU;
      else
        return "";
    }

    return llvm::StringSwitch<const char *>(CPUName)
      .Case("common", "generic")
      .Case("440", "440")
      .Case("440fp", "440")
      .Case("450", "450")
      .Case("601", "601")
      .Case("602", "602")
      .Case("603", "603")
      .Case("603e", "603e")
      .Case("603ev", "603ev")
      .Case("604", "604")
      .Case("604e", "604e")
      .Case("620", "620")
      .Case("630", "pwr3")
      .Case("G3", "g3")
      .Case("7400", "7400")
      .Case("G4", "g4")
      .Case("7450", "7450")
      .Case("G4+", "g4+")
      .Case("750", "750")
      .Case("970", "970")
      .Case("G5", "g5")
      .Case("a2", "a2")
      .Case("a2q", "a2q")
      .Case("e500mc", "e500mc")
      .Case("e5500", "e5500")
      .Case("power3", "pwr3")
      .Case("power4", "pwr4")
      .Case("power5", "pwr5")
      .Case("power5x", "pwr5x")
      .Case("power6", "pwr6")
      .Case("power6x", "pwr6x")
      .Case("power7", "pwr7")
      .Case("pwr3", "pwr3")
      .Case("pwr4", "pwr4")
      .Case("pwr5", "pwr5")
      .Case("pwr5x", "pwr5x")
      .Case("pwr6", "pwr6")
      .Case("pwr6x", "pwr6x")
      .Case("pwr7", "pwr7")
      .Case("powerpc", "ppc")
      .Case("powerpc64", "ppc64")
      .Case("powerpc64le", "ppc64le")
      .Default("");
  }

  return "";
}

static void getPPCTargetFeatures(const ArgList &Args,
                                 std::vector<const char *> &Features) {
  for (arg_iterator it = Args.filtered_begin(options::OPT_m_ppc_Features_Group),
                    ie = Args.filtered_end();
       it != ie; ++it) {
    StringRef Name = (*it)->getOption().getName();
    (*it)->claim();

    // Skip over "-m".
    assert(Name.startswith("m") && "Invalid feature name.");
    Name = Name.substr(1);

    bool IsNegative = Name.startswith("no-");
    if (IsNegative)
      Name = Name.substr(3);

    // Note that gcc calls this mfcrf and LLVM calls this mfocrf so we
    // pass the correct option to the backend while calling the frontend
    // option the same.
    // TODO: Change the LLVM backend option maybe?
    if (Name == "mfcrf")
      Name = "mfocrf";

    Features.push_back(Args.MakeArgString((IsNegative ? "-" : "+") + Name));
  }

  // Altivec is a bit weird, allow overriding of the Altivec feature here.
  AddTargetFeature(Args, Features, options::OPT_faltivec,
                   options::OPT_fno_altivec, "altivec");
}

/// Get the (LLVM) name of the R600 gpu we are targeting.
static std::string getR600TargetGPU(const ArgList &Args) {
  if (Arg *A = Args.getLastArg(options::OPT_mcpu_EQ)) {
    const char *GPUName = A->getValue();
    return llvm::StringSwitch<const char *>(GPUName)
      .Cases("rv630", "rv635", "r600")
      .Cases("rv610", "rv620", "rs780", "rs880")
      .Case("rv740", "rv770")
      .Case("palm", "cedar")
      .Cases("sumo", "sumo2", "sumo")
      .Case("hemlock", "cypress")
      .Case("aruba", "cayman")
      .Default(GPUName);
  }
  return "";
}

static void getSparcTargetFeatures(const ArgList &Args,
                                   std::vector<const char *> Features) {
  bool SoftFloatABI = true;
  if (Arg *A =
          Args.getLastArg(options::OPT_msoft_float, options::OPT_mhard_float)) {
    if (A->getOption().matches(options::OPT_mhard_float))
      SoftFloatABI = false;
  }
  if (SoftFloatABI)
    Features.push_back("+soft-float");
}

void Clang::AddSparcTargetArgs(const ArgList &Args,
                             ArgStringList &CmdArgs) const {
  const Driver &D = getToolChain().getDriver();

  // Select the float ABI as determined by -msoft-float, -mhard-float, and
  StringRef FloatABI;
  if (Arg *A = Args.getLastArg(options::OPT_msoft_float,
                               options::OPT_mhard_float)) {
    if (A->getOption().matches(options::OPT_msoft_float))
      FloatABI = "soft";
    else if (A->getOption().matches(options::OPT_mhard_float))
      FloatABI = "hard";
  }

  // If unspecified, choose the default based on the platform.
  if (FloatABI.empty()) {
    // Assume "soft", but warn the user we are guessing.
    FloatABI = "soft";
    D.Diag(diag::warn_drv_assuming_mfloat_abi_is) << "soft";
  }

  if (FloatABI == "soft") {
    // Floating point operations and argument passing are soft.
    //
    // FIXME: This changes CPP defines, we need -target-soft-float.
    CmdArgs.push_back("-msoft-float");
  } else {
    assert(FloatABI == "hard" && "Invalid float abi!");
    CmdArgs.push_back("-mhard-float");
  }
}

static const char *getSystemZTargetCPU(const ArgList &Args) {
  if (const Arg *A = Args.getLastArg(options::OPT_march_EQ))
    return A->getValue();
  return "z10";
}

static const char *getX86TargetCPU(const ArgList &Args,
                                   const llvm::Triple &Triple) {
  if (const Arg *A = Args.getLastArg(options::OPT_march_EQ)) {
    if (StringRef(A->getValue()) != "native") {
      if (Triple.isOSDarwin() && Triple.getArchName() == "x86_64h")
        return "core-avx2";

      return A->getValue();
    }

    // FIXME: Reject attempts to use -march=native unless the target matches
    // the host.
    //
    // FIXME: We should also incorporate the detected target features for use
    // with -native.
    std::string CPU = llvm::sys::getHostCPUName();
    if (!CPU.empty() && CPU != "generic")
      return Args.MakeArgString(CPU);
  }

  // Select the default CPU if none was given (or detection failed).

  if (Triple.getArch() != llvm::Triple::x86_64 &&
      Triple.getArch() != llvm::Triple::x86)
    return 0; // This routine is only handling x86 targets.

  bool Is64Bit = Triple.getArch() == llvm::Triple::x86_64;

  // FIXME: Need target hooks.
  if (Triple.isOSDarwin()) {
    if (Triple.getArchName() == "x86_64h")
      return "core-avx2";
    return Is64Bit ? "core2" : "yonah";
  }

  // On Android use targets compatible with gcc
  if (Triple.getEnvironment() == llvm::Triple::Android)
    return Is64Bit ? "x86-64" : "i686";

  // Everything else goes to x86-64 in 64-bit mode.
  if (Is64Bit)
    return "x86-64";

  switch (Triple.getOS()) {
  case llvm::Triple::FreeBSD:
  case llvm::Triple::NetBSD:
  case llvm::Triple::OpenBSD:
    return "i486";
  case llvm::Triple::Haiku:
    return "i586";
  case llvm::Triple::Bitrig:
    return "i686";
  default:
    // Fallback to p4.
    return "pentium4";
  }
}

static std::string getCPUName(const ArgList &Args, const llvm::Triple &T) {
  switch(T.getArch()) {
  default:
    return "";

  case llvm::Triple::aarch64:
  case llvm::Triple::aarch64_be:
    return getAArch64TargetCPU(Args, T);

  case llvm::Triple::arm:
  case llvm::Triple::thumb:
    return arm::getARMTargetCPU(Args, T);

  case llvm::Triple::mips:
  case llvm::Triple::mipsel:
  case llvm::Triple::mips64:
  case llvm::Triple::mips64el: {
    StringRef CPUName;
    StringRef ABIName;
    getMipsCPUAndABI(Args, T, CPUName, ABIName);
    return CPUName;
  }

  case llvm::Triple::ppc:
  case llvm::Triple::ppc64:
  case llvm::Triple::ppc64le: {
    std::string TargetCPUName = getPPCTargetCPU(Args);
    // LLVM may default to generating code for the native CPU,
    // but, like gcc, we default to a more generic option for
    // each architecture. (except on Darwin)
    if (TargetCPUName.empty() && !T.isOSDarwin()) {
      if (T.getArch() == llvm::Triple::ppc64)
        TargetCPUName = "ppc64";
      else if (T.getArch() == llvm::Triple::ppc64le)
        TargetCPUName = "ppc64le";
      else
        TargetCPUName = "ppc";
    }
    return TargetCPUName;
  }

  case llvm::Triple::sparc:
  case llvm::Triple::sparcv9:
    if (const Arg *A = Args.getLastArg(options::OPT_mcpu_EQ))
      return A->getValue();
    return "";

  case llvm::Triple::x86:
  case llvm::Triple::x86_64:
    return getX86TargetCPU(Args, T);

  case llvm::Triple::hexagon:
    return "hexagon" + toolchains::Hexagon_TC::GetTargetCPU(Args).str();

  case llvm::Triple::systemz:
    return getSystemZTargetCPU(Args);

  case llvm::Triple::r600:
    return getR600TargetGPU(Args);
  }
}

static void AddGoldPlugin(const ToolChain &ToolChain, const ArgList &Args,
                          ArgStringList &CmdArgs) {
  // Tell the linker to load the plugin. This has to come before AddLinkerInputs
  // as gold requires -plugin to come before any -plugin-opt that -Wl might
  // forward.
  CmdArgs.push_back("-plugin");
  std::string Plugin = ToolChain.getDriver().Dir + "/../lib/LLVMgold.so";
  CmdArgs.push_back(Args.MakeArgString(Plugin));

  // Try to pass driver level flags relevant to LTO code generation down to
  // the plugin.

  // Handle flags for selecting CPU variants.
  std::string CPU = getCPUName(Args, ToolChain.getTriple());
  if (!CPU.empty())
    CmdArgs.push_back(Args.MakeArgString(Twine("-plugin-opt=mcpu=") + CPU));
}

static void getX86TargetFeatures(const llvm::Triple &Triple,
                                 const ArgList &Args,
                                 std::vector<const char *> &Features) {
  if (Triple.getArchName() == "x86_64h") {
    // x86_64h implies quite a few of the more modern subtarget features
    // for Haswell class CPUs, but not all of them. Opt-out of a few.
    Features.push_back("-rdrnd");
    Features.push_back("-aes");
    Features.push_back("-pclmul");
    Features.push_back("-rtm");
    Features.push_back("-hle");
    Features.push_back("-fsgsbase");
  }

  if (Triple.getEnvironment() == llvm::Triple::Android) {
    // Add sse3 feature to comply with gcc on Android
    Features.push_back("+sse3");
  }

  // Now add any that the user explicitly requested on the command line,
  // which may override the defaults.
  for (arg_iterator it = Args.filtered_begin(options::OPT_m_x86_Features_Group),
                    ie = Args.filtered_end();
       it != ie; ++it) {
    StringRef Name = (*it)->getOption().getName();
    (*it)->claim();

    // Skip over "-m".
    assert(Name.startswith("m") && "Invalid feature name.");
    Name = Name.substr(1);

    bool IsNegative = Name.startswith("no-");
    if (IsNegative)
      Name = Name.substr(3);

    Features.push_back(Args.MakeArgString((IsNegative ? "-" : "+") + Name));
  }
}

void Clang::AddX86TargetArgs(const ArgList &Args,
                             ArgStringList &CmdArgs) const {
  if (!Args.hasFlag(options::OPT_mred_zone,
                    options::OPT_mno_red_zone,
                    true) ||
      Args.hasArg(options::OPT_mkernel) ||
      Args.hasArg(options::OPT_fapple_kext))
    CmdArgs.push_back("-disable-red-zone");

  // Default to avoid implicit floating-point for kernel/kext code, but allow
  // that to be overridden with -mno-soft-float.
  bool NoImplicitFloat = (Args.hasArg(options::OPT_mkernel) ||
                          Args.hasArg(options::OPT_fapple_kext));
  if (Arg *A = Args.getLastArg(options::OPT_msoft_float,
                               options::OPT_mno_soft_float,
                               options::OPT_mimplicit_float,
                               options::OPT_mno_implicit_float)) {
    const Option &O = A->getOption();
    NoImplicitFloat = (O.matches(options::OPT_mno_implicit_float) ||
                       O.matches(options::OPT_msoft_float));
  }
  if (NoImplicitFloat)
    CmdArgs.push_back("-no-implicit-float");
}

static inline bool HasPICArg(const ArgList &Args) {
  return Args.hasArg(options::OPT_fPIC)
    || Args.hasArg(options::OPT_fpic);
}

static Arg *GetLastSmallDataThresholdArg(const ArgList &Args) {
  return Args.getLastArg(options::OPT_G,
                         options::OPT_G_EQ,
                         options::OPT_msmall_data_threshold_EQ);
}

static std::string GetHexagonSmallDataThresholdValue(const ArgList &Args) {
  std::string value;
  if (HasPICArg(Args))
    value = "0";
  else if (Arg *A = GetLastSmallDataThresholdArg(Args)) {
    value = A->getValue();
    A->claim();
  }
  return value;
}

void Clang::AddHexagonTargetArgs(const ArgList &Args,
                                 ArgStringList &CmdArgs) const {
  CmdArgs.push_back("-fno-signed-char");
  CmdArgs.push_back("-mqdsp6-compat");
  CmdArgs.push_back("-Wreturn-type");

  std::string SmallDataThreshold = GetHexagonSmallDataThresholdValue(Args);
  if (!SmallDataThreshold.empty()) {
    CmdArgs.push_back ("-mllvm");
    CmdArgs.push_back(Args.MakeArgString(
                        "-hexagon-small-data-threshold=" + SmallDataThreshold));
  }

  if (!Args.hasArg(options::OPT_fno_short_enums))
    CmdArgs.push_back("-fshort-enums");
  if (Args.getLastArg(options::OPT_mieee_rnd_near)) {
    CmdArgs.push_back ("-mllvm");
    CmdArgs.push_back ("-enable-hexagon-ieee-rnd-near");
  }
  CmdArgs.push_back ("-mllvm");
  CmdArgs.push_back ("-machine-sink-split=0");
}

static void getAArch64TargetFeatures(const Driver &D, const ArgList &Args,
                                     std::vector<const char *> &Features) {
  // Honor -mfpu=.
  if (const Arg *A = Args.getLastArg(options::OPT_mfpu_EQ))
    getAArch64FPUFeatures(D, A, Args, Features);
  else
    Features.push_back("+neon");

  if (Args.getLastArg(options::OPT_mgeneral_regs_only)) {
    Features.push_back("-fp-armv8");
    Features.push_back("-crypto");
    Features.push_back("-neon");
  }
}

static void getTargetFeatures(const Driver &D, const llvm::Triple &Triple,
                              const ArgList &Args, ArgStringList &CmdArgs,
                              bool ForAS) {
  std::vector<const char *> Features;
  switch (Triple.getArch()) {
  default:
    break;
  case llvm::Triple::mips:
  case llvm::Triple::mipsel:
  case llvm::Triple::mips64:
  case llvm::Triple::mips64el:
    getMIPSTargetFeatures(D, Args, Features);
    break;

  case llvm::Triple::arm:
  case llvm::Triple::thumb:
    getARMTargetFeatures(D, Triple, Args, Features, ForAS);
    break;

  case llvm::Triple::ppc:
  case llvm::Triple::ppc64:
  case llvm::Triple::ppc64le:
    getPPCTargetFeatures(Args, Features);
    break;
  case llvm::Triple::sparc:
    getSparcTargetFeatures(Args, Features);
    break;
  case llvm::Triple::aarch64:
  case llvm::Triple::aarch64_be:
    getAArch64TargetFeatures(D, Args, Features);
    break;
  case llvm::Triple::x86:
  case llvm::Triple::x86_64:
    getX86TargetFeatures(Triple, Args, Features);
    break;
  }

  // Find the last of each feature.
  llvm::StringMap<unsigned> LastOpt;
  for (unsigned I = 0, N = Features.size(); I < N; ++I) {
    const char *Name = Features[I];
    assert(Name[0] == '-' || Name[0] == '+');
    LastOpt[Name + 1] = I;
  }

  for (unsigned I = 0, N = Features.size(); I < N; ++I) {
    // If this feature was overridden, ignore it.
    const char *Name = Features[I];
    llvm::StringMap<unsigned>::iterator LastI = LastOpt.find(Name + 1);
    assert(LastI != LastOpt.end());
    unsigned Last = LastI->second;
    if (Last != I)
      continue;

    CmdArgs.push_back("-target-feature");
    CmdArgs.push_back(Name);
  }
}

static bool
shouldUseExceptionTablesForObjCExceptions(const ObjCRuntime &runtime,
                                          const llvm::Triple &Triple) {
  // We use the zero-cost exception tables for Objective-C if the non-fragile
  // ABI is enabled or when compiling for x86_64 and ARM on Snow Leopard and
  // later.
  if (runtime.isNonFragile())
    return true;

  if (!Triple.isMacOSX())
    return false;

  return (!Triple.isMacOSXVersionLT(10,5) &&
          (Triple.getArch() == llvm::Triple::x86_64 ||
           Triple.getArch() == llvm::Triple::arm));
}

namespace {
  struct ExceptionSettings {
    bool ExceptionsEnabled;
    bool ShouldUseExceptionTables;
    ExceptionSettings() : ExceptionsEnabled(false),
                          ShouldUseExceptionTables(false) {}
  };
} // end anonymous namespace.

// exceptionSettings() exists to share the logic between -cc1 and linker invocations.
static ExceptionSettings exceptionSettings(const ArgList &Args,
                                           const llvm::Triple &Triple) {
  ExceptionSettings ES;

  // Are exceptions enabled by default?
  ES.ExceptionsEnabled = (Triple.getArch() != llvm::Triple::xcore);

  // This keeps track of whether exceptions were explicitly turned on or off.
  bool DidHaveExplicitExceptionFlag = false;

  if (Arg *A = Args.getLastArg(options::OPT_fexceptions,
                               options::OPT_fno_exceptions)) {
    if (A->getOption().matches(options::OPT_fexceptions))
      ES.ExceptionsEnabled = true;
    else
      ES.ExceptionsEnabled = false;

    DidHaveExplicitExceptionFlag = true;
  }

  // Exception tables and cleanups can be enabled with -fexceptions even if the
  // language itself doesn't support exceptions.
  if (ES.ExceptionsEnabled && DidHaveExplicitExceptionFlag)
    ES.ShouldUseExceptionTables = true;

  return ES;
}

/// addExceptionArgs - Adds exception related arguments to the driver command
/// arguments. There's a master flag, -fexceptions and also language specific
/// flags to enable/disable C++ and Objective-C exceptions.
/// This makes it possible to for example disable C++ exceptions but enable
/// Objective-C exceptions.
static void addExceptionArgs(const ArgList &Args, types::ID InputType,
                             const llvm::Triple &Triple,
                             bool KernelOrKext,
                             const ObjCRuntime &objcRuntime,
                             ArgStringList &CmdArgs) {
  if (KernelOrKext) {
    // -mkernel and -fapple-kext imply no exceptions, so claim exception related
    // arguments now to avoid warnings about unused arguments.
    Args.ClaimAllArgs(options::OPT_fexceptions);
    Args.ClaimAllArgs(options::OPT_fno_exceptions);
    Args.ClaimAllArgs(options::OPT_fobjc_exceptions);
    Args.ClaimAllArgs(options::OPT_fno_objc_exceptions);
    Args.ClaimAllArgs(options::OPT_fcxx_exceptions);
    Args.ClaimAllArgs(options::OPT_fno_cxx_exceptions);
    return;
  }

   // Gather the exception settings from the command line arguments.
   ExceptionSettings ES = exceptionSettings(Args, Triple);

  // Obj-C exceptions are enabled by default, regardless of -fexceptions. This
  // is not necessarily sensible, but follows GCC.
  if (types::isObjC(InputType) &&
      Args.hasFlag(options::OPT_fobjc_exceptions,
                   options::OPT_fno_objc_exceptions,
                   true)) {
    CmdArgs.push_back("-fobjc-exceptions");

    ES.ShouldUseExceptionTables |=
      shouldUseExceptionTablesForObjCExceptions(objcRuntime, Triple);
  }

  if (types::isCXX(InputType)) {
    bool CXXExceptionsEnabled = ES.ExceptionsEnabled;

    if (Arg *A = Args.getLastArg(options::OPT_fcxx_exceptions,
                                 options::OPT_fno_cxx_exceptions,
                                 options::OPT_fexceptions,
                                 options::OPT_fno_exceptions)) {
      if (A->getOption().matches(options::OPT_fcxx_exceptions))
        CXXExceptionsEnabled = true;
      else if (A->getOption().matches(options::OPT_fno_cxx_exceptions))
        CXXExceptionsEnabled = false;
    }

    if (CXXExceptionsEnabled) {
      CmdArgs.push_back("-fcxx-exceptions");

      ES.ShouldUseExceptionTables = true;
    }
  }

  if (ES.ShouldUseExceptionTables)
    CmdArgs.push_back("-fexceptions");
}

static bool ShouldDisableAutolink(const ArgList &Args,
                             const ToolChain &TC) {
  bool Default = true;
  if (TC.getTriple().isOSDarwin()) {
    // The native darwin assembler doesn't support the linker_option directives,
    // so we disable them if we think the .s file will be passed to it.
    Default = TC.useIntegratedAs();
  }
  return !Args.hasFlag(options::OPT_fautolink, options::OPT_fno_autolink,
                       Default);
}

static bool ShouldDisableCFI(const ArgList &Args,
                             const ToolChain &TC) {
  bool Default = true;
  if (TC.getTriple().isOSDarwin()) {
    // The native darwin assembler doesn't support cfi directives, so
    // we disable them if we think the .s file will be passed to it.
    Default = TC.useIntegratedAs();
  }
  return !Args.hasFlag(options::OPT_fdwarf2_cfi_asm,
                       options::OPT_fno_dwarf2_cfi_asm,
                       Default);
}

static bool ShouldDisableDwarfDirectory(const ArgList &Args,
                                        const ToolChain &TC) {
  bool UseDwarfDirectory = Args.hasFlag(options::OPT_fdwarf_directory_asm,
                                        options::OPT_fno_dwarf_directory_asm,
                                        TC.useIntegratedAs());
  return !UseDwarfDirectory;
}

/// \brief Check whether the given input tree contains any compilation actions.
static bool ContainsCompileAction(const Action *A) {
  if (isa<CompileJobAction>(A))
    return true;

  for (Action::const_iterator it = A->begin(), ie = A->end(); it != ie; ++it)
    if (ContainsCompileAction(*it))
      return true;

  return false;
}

/// \brief Check if -relax-all should be passed to the internal assembler.
/// This is done by default when compiling non-assembler source with -O0.
static bool UseRelaxAll(Compilation &C, const ArgList &Args) {
  bool RelaxDefault = true;

  if (Arg *A = Args.getLastArg(options::OPT_O_Group))
    RelaxDefault = A->getOption().matches(options::OPT_O0);

  if (RelaxDefault) {
    RelaxDefault = false;
    for (ActionList::const_iterator it = C.getActions().begin(),
           ie = C.getActions().end(); it != ie; ++it) {
      if (ContainsCompileAction(*it)) {
        RelaxDefault = true;
        break;
      }
    }
  }

  return Args.hasFlag(options::OPT_mrelax_all, options::OPT_mno_relax_all,
    RelaxDefault);
}

static void CollectArgsForIntegratedAssembler(Compilation &C,
                                              const ArgList &Args,
                                              ArgStringList &CmdArgs,
                                              const Driver &D) {
    if (UseRelaxAll(C, Args))
      CmdArgs.push_back("-mrelax-all");

    // When passing -I arguments to the assembler we sometimes need to
    // unconditionally take the next argument.  For example, when parsing
    // '-Wa,-I -Wa,foo' we need to accept the -Wa,foo arg after seeing the
    // -Wa,-I arg and when parsing '-Wa,-I,foo' we need to accept the 'foo'
    // arg after parsing the '-I' arg.
    bool TakeNextArg = false;

    // When using an integrated assembler, translate -Wa, and -Xassembler
    // options.
    for (arg_iterator it = Args.filtered_begin(options::OPT_Wa_COMMA,
                                               options::OPT_Xassembler),
           ie = Args.filtered_end(); it != ie; ++it) {
      const Arg *A = *it;
      A->claim();

      for (unsigned i = 0, e = A->getNumValues(); i != e; ++i) {
        StringRef Value = A->getValue(i);
        if (TakeNextArg) {
          CmdArgs.push_back(Value.data());
          TakeNextArg = false;
          continue;
        }

        if (Value == "-force_cpusubtype_ALL") {
          // Do nothing, this is the default and we don't support anything else.
        } else if (Value == "-L") {
          CmdArgs.push_back("-msave-temp-labels");
        } else if (Value == "--fatal-warnings") {
          CmdArgs.push_back("-mllvm");
          CmdArgs.push_back("-fatal-assembler-warnings");
        } else if (Value == "--noexecstack") {
          CmdArgs.push_back("-mnoexecstack");
        } else if (Value == "-compress-debug-sections" ||
                   Value == "--compress-debug-sections") {
          D.Diag(diag::warn_missing_debug_compression);
        } else if (Value.startswith("-I")) {
          CmdArgs.push_back(Value.data());
          // We need to consume the next argument if the current arg is a plain
          // -I. The next arg will be the include directory.
          if (Value == "-I")
            TakeNextArg = true;
        } else {
          D.Diag(diag::err_drv_unsupported_option_argument)
            << A->getOption().getName() << Value;
        }
      }
    }
}

// Until ARM libraries are build separately, we have them all in one library
static StringRef getArchNameForCompilerRTLib(const ToolChain &TC) {
  if (TC.getArch() == llvm::Triple::arm)
    return "arm";
  else
    return TC.getArchName();
}

static SmallString<128> getCompilerRTLibDir(const ToolChain &TC) {
  // The runtimes are located in the OS-specific resource directory.
  SmallString<128> Res(TC.getDriver().ResourceDir);
  llvm::sys::path::append(Res, "lib", TC.getOS());
  return Res;
}

// This adds the static libclang_rt.arch.a directly to the command line
// FIXME: Make sure we can also emit shared objects if they're requested
// and available, check for possible errors, etc.
static void addClangRTLinux(
    const ToolChain &TC, const ArgList &Args, ArgStringList &CmdArgs) {
  SmallString<128> LibClangRT = getCompilerRTLibDir(TC);
  llvm::sys::path::append(LibClangRT,
      Twine("libclang_rt.") + getArchNameForCompilerRTLib(TC) + ".a");

  CmdArgs.push_back(Args.MakeArgString(LibClangRT));
  CmdArgs.push_back("-lgcc_s");
  if (TC.getDriver().CCCIsCXX())
    CmdArgs.push_back("-lgcc_eh");
}

static void addProfileRT(
    const ToolChain &TC, const ArgList &Args, ArgStringList &CmdArgs) {
  if (!(Args.hasArg(options::OPT_fprofile_arcs) ||
        Args.hasArg(options::OPT_fprofile_generate) ||
        Args.hasArg(options::OPT_fprofile_instr_generate) ||
        Args.hasArg(options::OPT_fcreate_profile) ||
        Args.hasArg(options::OPT_coverage)))
    return;

  SmallString<128> LibProfile = getCompilerRTLibDir(TC);
  llvm::sys::path::append(LibProfile,
      Twine("libclang_rt.profile-") + getArchNameForCompilerRTLib(TC) + ".a");

  CmdArgs.push_back(Args.MakeArgString(LibProfile));
}

static void addSanitizerRTLinkFlags(
    const ToolChain &TC, const ArgList &Args, ArgStringList &CmdArgs,
    const StringRef Sanitizer, bool BeforeLibStdCXX,
    bool ExportSymbols = true) {
  // Sanitizer runtime has name "libclang_rt.<Sanitizer>-<ArchName>.a".
  SmallString<128> LibSanitizer = getCompilerRTLibDir(TC);
  llvm::sys::path::append(LibSanitizer,
                          (Twine("libclang_rt.") + Sanitizer + "-" +
                           getArchNameForCompilerRTLib(TC) + ".a"));

  // Sanitizer runtime may need to come before -lstdc++ (or -lc++, libstdc++.a,
  // etc.) so that the linker picks custom versions of the global 'operator
  // new' and 'operator delete' symbols. We take the extreme (but simple)
  // strategy of inserting it at the front of the link command. It also
  // needs to be forced to end up in the executable, so wrap it in
  // whole-archive.
  SmallVector<const char *, 3> LibSanitizerArgs;
  LibSanitizerArgs.push_back("-whole-archive");
  LibSanitizerArgs.push_back(Args.MakeArgString(LibSanitizer));
  LibSanitizerArgs.push_back("-no-whole-archive");

  CmdArgs.insert(BeforeLibStdCXX ? CmdArgs.begin() : CmdArgs.end(),
                 LibSanitizerArgs.begin(), LibSanitizerArgs.end());

  CmdArgs.push_back("-lpthread");
  CmdArgs.push_back("-lrt");
  CmdArgs.push_back("-ldl");
  CmdArgs.push_back("-lm");

  // If possible, use a dynamic symbols file to export the symbols from the
  // runtime library. If we can't do so, use -export-dynamic instead to export
  // all symbols from the binary.
  if (ExportSymbols) {
    if (llvm::sys::fs::exists(LibSanitizer + ".syms"))
      CmdArgs.push_back(
          Args.MakeArgString("--dynamic-list=" + LibSanitizer + ".syms"));
    else
      CmdArgs.push_back("-export-dynamic");
  }
}

/// If AddressSanitizer is enabled, add appropriate linker flags (Linux).
/// This needs to be called before we add the C run-time (malloc, etc).
static void addAsanRT(const ToolChain &TC, const ArgList &Args,
                      ArgStringList &CmdArgs) {
  if (TC.getTriple().getEnvironment() == llvm::Triple::Android) {
    SmallString<128> LibAsan = getCompilerRTLibDir(TC);
    llvm::sys::path::append(LibAsan,
                            (Twine("libclang_rt.asan-") +
                             getArchNameForCompilerRTLib(TC) + "-android.so"));
    CmdArgs.insert(CmdArgs.begin(), Args.MakeArgString(LibAsan));
  } else {
    if (!Args.hasArg(options::OPT_shared))
      addSanitizerRTLinkFlags(TC, Args, CmdArgs, "asan", true);
  }
}

/// If ThreadSanitizer is enabled, add appropriate linker flags (Linux).
/// This needs to be called before we add the C run-time (malloc, etc).
static void addTsanRT(const ToolChain &TC, const ArgList &Args,
                      ArgStringList &CmdArgs) {
  if (!Args.hasArg(options::OPT_shared))
    addSanitizerRTLinkFlags(TC, Args, CmdArgs, "tsan", true);
}

/// If MemorySanitizer is enabled, add appropriate linker flags (Linux).
/// This needs to be called before we add the C run-time (malloc, etc).
static void addMsanRT(const ToolChain &TC, const ArgList &Args,
                      ArgStringList &CmdArgs) {
  if (!Args.hasArg(options::OPT_shared))
    addSanitizerRTLinkFlags(TC, Args, CmdArgs, "msan", true);
}

/// If LeakSanitizer is enabled, add appropriate linker flags (Linux).
/// This needs to be called before we add the C run-time (malloc, etc).
static void addLsanRT(const ToolChain &TC, const ArgList &Args,
                      ArgStringList &CmdArgs) {
  if (!Args.hasArg(options::OPT_shared))
    addSanitizerRTLinkFlags(TC, Args, CmdArgs, "lsan", true);
}

/// If UndefinedBehaviorSanitizer is enabled, add appropriate linker flags
/// (Linux).
static void addUbsanRT(const ToolChain &TC, const ArgList &Args,
                       ArgStringList &CmdArgs, bool IsCXX,
                       bool HasOtherSanitizerRt) {
  // Need a copy of sanitizer_common. This could come from another sanitizer
  // runtime; if we're not including one, include our own copy.
  if (!HasOtherSanitizerRt)
    addSanitizerRTLinkFlags(TC, Args, CmdArgs, "san", true, false);

  addSanitizerRTLinkFlags(TC, Args, CmdArgs, "ubsan", false);

  // Only include the bits of the runtime which need a C++ ABI library if
  // we're linking in C++ mode.
  if (IsCXX)
    addSanitizerRTLinkFlags(TC, Args, CmdArgs, "ubsan_cxx", false);
}

static void addDfsanRT(const ToolChain &TC, const ArgList &Args,
                       ArgStringList &CmdArgs) {
  if (!Args.hasArg(options::OPT_shared))
    addSanitizerRTLinkFlags(TC, Args, CmdArgs, "dfsan", true);
}

// Should be called before we add C++ ABI library.
static void addSanitizerRuntimes(const ToolChain &TC, const ArgList &Args,
                                 ArgStringList &CmdArgs) {
  const SanitizerArgs &Sanitize = TC.getSanitizerArgs();
  const Driver &D = TC.getDriver();
  if (Sanitize.needsUbsanRt())
    addUbsanRT(TC, Args, CmdArgs, D.CCCIsCXX(),
                    Sanitize.needsAsanRt() || Sanitize.needsTsanRt() ||
                    Sanitize.needsMsanRt() || Sanitize.needsLsanRt());
  if (Sanitize.needsAsanRt())
    addAsanRT(TC, Args, CmdArgs);
  if (Sanitize.needsTsanRt())
    addTsanRT(TC, Args, CmdArgs);
  if (Sanitize.needsMsanRt())
    addMsanRT(TC, Args, CmdArgs);
  if (Sanitize.needsLsanRt())
    addLsanRT(TC, Args, CmdArgs);
  if (Sanitize.needsDfsanRt())
    addDfsanRT(TC, Args, CmdArgs);
}

static bool shouldUseFramePointerForTarget(const ArgList &Args,
                                           const llvm::Triple &Triple) {
  switch (Triple.getArch()) {
  // Don't use a frame pointer on linux if optimizing for certain targets.
  case llvm::Triple::mips64:
  case llvm::Triple::mips64el:
  case llvm::Triple::mips:
  case llvm::Triple::mipsel:
  case llvm::Triple::systemz:
  case llvm::Triple::x86:
  case llvm::Triple::x86_64:
    if (Triple.isOSLinux())
      if (Arg *A = Args.getLastArg(options::OPT_O_Group))
        if (!A->getOption().matches(options::OPT_O0))
          return false;
    return true;
  case llvm::Triple::xcore:
    return false;
  default:
    return true;
  }
}

static bool shouldUseFramePointer(const ArgList &Args,
                                  const llvm::Triple &Triple) {
  if (Arg *A = Args.getLastArg(options::OPT_fno_omit_frame_pointer,
                               options::OPT_fomit_frame_pointer))
    return A->getOption().matches(options::OPT_fno_omit_frame_pointer);

  return shouldUseFramePointerForTarget(Args, Triple);
}

static bool shouldUseLeafFramePointer(const ArgList &Args,
                                      const llvm::Triple &Triple) {
  if (Arg *A = Args.getLastArg(options::OPT_mno_omit_leaf_frame_pointer,
                               options::OPT_momit_leaf_frame_pointer))
    return A->getOption().matches(options::OPT_mno_omit_leaf_frame_pointer);

  return shouldUseFramePointerForTarget(Args, Triple);
}

/// Add a CC1 option to specify the debug compilation directory.
static void addDebugCompDirArg(const ArgList &Args, ArgStringList &CmdArgs) {
  SmallString<128> cwd;
  if (!llvm::sys::fs::current_path(cwd)) {
    CmdArgs.push_back("-fdebug-compilation-dir");
    CmdArgs.push_back(Args.MakeArgString(cwd));
  }
}

static const char *SplitDebugName(const ArgList &Args,
                                  const InputInfoList &Inputs) {
  Arg *FinalOutput = Args.getLastArg(options::OPT_o);
  if (FinalOutput && Args.hasArg(options::OPT_c)) {
    SmallString<128> T(FinalOutput->getValue());
    llvm::sys::path::replace_extension(T, "dwo");
    return Args.MakeArgString(T);
  } else {
    // Use the compilation dir.
    SmallString<128> T(Args.getLastArgValue(options::OPT_fdebug_compilation_dir));
    SmallString<128> F(llvm::sys::path::stem(Inputs[0].getBaseInput()));
    llvm::sys::path::replace_extension(F, "dwo");
    T += F;
    return Args.MakeArgString(F);
  }
}

static void SplitDebugInfo(const ToolChain &TC, Compilation &C,
                           const Tool &T, const JobAction &JA,
                           const ArgList &Args, const InputInfo &Output,
                           const char *OutFile) {
  ArgStringList ExtractArgs;
  ExtractArgs.push_back("--extract-dwo");

  ArgStringList StripArgs;
  StripArgs.push_back("--strip-dwo");

  // Grabbing the output of the earlier compile step.
  StripArgs.push_back(Output.getFilename());
  ExtractArgs.push_back(Output.getFilename());
  ExtractArgs.push_back(OutFile);

  const char *Exec =
    Args.MakeArgString(TC.GetProgramPath("objcopy"));

  // First extract the dwo sections.
  C.addCommand(new Command(JA, T, Exec, ExtractArgs));

  // Then remove them from the original .o file.
  C.addCommand(new Command(JA, T, Exec, StripArgs));
}

static bool isOptimizationLevelFast(const ArgList &Args) {
  if (Arg *A = Args.getLastArg(options::OPT_O_Group))
    if (A->getOption().matches(options::OPT_Ofast))
      return true;
  return false;
}

/// \brief Vectorize at all optimization levels greater than 1 except for -Oz.
static bool shouldEnableVectorizerAtOLevel(const ArgList &Args) {
  if (Arg *A = Args.getLastArg(options::OPT_O_Group)) {
    if (A->getOption().matches(options::OPT_O4) ||
        A->getOption().matches(options::OPT_Ofast))
      return true;

    if (A->getOption().matches(options::OPT_O0))
      return false;

    assert(A->getOption().matches(options::OPT_O) && "Must have a -O flag");

    // Vectorize -Os.
    StringRef S(A->getValue());
    if (S == "s")
      return true;

    // Don't vectorize -Oz.
    if (S == "z")
      return false;

    unsigned OptLevel = 0;
    if (S.getAsInteger(10, OptLevel))
      return false;

    return OptLevel > 1;
  }

  return false;
}

/// Add -x lang to \p CmdArgs for \p Input.
static void addDashXForInput(const ArgList &Args, const InputInfo &Input,
                             ArgStringList &CmdArgs) {
  // When using -verify-pch, we don't want to provide the type
  // 'precompiled-header' if it was inferred from the file extension
  if (Args.hasArg(options::OPT_verify_pch) && Input.getType() == types::TY_PCH)
    return;

  CmdArgs.push_back("-x");
  if (Args.hasArg(options::OPT_rewrite_objc))
    CmdArgs.push_back(types::getTypeName(types::TY_PP_ObjCXX));
  else
    CmdArgs.push_back(types::getTypeName(Input.getType()));
}

void Clang::ConstructJob(Compilation &C, const JobAction &JA,
                         const InputInfo &Output,
                         const InputInfoList &Inputs,
                         const ArgList &Args,
                         const char *LinkingOutput) const {
  bool KernelOrKext = Args.hasArg(options::OPT_mkernel,
                                  options::OPT_fapple_kext);
  const Driver &D = getToolChain().getDriver();
  ArgStringList CmdArgs;

  assert(Inputs.size() == 1 && "Unable to handle multiple inputs.");

  // Invoke ourselves in -cc1 mode.
  //
  // FIXME: Implement custom jobs for internal actions.
  CmdArgs.push_back("-cc1");

  if (Args.hasArg(options::OPT_fopenmp))
    CmdArgs.push_back("-fopenmp");

  // Add the "effective" target triple.
  CmdArgs.push_back("-triple");
  std::string TripleStr = getToolChain().ComputeEffectiveClangTriple(Args);
  CmdArgs.push_back(Args.MakeArgString(TripleStr));

  // Select the appropriate action.
  RewriteKind rewriteKind = RK_None;
  
  if (isa<AnalyzeJobAction>(JA)) {
    assert(JA.getType() == types::TY_Plist && "Invalid output type.");
    CmdArgs.push_back("-analyze");
  } else if (isa<MigrateJobAction>(JA)) {
    CmdArgs.push_back("-migrate");
  } else if (isa<PreprocessJobAction>(JA)) {
    if (Output.getType() == types::TY_Dependencies)
      CmdArgs.push_back("-Eonly");
    else {
      CmdArgs.push_back("-E");
      if (Args.hasArg(options::OPT_rewrite_objc) &&
          !Args.hasArg(options::OPT_g_Group))
        CmdArgs.push_back("-P");
    }
  } else if (isa<AssembleJobAction>(JA)) {
    CmdArgs.push_back("-emit-obj");

    CollectArgsForIntegratedAssembler(C, Args, CmdArgs, D);

    // Also ignore explicit -force_cpusubtype_ALL option.
    (void) Args.hasArg(options::OPT_force__cpusubtype__ALL);
  } else if (isa<PrecompileJobAction>(JA)) {
    // Use PCH if the user requested it.
    bool UsePCH = D.CCCUsePCH;

    if (JA.getType() == types::TY_Nothing)
      CmdArgs.push_back("-fsyntax-only");
    else if (UsePCH)
      CmdArgs.push_back("-emit-pch");
    else
      CmdArgs.push_back("-emit-pth");
  } else if (isa<VerifyPCHJobAction>(JA)) {
    CmdArgs.push_back("-verify-pch");
  } else {
    assert(isa<CompileJobAction>(JA) && "Invalid action for clang tool.");

    if (JA.getType() == types::TY_Nothing) {
      CmdArgs.push_back("-fsyntax-only");
    } else if (JA.getType() == types::TY_LLVM_IR ||
               JA.getType() == types::TY_LTO_IR) {
      CmdArgs.push_back("-emit-llvm");
    } else if (JA.getType() == types::TY_LLVM_BC ||
               JA.getType() == types::TY_LTO_BC) {
      CmdArgs.push_back("-emit-llvm-bc");
    } else if (JA.getType() == types::TY_PP_Asm) {
      CmdArgs.push_back("-S");
    } else if (JA.getType() == types::TY_AST) {
      CmdArgs.push_back("-emit-pch");
    } else if (JA.getType() == types::TY_ModuleFile) {
      CmdArgs.push_back("-module-file-info");
    } else if (JA.getType() == types::TY_RewrittenObjC) {
      CmdArgs.push_back("-rewrite-objc");
      rewriteKind = RK_NonFragile;
    } else if (JA.getType() == types::TY_RewrittenLegacyObjC) {
      CmdArgs.push_back("-rewrite-objc");
      rewriteKind = RK_Fragile;
    } else {
      assert(JA.getType() == types::TY_PP_Asm &&
             "Unexpected output type!");
    }
  }

  // The make clang go fast button.
  CmdArgs.push_back("-disable-free");

  // Disable the verification pass in -asserts builds.
#ifdef NDEBUG
  CmdArgs.push_back("-disable-llvm-verifier");
#endif

  // Set the main file name, so that debug info works even with
  // -save-temps.
  CmdArgs.push_back("-main-file-name");
  CmdArgs.push_back(getBaseInputName(Args, Inputs));

  // Some flags which affect the language (via preprocessor
  // defines).
  if (Args.hasArg(options::OPT_static))
    CmdArgs.push_back("-static-define");

  if (isa<AnalyzeJobAction>(JA)) {
    // Enable region store model by default.
    CmdArgs.push_back("-analyzer-store=region");

    // Treat blocks as analysis entry points.
    CmdArgs.push_back("-analyzer-opt-analyze-nested-blocks");

    CmdArgs.push_back("-analyzer-eagerly-assume");

    // Add default argument set.
    if (!Args.hasArg(options::OPT__analyzer_no_default_checks)) {
      CmdArgs.push_back("-analyzer-checker=core");

      if (getToolChain().getTriple().getOS() != llvm::Triple::Win32)
        CmdArgs.push_back("-analyzer-checker=unix");

      if (getToolChain().getTriple().getVendor() == llvm::Triple::Apple)
        CmdArgs.push_back("-analyzer-checker=osx");
      
      CmdArgs.push_back("-analyzer-checker=deadcode");
      
      if (types::isCXX(Inputs[0].getType()))
        CmdArgs.push_back("-analyzer-checker=cplusplus");

      // Enable the following experimental checkers for testing. 
      CmdArgs.push_back("-analyzer-checker=security.insecureAPI.UncheckedReturn");
      CmdArgs.push_back("-analyzer-checker=security.insecureAPI.getpw");
      CmdArgs.push_back("-analyzer-checker=security.insecureAPI.gets");
      CmdArgs.push_back("-analyzer-checker=security.insecureAPI.mktemp");      
      CmdArgs.push_back("-analyzer-checker=security.insecureAPI.mkstemp");
      CmdArgs.push_back("-analyzer-checker=security.insecureAPI.vfork");
    }

    // Set the output format. The default is plist, for (lame) historical
    // reasons.
    CmdArgs.push_back("-analyzer-output");
    if (Arg *A = Args.getLastArg(options::OPT__analyzer_output))
      CmdArgs.push_back(A->getValue());
    else
      CmdArgs.push_back("plist");

    // Disable the presentation of standard compiler warnings when
    // using --analyze.  We only want to show static analyzer diagnostics
    // or frontend errors.
    CmdArgs.push_back("-w");

    // Add -Xanalyzer arguments when running as analyzer.
    Args.AddAllArgValues(CmdArgs, options::OPT_Xanalyzer);
  }

  CheckCodeGenerationOptions(D, Args);

  bool PIE = getToolChain().isPIEDefault();
  bool PIC = PIE || getToolChain().isPICDefault();
  bool IsPICLevelTwo = PIC;

  // Android-specific defaults for PIC/PIE
  if (getToolChain().getTriple().getEnvironment() == llvm::Triple::Android) {
    switch (getToolChain().getTriple().getArch()) {
    case llvm::Triple::arm:
    case llvm::Triple::thumb:
    case llvm::Triple::mips:
    case llvm::Triple::mipsel:
    case llvm::Triple::mips64:
    case llvm::Triple::mips64el:
      PIC = true; // "-fpic"
      break;

    case llvm::Triple::x86:
    case llvm::Triple::x86_64:
      PIC = true; // "-fPIC"
      IsPICLevelTwo = true;
      break;

    default:
      break;
    }
  }

  // For the PIC and PIE flag options, this logic is different from the
  // legacy logic in very old versions of GCC, as that logic was just
  // a bug no one had ever fixed. This logic is both more rational and
  // consistent with GCC's new logic now that the bugs are fixed. The last
  // argument relating to either PIC or PIE wins, and no other argument is
  // used. If the last argument is any flavor of the '-fno-...' arguments,
  // both PIC and PIE are disabled. Any PIE option implicitly enables PIC
  // at the same level.
  Arg *LastPICArg =Args.getLastArg(options::OPT_fPIC, options::OPT_fno_PIC,
                                 options::OPT_fpic, options::OPT_fno_pic,
                                 options::OPT_fPIE, options::OPT_fno_PIE,
                                 options::OPT_fpie, options::OPT_fno_pie);
  // Check whether the tool chain trumps the PIC-ness decision. If the PIC-ness
  // is forced, then neither PIC nor PIE flags will have no effect.
  if (!getToolChain().isPICDefaultForced()) {
    if (LastPICArg) {
      Option O = LastPICArg->getOption();
      if (O.matches(options::OPT_fPIC) || O.matches(options::OPT_fpic) ||
          O.matches(options::OPT_fPIE) || O.matches(options::OPT_fpie)) {
        PIE = O.matches(options::OPT_fPIE) || O.matches(options::OPT_fpie);
        PIC = PIE || O.matches(options::OPT_fPIC) ||
              O.matches(options::OPT_fpic);
        IsPICLevelTwo = O.matches(options::OPT_fPIE) ||
                        O.matches(options::OPT_fPIC);
      } else {
        PIE = PIC = false;
      }
    }
  }

  // Introduce a Darwin-specific hack. If the default is PIC but the flags
  // specified while enabling PIC enabled level 1 PIC, just force it back to
  // level 2 PIC instead. This matches the behavior of Darwin GCC (based on my
  // informal testing).
  if (PIC && getToolChain().getTriple().isOSDarwin())
    IsPICLevelTwo |= getToolChain().isPICDefault();

  // Note that these flags are trump-cards. Regardless of the order w.r.t. the
  // PIC or PIE options above, if these show up, PIC is disabled.
  llvm::Triple Triple(TripleStr);
  if (KernelOrKext &&
      (!Triple.isiOS() || Triple.isOSVersionLT(6)))
    PIC = PIE = false;
  if (Args.hasArg(options::OPT_static))
    PIC = PIE = false;

  if (Arg *A = Args.getLastArg(options::OPT_mdynamic_no_pic)) {
    // This is a very special mode. It trumps the other modes, almost no one
    // uses it, and it isn't even valid on any OS but Darwin.
    if (!getToolChain().getTriple().isOSDarwin())
      D.Diag(diag::err_drv_unsupported_opt_for_target)
        << A->getSpelling() << getToolChain().getTriple().str();

    // FIXME: Warn when this flag trumps some other PIC or PIE flag.

    CmdArgs.push_back("-mrelocation-model");
    CmdArgs.push_back("dynamic-no-pic");

    // Only a forced PIC mode can cause the actual compile to have PIC defines
    // etc., no flags are sufficient. This behavior was selected to closely
    // match that of llvm-gcc and Apple GCC before that.
    if (getToolChain().isPICDefault() && getToolChain().isPICDefaultForced()) {
      CmdArgs.push_back("-pic-level");
      CmdArgs.push_back("2");
    }
  } else {
    // Currently, LLVM only knows about PIC vs. static; the PIE differences are
    // handled in Clang's IRGen by the -pie-level flag.
    CmdArgs.push_back("-mrelocation-model");
    CmdArgs.push_back(PIC ? "pic" : "static");

    if (PIC) {
      CmdArgs.push_back("-pic-level");
      CmdArgs.push_back(IsPICLevelTwo ? "2" : "1");
      if (PIE) {
        CmdArgs.push_back("-pie-level");
        CmdArgs.push_back(IsPICLevelTwo ? "2" : "1");
      }
    }
  }

  if (!Args.hasFlag(options::OPT_fmerge_all_constants,
                    options::OPT_fno_merge_all_constants))
    CmdArgs.push_back("-fno-merge-all-constants");

  // LLVM Code Generator Options.

  if (Arg *A = Args.getLastArg(options::OPT_mregparm_EQ)) {
    CmdArgs.push_back("-mregparm");
    CmdArgs.push_back(A->getValue());
  }

  if (Arg *A = Args.getLastArg(options::OPT_fpcc_struct_return,
                               options::OPT_freg_struct_return)) {
    if (getToolChain().getArch() != llvm::Triple::x86) {
      D.Diag(diag::err_drv_unsupported_opt_for_target)
        << A->getSpelling() << getToolChain().getTriple().str();
    } else if (A->getOption().matches(options::OPT_fpcc_struct_return)) {
      CmdArgs.push_back("-fpcc-struct-return");
    } else {
      assert(A->getOption().matches(options::OPT_freg_struct_return));
      CmdArgs.push_back("-freg-struct-return");
    }
  }

  if (Args.hasFlag(options::OPT_mrtd, options::OPT_mno_rtd, false))
    CmdArgs.push_back("-mrtd");

  if (shouldUseFramePointer(Args, getToolChain().getTriple()))
    CmdArgs.push_back("-mdisable-fp-elim");
  if (!Args.hasFlag(options::OPT_fzero_initialized_in_bss,
                    options::OPT_fno_zero_initialized_in_bss))
    CmdArgs.push_back("-mno-zero-initialized-in-bss");

  bool OFastEnabled = isOptimizationLevelFast(Args);
  // If -Ofast is the optimization level, then -fstrict-aliasing should be
  // enabled.  This alias option is being used to simplify the hasFlag logic.
  OptSpecifier StrictAliasingAliasOption = OFastEnabled ? options::OPT_Ofast :
    options::OPT_fstrict_aliasing;
  if (!Args.hasFlag(options::OPT_fstrict_aliasing, StrictAliasingAliasOption,
                    options::OPT_fno_strict_aliasing, true))
    CmdArgs.push_back("-relaxed-aliasing");
  if (!Args.hasFlag(options::OPT_fstruct_path_tbaa,
                    options::OPT_fno_struct_path_tbaa))
    CmdArgs.push_back("-no-struct-path-tbaa");
  if (Args.hasFlag(options::OPT_fstrict_enums, options::OPT_fno_strict_enums,
                   false))
    CmdArgs.push_back("-fstrict-enums");
  if (!Args.hasFlag(options::OPT_foptimize_sibling_calls,
                    options::OPT_fno_optimize_sibling_calls))
    CmdArgs.push_back("-mdisable-tail-calls");

  // Handle segmented stacks.
  if (Args.hasArg(options::OPT_fsplit_stack))
    CmdArgs.push_back("-split-stacks");

  // If -Ofast is the optimization level, then -ffast-math should be enabled.
  // This alias option is being used to simplify the getLastArg logic.
  OptSpecifier FastMathAliasOption = OFastEnabled ? options::OPT_Ofast :
    options::OPT_ffast_math;
  
  // Handle various floating point optimization flags, mapping them to the
  // appropriate LLVM code generation flags. The pattern for all of these is to
  // default off the codegen optimizations, and if any flag enables them and no
  // flag disables them after the flag enabling them, enable the codegen
  // optimization. This is complicated by several "umbrella" flags.
  if (Arg *A = Args.getLastArg(options::OPT_ffast_math, FastMathAliasOption,
                               options::OPT_fno_fast_math,
                               options::OPT_ffinite_math_only,
                               options::OPT_fno_finite_math_only,
                               options::OPT_fhonor_infinities,
                               options::OPT_fno_honor_infinities))
    if (A->getOption().getID() != options::OPT_fno_fast_math &&
        A->getOption().getID() != options::OPT_fno_finite_math_only &&
        A->getOption().getID() != options::OPT_fhonor_infinities)
      CmdArgs.push_back("-menable-no-infs");
  if (Arg *A = Args.getLastArg(options::OPT_ffast_math, FastMathAliasOption,
                               options::OPT_fno_fast_math,
                               options::OPT_ffinite_math_only,
                               options::OPT_fno_finite_math_only,
                               options::OPT_fhonor_nans,
                               options::OPT_fno_honor_nans))
    if (A->getOption().getID() != options::OPT_fno_fast_math &&
        A->getOption().getID() != options::OPT_fno_finite_math_only &&
        A->getOption().getID() != options::OPT_fhonor_nans)
      CmdArgs.push_back("-menable-no-nans");

  // -fmath-errno is the default on some platforms, e.g. BSD-derived OSes.
  bool MathErrno = getToolChain().IsMathErrnoDefault();
  if (Arg *A = Args.getLastArg(options::OPT_ffast_math, FastMathAliasOption,
                               options::OPT_fno_fast_math,
                               options::OPT_fmath_errno,
                               options::OPT_fno_math_errno)) {
    // Turning on -ffast_math (with either flag) removes the need for MathErrno.
    // However, turning *off* -ffast_math merely restores the toolchain default
    // (which may be false).
    if (A->getOption().getID() == options::OPT_fno_math_errno ||
        A->getOption().getID() == options::OPT_ffast_math ||
        A->getOption().getID() == options::OPT_Ofast)
      MathErrno = false;
    else if (A->getOption().getID() == options::OPT_fmath_errno)
      MathErrno = true;
  }
  if (MathErrno)
    CmdArgs.push_back("-fmath-errno");

  // There are several flags which require disabling very specific
  // optimizations. Any of these being disabled forces us to turn off the
  // entire set of LLVM optimizations, so collect them through all the flag
  // madness.
  bool AssociativeMath = false;
  if (Arg *A = Args.getLastArg(options::OPT_ffast_math, FastMathAliasOption,
                               options::OPT_fno_fast_math,
                               options::OPT_funsafe_math_optimizations,
                               options::OPT_fno_unsafe_math_optimizations,
                               options::OPT_fassociative_math,
                               options::OPT_fno_associative_math))
    if (A->getOption().getID() != options::OPT_fno_fast_math &&
        A->getOption().getID() != options::OPT_fno_unsafe_math_optimizations &&
        A->getOption().getID() != options::OPT_fno_associative_math)
      AssociativeMath = true;
  bool ReciprocalMath = false;
  if (Arg *A = Args.getLastArg(options::OPT_ffast_math, FastMathAliasOption,
                               options::OPT_fno_fast_math,
                               options::OPT_funsafe_math_optimizations,
                               options::OPT_fno_unsafe_math_optimizations,
                               options::OPT_freciprocal_math,
                               options::OPT_fno_reciprocal_math))
    if (A->getOption().getID() != options::OPT_fno_fast_math &&
        A->getOption().getID() != options::OPT_fno_unsafe_math_optimizations &&
        A->getOption().getID() != options::OPT_fno_reciprocal_math)
      ReciprocalMath = true;
  bool SignedZeros = true;
  if (Arg *A = Args.getLastArg(options::OPT_ffast_math, FastMathAliasOption,
                               options::OPT_fno_fast_math,
                               options::OPT_funsafe_math_optimizations,
                               options::OPT_fno_unsafe_math_optimizations,
                               options::OPT_fsigned_zeros,
                               options::OPT_fno_signed_zeros))
    if (A->getOption().getID() != options::OPT_fno_fast_math &&
        A->getOption().getID() != options::OPT_fno_unsafe_math_optimizations &&
        A->getOption().getID() != options::OPT_fsigned_zeros)
      SignedZeros = false;
  bool TrappingMath = true;
  if (Arg *A = Args.getLastArg(options::OPT_ffast_math, FastMathAliasOption,
                               options::OPT_fno_fast_math,
                               options::OPT_funsafe_math_optimizations,
                               options::OPT_fno_unsafe_math_optimizations,
                               options::OPT_ftrapping_math,
                               options::OPT_fno_trapping_math))
    if (A->getOption().getID() != options::OPT_fno_fast_math &&
        A->getOption().getID() != options::OPT_fno_unsafe_math_optimizations &&
        A->getOption().getID() != options::OPT_ftrapping_math)
      TrappingMath = false;
  if (!MathErrno && AssociativeMath && ReciprocalMath && !SignedZeros &&
      !TrappingMath)
    CmdArgs.push_back("-menable-unsafe-fp-math");


  // Validate and pass through -fp-contract option. 
  if (Arg *A = Args.getLastArg(options::OPT_ffast_math, FastMathAliasOption,
                               options::OPT_fno_fast_math,
                               options::OPT_ffp_contract)) {
    if (A->getOption().getID() == options::OPT_ffp_contract) {
      StringRef Val = A->getValue();
      if (Val == "fast" || Val == "on" || Val == "off") {
        CmdArgs.push_back(Args.MakeArgString("-ffp-contract=" + Val));
      } else {
        D.Diag(diag::err_drv_unsupported_option_argument)
          << A->getOption().getName() << Val;
      }
    } else if (A->getOption().matches(options::OPT_ffast_math) ||
               (OFastEnabled && A->getOption().matches(options::OPT_Ofast))) {
      // If fast-math is set then set the fp-contract mode to fast.
      CmdArgs.push_back(Args.MakeArgString("-ffp-contract=fast"));
    }
  }

  // We separately look for the '-ffast-math' and '-ffinite-math-only' flags,
  // and if we find them, tell the frontend to provide the appropriate
  // preprocessor macros. This is distinct from enabling any optimizations as
  // these options induce language changes which must survive serialization
  // and deserialization, etc.
  if (Arg *A = Args.getLastArg(options::OPT_ffast_math, FastMathAliasOption,
                               options::OPT_fno_fast_math))
      if (!A->getOption().matches(options::OPT_fno_fast_math))
        CmdArgs.push_back("-ffast-math");
  if (Arg *A = Args.getLastArg(options::OPT_ffinite_math_only, options::OPT_fno_fast_math))
    if (A->getOption().matches(options::OPT_ffinite_math_only))
      CmdArgs.push_back("-ffinite-math-only");

  // Decide whether to use verbose asm. Verbose assembly is the default on
  // toolchains which have the integrated assembler on by default.
  bool IsIntegratedAssemblerDefault =
      getToolChain().IsIntegratedAssemblerDefault();
  if (Args.hasFlag(options::OPT_fverbose_asm, options::OPT_fno_verbose_asm,
                   IsIntegratedAssemblerDefault) ||
      Args.hasArg(options::OPT_dA))
    CmdArgs.push_back("-masm-verbose");

  if (!Args.hasFlag(options::OPT_fintegrated_as, options::OPT_fno_integrated_as,
                    IsIntegratedAssemblerDefault))
    CmdArgs.push_back("-no-integrated-as");

  if (Args.hasArg(options::OPT_fdebug_pass_structure)) {
    CmdArgs.push_back("-mdebug-pass");
    CmdArgs.push_back("Structure");
  }
  if (Args.hasArg(options::OPT_fdebug_pass_arguments)) {
    CmdArgs.push_back("-mdebug-pass");
    CmdArgs.push_back("Arguments");
  }

  // Enable -mconstructor-aliases except on darwin, where we have to
  // work around a linker bug;  see <rdar://problem/7651567>.
  if (!getToolChain().getTriple().isOSDarwin())
    CmdArgs.push_back("-mconstructor-aliases");

  // Darwin's kernel doesn't support guard variables; just die if we
  // try to use them.
  if (KernelOrKext && getToolChain().getTriple().isOSDarwin())
    CmdArgs.push_back("-fforbid-guard-variables");

  if (Args.hasArg(options::OPT_mms_bitfields)) {
    CmdArgs.push_back("-mms-bitfields");
  }

  // This is a coarse approximation of what llvm-gcc actually does, both
  // -fasynchronous-unwind-tables and -fnon-call-exceptions interact in more
  // complicated ways.
  bool AsynchronousUnwindTables =
      Args.hasFlag(options::OPT_fasynchronous_unwind_tables,
                   options::OPT_fno_asynchronous_unwind_tables,
                   (getToolChain().IsUnwindTablesDefault() ||
                    getToolChain().getSanitizerArgs().needsUnwindTables()) &&
                       !KernelOrKext);
  if (Args.hasFlag(options::OPT_funwind_tables, options::OPT_fno_unwind_tables,
                   AsynchronousUnwindTables))
    CmdArgs.push_back("-munwind-tables");

  getToolChain().addClangTargetOptions(Args, CmdArgs);

  if (Arg *A = Args.getLastArg(options::OPT_flimited_precision_EQ)) {
    CmdArgs.push_back("-mlimit-float-precision");
    CmdArgs.push_back(A->getValue());
  }

  // FIXME: Handle -mtune=.
  (void) Args.hasArg(options::OPT_mtune_EQ);

  if (Arg *A = Args.getLastArg(options::OPT_mcmodel_EQ)) {
    CmdArgs.push_back("-mcode-model");
    CmdArgs.push_back(A->getValue());
  }

  // Add the target cpu
  std::string ETripleStr = getToolChain().ComputeEffectiveClangTriple(Args);
  llvm::Triple ETriple(ETripleStr);
  std::string CPU = getCPUName(Args, ETriple);
  if (!CPU.empty()) {
    CmdArgs.push_back("-target-cpu");
    CmdArgs.push_back(Args.MakeArgString(CPU));
  }

  if (const Arg *A = Args.getLastArg(options::OPT_mfpmath_EQ)) {
    CmdArgs.push_back("-mfpmath");
    CmdArgs.push_back(A->getValue());
  }

  // Add the target features
  getTargetFeatures(D, ETriple, Args, CmdArgs, false);

  // Add target specific flags.
  switch(getToolChain().getArch()) {
  default:
    break;

  case llvm::Triple::arm:
  case llvm::Triple::thumb:
    AddARMTargetArgs(Args, CmdArgs, KernelOrKext);
    break;

  case llvm::Triple::mips:
  case llvm::Triple::mipsel:
  case llvm::Triple::mips64:
  case llvm::Triple::mips64el:
    AddMIPSTargetArgs(Args, CmdArgs);
    break;

  case llvm::Triple::sparc:
    AddSparcTargetArgs(Args, CmdArgs);
    break;

  case llvm::Triple::x86:
  case llvm::Triple::x86_64:
    AddX86TargetArgs(Args, CmdArgs);
    break;

  case llvm::Triple::hexagon:
    AddHexagonTargetArgs(Args, CmdArgs);
    break;
  }

  // Add clang-cl arguments.
  if (getToolChain().getDriver().IsCLMode())
    AddClangCLArgs(Args, CmdArgs);

  // Pass the linker version in use.
  if (Arg *A = Args.getLastArg(options::OPT_mlinker_version_EQ)) {
    CmdArgs.push_back("-target-linker-version");
    CmdArgs.push_back(A->getValue());
  }

  if (!shouldUseLeafFramePointer(Args, getToolChain().getTriple()))
    CmdArgs.push_back("-momit-leaf-frame-pointer");

  // Explicitly error on some things we know we don't support and can't just
  // ignore.
  types::ID InputType = Inputs[0].getType();
  if (!Args.hasArg(options::OPT_fallow_unsupported)) {
    Arg *Unsupported;
    if (types::isCXX(InputType) &&
        getToolChain().getTriple().isOSDarwin() &&
        getToolChain().getArch() == llvm::Triple::x86) {
      if ((Unsupported = Args.getLastArg(options::OPT_fapple_kext)) ||
          (Unsupported = Args.getLastArg(options::OPT_mkernel)))
        D.Diag(diag::err_drv_clang_unsupported_opt_cxx_darwin_i386)
          << Unsupported->getOption().getName();
    }
  }

  Args.AddAllArgs(CmdArgs, options::OPT_v);
  Args.AddLastArg(CmdArgs, options::OPT_H);
  if (D.CCPrintHeaders && !D.CCGenDiagnostics) {
    CmdArgs.push_back("-header-include-file");
    CmdArgs.push_back(D.CCPrintHeadersFilename ?
                      D.CCPrintHeadersFilename : "-");
  }
  Args.AddLastArg(CmdArgs, options::OPT_P);
  Args.AddLastArg(CmdArgs, options::OPT_print_ivar_layout);

  if (D.CCLogDiagnostics && !D.CCGenDiagnostics) {
    CmdArgs.push_back("-diagnostic-log-file");
    CmdArgs.push_back(D.CCLogDiagnosticsFilename ?
                      D.CCLogDiagnosticsFilename : "-");
  }

  // Use the last option from "-g" group. "-gline-tables-only" and "-gdwarf-x"
  // are preserved, all other debug options are substituted with "-g".
  Args.ClaimAllArgs(options::OPT_g_Group);
  if (Arg *A = Args.getLastArg(options::OPT_g_Group)) {
    if (A->getOption().matches(options::OPT_gline_tables_only)) {
      // FIXME: we should support specifying dwarf version with
      // -gline-tables-only.
      CmdArgs.push_back("-gline-tables-only");
      // Default is dwarf-2 for darwin.
      if (getToolChain().getTriple().isOSDarwin())
        CmdArgs.push_back("-gdwarf-2");
    } else if (A->getOption().matches(options::OPT_gdwarf_2))
      CmdArgs.push_back("-gdwarf-2");
    else if (A->getOption().matches(options::OPT_gdwarf_3))
      CmdArgs.push_back("-gdwarf-3");
    else if (A->getOption().matches(options::OPT_gdwarf_4))
      CmdArgs.push_back("-gdwarf-4");
    else if (!A->getOption().matches(options::OPT_g0) &&
             !A->getOption().matches(options::OPT_ggdb0)) {
      // Default is dwarf-2 for darwin.
      if (getToolChain().getTriple().isOSDarwin())
        CmdArgs.push_back("-gdwarf-2");
      else
        CmdArgs.push_back("-g");
    }
  }

  // We ignore flags -gstrict-dwarf and -grecord-gcc-switches for now.
  Args.ClaimAllArgs(options::OPT_g_flags_Group);
  if (Args.hasArg(options::OPT_gcolumn_info))
    CmdArgs.push_back("-dwarf-column-info");

  // FIXME: Move backend command line options to the module.
  // -gsplit-dwarf should turn on -g and enable the backend dwarf
  // splitting and extraction.
  // FIXME: Currently only works on Linux.
  if (getToolChain().getTriple().isOSLinux() &&
      Args.hasArg(options::OPT_gsplit_dwarf)) {
    CmdArgs.push_back("-g");
    CmdArgs.push_back("-backend-option");
    CmdArgs.push_back("-split-dwarf=Enable");
  }

  // -ggnu-pubnames turns on gnu style pubnames in the backend.
  if (Args.hasArg(options::OPT_ggnu_pubnames)) {
    CmdArgs.push_back("-backend-option");
    CmdArgs.push_back("-generate-gnu-dwarf-pub-sections");
  }

  // -gdwarf-aranges turns on the emission of the aranges section in the
  // backend.
  if (Args.hasArg(options::OPT_gdwarf_aranges)) {
    CmdArgs.push_back("-backend-option");
    CmdArgs.push_back("-generate-arange-section");
  }

  if (Args.hasFlag(options::OPT_fdebug_types_section,
                   options::OPT_fno_debug_types_section, false)) {
    CmdArgs.push_back("-backend-option");
    CmdArgs.push_back("-generate-type-units");
  }

  if (Args.hasFlag(options::OPT_ffunction_sections,
                   options::OPT_fno_function_sections, false)) {
    CmdArgs.push_back("-ffunction-sections");
  }

  if (Args.hasFlag(options::OPT_fdata_sections,
                   options::OPT_fno_data_sections, false)) {
    CmdArgs.push_back("-fdata-sections");
  }

  Args.AddAllArgs(CmdArgs, options::OPT_finstrument_functions);

  if (Args.hasArg(options::OPT_fprofile_instr_generate) &&
      (Args.hasArg(options::OPT_fprofile_instr_use) ||
       Args.hasArg(options::OPT_fprofile_instr_use_EQ)))
    D.Diag(diag::err_drv_argument_not_allowed_with)
      << "-fprofile-instr-generate" << "-fprofile-instr-use";

  Args.AddAllArgs(CmdArgs, options::OPT_fprofile_instr_generate);

  if (Arg *A = Args.getLastArg(options::OPT_fprofile_instr_use_EQ))
    A->render(Args, CmdArgs);
  else if (Args.hasArg(options::OPT_fprofile_instr_use))
    CmdArgs.push_back("-fprofile-instr-use=pgo-data");

  if (Args.hasArg(options::OPT_ftest_coverage) ||
      Args.hasArg(options::OPT_coverage))
    CmdArgs.push_back("-femit-coverage-notes");
  if (Args.hasArg(options::OPT_fprofile_arcs) ||
      Args.hasArg(options::OPT_coverage))
    CmdArgs.push_back("-femit-coverage-data");

  if (C.getArgs().hasArg(options::OPT_c) ||
      C.getArgs().hasArg(options::OPT_S)) {
    if (Output.isFilename()) {
      CmdArgs.push_back("-coverage-file");
      SmallString<128> CoverageFilename(Output.getFilename());
      if (llvm::sys::path::is_relative(CoverageFilename.str())) {
        SmallString<128> Pwd;
        if (!llvm::sys::fs::current_path(Pwd)) {
          llvm::sys::path::append(Pwd, CoverageFilename.str());
          CoverageFilename.swap(Pwd);
        }
      }
      CmdArgs.push_back(Args.MakeArgString(CoverageFilename));
    }
  }

  // Pass options for controlling the default header search paths.
  if (Args.hasArg(options::OPT_nostdinc)) {
    CmdArgs.push_back("-nostdsysteminc");
    CmdArgs.push_back("-nobuiltininc");
  } else {
    if (Args.hasArg(options::OPT_nostdlibinc))
        CmdArgs.push_back("-nostdsysteminc");
    Args.AddLastArg(CmdArgs, options::OPT_nostdincxx);
    Args.AddLastArg(CmdArgs, options::OPT_nobuiltininc);
  }

  // Pass the path to compiler resource files.
  CmdArgs.push_back("-resource-dir");
  CmdArgs.push_back(D.ResourceDir.c_str());

  Args.AddLastArg(CmdArgs, options::OPT_working_directory);

  bool ARCMTEnabled = false;
  if (!Args.hasArg(options::OPT_fno_objc_arc, options::OPT_fobjc_arc)) {
    if (const Arg *A = Args.getLastArg(options::OPT_ccc_arcmt_check,
                                       options::OPT_ccc_arcmt_modify,
                                       options::OPT_ccc_arcmt_migrate)) {
      ARCMTEnabled = true;
      switch (A->getOption().getID()) {
      default:
        llvm_unreachable("missed a case");
      case options::OPT_ccc_arcmt_check:
        CmdArgs.push_back("-arcmt-check");
        break;
      case options::OPT_ccc_arcmt_modify:
        CmdArgs.push_back("-arcmt-modify");
        break;
      case options::OPT_ccc_arcmt_migrate:
        CmdArgs.push_back("-arcmt-migrate");
        CmdArgs.push_back("-mt-migrate-directory");
        CmdArgs.push_back(A->getValue());

        Args.AddLastArg(CmdArgs, options::OPT_arcmt_migrate_report_output);
        Args.AddLastArg(CmdArgs, options::OPT_arcmt_migrate_emit_arc_errors);
        break;
      }
    }
  } else {
    Args.ClaimAllArgs(options::OPT_ccc_arcmt_check);
    Args.ClaimAllArgs(options::OPT_ccc_arcmt_modify);
    Args.ClaimAllArgs(options::OPT_ccc_arcmt_migrate);
  }

  if (const Arg *A = Args.getLastArg(options::OPT_ccc_objcmt_migrate)) {
    if (ARCMTEnabled) {
      D.Diag(diag::err_drv_argument_not_allowed_with)
        << A->getAsString(Args) << "-ccc-arcmt-migrate";
    }
    CmdArgs.push_back("-mt-migrate-directory");
    CmdArgs.push_back(A->getValue());

    if (!Args.hasArg(options::OPT_objcmt_migrate_literals,
                     options::OPT_objcmt_migrate_subscripting,
                     options::OPT_objcmt_migrate_property)) {
      // None specified, means enable them all.
      CmdArgs.push_back("-objcmt-migrate-literals");
      CmdArgs.push_back("-objcmt-migrate-subscripting");
      CmdArgs.push_back("-objcmt-migrate-property");
    } else {
      Args.AddLastArg(CmdArgs, options::OPT_objcmt_migrate_literals);
      Args.AddLastArg(CmdArgs, options::OPT_objcmt_migrate_subscripting);
      Args.AddLastArg(CmdArgs, options::OPT_objcmt_migrate_property);
    }
  } else {
    Args.AddLastArg(CmdArgs, options::OPT_objcmt_migrate_literals);
    Args.AddLastArg(CmdArgs, options::OPT_objcmt_migrate_subscripting);
    Args.AddLastArg(CmdArgs, options::OPT_objcmt_migrate_property);
    Args.AddLastArg(CmdArgs, options::OPT_objcmt_migrate_all);
    Args.AddLastArg(CmdArgs, options::OPT_objcmt_migrate_readonly_property);
    Args.AddLastArg(CmdArgs, options::OPT_objcmt_migrate_readwrite_property);
    Args.AddLastArg(CmdArgs, options::OPT_objcmt_migrate_annotation);
    Args.AddLastArg(CmdArgs, options::OPT_objcmt_migrate_instancetype);
    Args.AddLastArg(CmdArgs, options::OPT_objcmt_migrate_nsmacros);
    Args.AddLastArg(CmdArgs, options::OPT_objcmt_migrate_protocol_conformance);
    Args.AddLastArg(CmdArgs, options::OPT_objcmt_atomic_property);
    Args.AddLastArg(CmdArgs, options::OPT_objcmt_returns_innerpointer_property);
    Args.AddLastArg(CmdArgs, options::OPT_objcmt_ns_nonatomic_iosonly);
    Args.AddLastArg(CmdArgs, options::OPT_objcmt_migrate_designated_init);
    Args.AddLastArg(CmdArgs, options::OPT_objcmt_whitelist_dir_path);
  }

  // Add preprocessing options like -I, -D, etc. if we are using the
  // preprocessor.
  //
  // FIXME: Support -fpreprocessed
  if (types::getPreprocessedType(InputType) != types::TY_INVALID)
    AddPreprocessingOptions(C, JA, D, Args, CmdArgs, Output, Inputs);

  // Don't warn about "clang -c -DPIC -fPIC test.i" because libtool.m4 assumes
  // that "The compiler can only warn and ignore the option if not recognized".
  // When building with ccache, it will pass -D options to clang even on
  // preprocessed inputs and configure concludes that -fPIC is not supported.
  Args.ClaimAllArgs(options::OPT_D);

  // Manually translate -O4 to -O3; let clang reject others.
  if (Arg *A = Args.getLastArg(options::OPT_O_Group)) {
    if (A->getOption().matches(options::OPT_O4)) {
      CmdArgs.push_back("-O3");
      D.Diag(diag::warn_O4_is_O3);
    } else {
      A->render(Args, CmdArgs);
    }
  }

  // Don't warn about unused -flto.  This can happen when we're preprocessing or
  // precompiling.
  Args.ClaimAllArgs(options::OPT_flto);

  Args.AddAllArgs(CmdArgs, options::OPT_W_Group);
  if (Args.hasFlag(options::OPT_pedantic, options::OPT_no_pedantic, false))
    CmdArgs.push_back("-pedantic");
  Args.AddLastArg(CmdArgs, options::OPT_pedantic_errors);
  Args.AddLastArg(CmdArgs, options::OPT_w);

  // Handle -{std, ansi, trigraphs} -- take the last of -{std, ansi}
  // (-ansi is equivalent to -std=c89 or -std=c++98).
  //
  // If a std is supplied, only add -trigraphs if it follows the
  // option.
  if (Arg *Std = Args.getLastArg(options::OPT_std_EQ, options::OPT_ansi)) {
    if (Std->getOption().matches(options::OPT_ansi))
      if (types::isCXX(InputType))
        CmdArgs.push_back("-std=c++98");
      else
        CmdArgs.push_back("-std=c89");
    else
      Std->render(Args, CmdArgs);

    if (Arg *A = Args.getLastArg(options::OPT_std_EQ, options::OPT_ansi,
                                 options::OPT_trigraphs))
      if (A != Std)
        A->render(Args, CmdArgs);
  } else {
    // Honor -std-default.
    //
    // FIXME: Clang doesn't correctly handle -std= when the input language
    // doesn't match. For the time being just ignore this for C++ inputs;
    // eventually we want to do all the standard defaulting here instead of
    // splitting it between the driver and clang -cc1.
    if (!types::isCXX(InputType))
      Args.AddAllArgsTranslated(CmdArgs, options::OPT_std_default_EQ,
                                "-std=", /*Joined=*/true);
    else if (getToolChain().getTriple().getOS() == llvm::Triple::Win32)
      CmdArgs.push_back("-std=c++11");

    Args.AddLastArg(CmdArgs, options::OPT_trigraphs);
  }

  // GCC's behavior for -Wwrite-strings is a bit strange:
  //  * In C, this "warning flag" changes the types of string literals from
  //    'char[N]' to 'const char[N]', and thus triggers an unrelated warning
  //    for the discarded qualifier.
  //  * In C++, this is just a normal warning flag.
  //
  // Implementing this warning correctly in C is hard, so we follow GCC's
  // behavior for now. FIXME: Directly diagnose uses of a string literal as
  // a non-const char* in C, rather than using this crude hack.
  if (!types::isCXX(InputType)) {
    // FIXME: This should behave just like a warning flag, and thus should also
    // respect -Weverything, -Wno-everything, -Werror=write-strings, and so on.
    Arg *WriteStrings =
        Args.getLastArg(options::OPT_Wwrite_strings,
                        options::OPT_Wno_write_strings, options::OPT_w);
    if (WriteStrings &&
        WriteStrings->getOption().matches(options::OPT_Wwrite_strings))
      CmdArgs.push_back("-fconst-strings");
  }

  // GCC provides a macro definition '__DEPRECATED' when -Wdeprecated is active
  // during C++ compilation, which it is by default. GCC keeps this define even
  // in the presence of '-w', match this behavior bug-for-bug.
  if (types::isCXX(InputType) &&
      Args.hasFlag(options::OPT_Wdeprecated, options::OPT_Wno_deprecated,
                   true)) {
    CmdArgs.push_back("-fdeprecated-macro");
  }

  // Translate GCC's misnamer '-fasm' arguments to '-fgnu-keywords'.
  if (Arg *Asm = Args.getLastArg(options::OPT_fasm, options::OPT_fno_asm)) {
    if (Asm->getOption().matches(options::OPT_fasm))
      CmdArgs.push_back("-fgnu-keywords");
    else
      CmdArgs.push_back("-fno-gnu-keywords");
  }

  if (ShouldDisableCFI(Args, getToolChain()))
    CmdArgs.push_back("-fno-dwarf2-cfi-asm");

  if (ShouldDisableDwarfDirectory(Args, getToolChain()))
    CmdArgs.push_back("-fno-dwarf-directory-asm");

  if (ShouldDisableAutolink(Args, getToolChain()))
    CmdArgs.push_back("-fno-autolink");

  // Add in -fdebug-compilation-dir if necessary.
  addDebugCompDirArg(Args, CmdArgs);

  if (Arg *A = Args.getLastArg(options::OPT_ftemplate_depth_,
                               options::OPT_ftemplate_depth_EQ)) {
    CmdArgs.push_back("-ftemplate-depth");
    CmdArgs.push_back(A->getValue());
  }

  if (Arg *A = Args.getLastArg(options::OPT_foperator_arrow_depth_EQ)) {
    CmdArgs.push_back("-foperator-arrow-depth");
    CmdArgs.push_back(A->getValue());
  }

  if (Arg *A = Args.getLastArg(options::OPT_fconstexpr_depth_EQ)) {
    CmdArgs.push_back("-fconstexpr-depth");
    CmdArgs.push_back(A->getValue());
  }

  if (Arg *A = Args.getLastArg(options::OPT_fconstexpr_steps_EQ)) {
    CmdArgs.push_back("-fconstexpr-steps");
    CmdArgs.push_back(A->getValue());
  }

  if (Arg *A = Args.getLastArg(options::OPT_fbracket_depth_EQ)) {
    CmdArgs.push_back("-fbracket-depth");
    CmdArgs.push_back(A->getValue());
  }

  if (Arg *A = Args.getLastArg(options::OPT_Wlarge_by_value_copy_EQ,
                               options::OPT_Wlarge_by_value_copy_def)) {
    if (A->getNumValues()) {
      StringRef bytes = A->getValue();
      CmdArgs.push_back(Args.MakeArgString("-Wlarge-by-value-copy=" + bytes));
    } else
      CmdArgs.push_back("-Wlarge-by-value-copy=64"); // default value
  }


  if (Args.hasArg(options::OPT_relocatable_pch))
    CmdArgs.push_back("-relocatable-pch");

  if (Arg *A = Args.getLastArg(options::OPT_fconstant_string_class_EQ)) {
    CmdArgs.push_back("-fconstant-string-class");
    CmdArgs.push_back(A->getValue());
  }

  if (Arg *A = Args.getLastArg(options::OPT_ftabstop_EQ)) {
    CmdArgs.push_back("-ftabstop");
    CmdArgs.push_back(A->getValue());
  }

  CmdArgs.push_back("-ferror-limit");
  if (Arg *A = Args.getLastArg(options::OPT_ferror_limit_EQ))
    CmdArgs.push_back(A->getValue());
  else
    CmdArgs.push_back("19");

  if (Arg *A = Args.getLastArg(options::OPT_fmacro_backtrace_limit_EQ)) {
    CmdArgs.push_back("-fmacro-backtrace-limit");
    CmdArgs.push_back(A->getValue());
  }

  if (Arg *A = Args.getLastArg(options::OPT_ftemplate_backtrace_limit_EQ)) {
    CmdArgs.push_back("-ftemplate-backtrace-limit");
    CmdArgs.push_back(A->getValue());
  }

  if (Arg *A = Args.getLastArg(options::OPT_fconstexpr_backtrace_limit_EQ)) {
    CmdArgs.push_back("-fconstexpr-backtrace-limit");
    CmdArgs.push_back(A->getValue());
  }

  // Pass -fmessage-length=.
  CmdArgs.push_back("-fmessage-length");
  if (Arg *A = Args.getLastArg(options::OPT_fmessage_length_EQ)) {
    CmdArgs.push_back(A->getValue());
  } else {
    // If -fmessage-length=N was not specified, determine whether this is a
    // terminal and, if so, implicitly define -fmessage-length appropriately.
    unsigned N = llvm::sys::Process::StandardErrColumns();
    CmdArgs.push_back(Args.MakeArgString(Twine(N)));
  }

  // -fvisibility= and -fvisibility-ms-compat are of a piece.
  if (const Arg *A = Args.getLastArg(options::OPT_fvisibility_EQ,
                                     options::OPT_fvisibility_ms_compat)) {
    if (A->getOption().matches(options::OPT_fvisibility_EQ)) {
      CmdArgs.push_back("-fvisibility");
      CmdArgs.push_back(A->getValue());
    } else {
      assert(A->getOption().matches(options::OPT_fvisibility_ms_compat));
      CmdArgs.push_back("-fvisibility");
      CmdArgs.push_back("hidden");
      CmdArgs.push_back("-ftype-visibility");
      CmdArgs.push_back("default");
    }
  }

  Args.AddLastArg(CmdArgs, options::OPT_fvisibility_inlines_hidden);

  Args.AddLastArg(CmdArgs, options::OPT_ftlsmodel_EQ);

  // -fhosted is default.
  if (Args.hasFlag(options::OPT_ffreestanding, options::OPT_fhosted, false) ||
      KernelOrKext)
    CmdArgs.push_back("-ffreestanding");

  // Forward -f (flag) options which we can pass directly.
  Args.AddLastArg(CmdArgs, options::OPT_femit_all_decls);
  Args.AddLastArg(CmdArgs, options::OPT_fheinous_gnu_extensions);
  Args.AddLastArg(CmdArgs, options::OPT_fstandalone_debug);
  Args.AddLastArg(CmdArgs, options::OPT_fno_standalone_debug);
  Args.AddLastArg(CmdArgs, options::OPT_fno_operator_names);
  // AltiVec language extensions aren't relevant for assembling.
  if (!isa<PreprocessJobAction>(JA) || 
      Output.getType() != types::TY_PP_Asm)
    Args.AddLastArg(CmdArgs, options::OPT_faltivec);
  Args.AddLastArg(CmdArgs, options::OPT_fdiagnostics_show_template_tree);
  Args.AddLastArg(CmdArgs, options::OPT_fno_elide_type);

  const SanitizerArgs &Sanitize = getToolChain().getSanitizerArgs();
  Sanitize.addArgs(Args, CmdArgs);

  if (!Args.hasFlag(options::OPT_fsanitize_recover,
                    options::OPT_fno_sanitize_recover,
                    true))
    CmdArgs.push_back("-fno-sanitize-recover");

  if (Args.hasArg(options::OPT_fcatch_undefined_behavior) ||
      Args.hasFlag(options::OPT_fsanitize_undefined_trap_on_error,
                   options::OPT_fno_sanitize_undefined_trap_on_error, false))
    CmdArgs.push_back("-fsanitize-undefined-trap-on-error");

  // Report an error for -faltivec on anything other than PowerPC.
  if (const Arg *A = Args.getLastArg(options::OPT_faltivec))
    if (!(getToolChain().getArch() == llvm::Triple::ppc ||
          getToolChain().getArch() == llvm::Triple::ppc64 ||
          getToolChain().getArch() == llvm::Triple::ppc64le))
      D.Diag(diag::err_drv_argument_only_allowed_with)
        << A->getAsString(Args) << "ppc/ppc64/ppc64le";

  if (getToolChain().SupportsProfiling())
    Args.AddLastArg(CmdArgs, options::OPT_pg);

  // -flax-vector-conversions is default.
  if (!Args.hasFlag(options::OPT_flax_vector_conversions,
                    options::OPT_fno_lax_vector_conversions))
    CmdArgs.push_back("-fno-lax-vector-conversions");

  if (Args.getLastArg(options::OPT_fapple_kext))
    CmdArgs.push_back("-fapple-kext");

  if (Args.hasFlag(options::OPT_frewrite_includes,
                   options::OPT_fno_rewrite_includes, false))
    CmdArgs.push_back("-frewrite-includes");

  Args.AddLastArg(CmdArgs, options::OPT_fobjc_sender_dependent_dispatch);
  Args.AddLastArg(CmdArgs, options::OPT_fdiagnostics_print_source_range_info);
  Args.AddLastArg(CmdArgs, options::OPT_fdiagnostics_parseable_fixits);
  Args.AddLastArg(CmdArgs, options::OPT_ftime_report);
  Args.AddLastArg(CmdArgs, options::OPT_ftrapv);

  if (Arg *A = Args.getLastArg(options::OPT_ftrapv_handler_EQ)) {
    CmdArgs.push_back("-ftrapv-handler");
    CmdArgs.push_back(A->getValue());
  }

  Args.AddLastArg(CmdArgs, options::OPT_ftrap_function_EQ);

  // -fno-strict-overflow implies -fwrapv if it isn't disabled, but
  // -fstrict-overflow won't turn off an explicitly enabled -fwrapv.
  if (Arg *A = Args.getLastArg(options::OPT_fwrapv,
                               options::OPT_fno_wrapv)) {
    if (A->getOption().matches(options::OPT_fwrapv))
      CmdArgs.push_back("-fwrapv");
  } else if (Arg *A = Args.getLastArg(options::OPT_fstrict_overflow,
                                      options::OPT_fno_strict_overflow)) {
    if (A->getOption().matches(options::OPT_fno_strict_overflow))
      CmdArgs.push_back("-fwrapv");
  }

  if (Arg *A = Args.getLastArg(options::OPT_freroll_loops,
                               options::OPT_fno_reroll_loops))
    if (A->getOption().matches(options::OPT_freroll_loops))
      CmdArgs.push_back("-freroll-loops");

  Args.AddLastArg(CmdArgs, options::OPT_fwritable_strings);
  Args.AddLastArg(CmdArgs, options::OPT_funroll_loops,
                  options::OPT_fno_unroll_loops);

  Args.AddLastArg(CmdArgs, options::OPT_pthread);


  // -stack-protector=0 is default.
  unsigned StackProtectorLevel = 0;
  if (Arg *A = Args.getLastArg(options::OPT_fno_stack_protector,
                               options::OPT_fstack_protector_all,
                               options::OPT_fstack_protector_strong,
                               options::OPT_fstack_protector)) {
    if (A->getOption().matches(options::OPT_fstack_protector))
      StackProtectorLevel = LangOptions::SSPOn;
    else if (A->getOption().matches(options::OPT_fstack_protector_strong))
      StackProtectorLevel = LangOptions::SSPStrong;
    else if (A->getOption().matches(options::OPT_fstack_protector_all))
      StackProtectorLevel = LangOptions::SSPReq;
  } else {
    StackProtectorLevel =
      getToolChain().GetDefaultStackProtectorLevel(KernelOrKext);
  }
  if (StackProtectorLevel) {
    CmdArgs.push_back("-stack-protector");
    CmdArgs.push_back(Args.MakeArgString(Twine(StackProtectorLevel)));
  }

  // --param ssp-buffer-size=
  for (arg_iterator it = Args.filtered_begin(options::OPT__param),
       ie = Args.filtered_end(); it != ie; ++it) {
    StringRef Str((*it)->getValue());
    if (Str.startswith("ssp-buffer-size=")) {
      if (StackProtectorLevel) {
        CmdArgs.push_back("-stack-protector-buffer-size");
        // FIXME: Verify the argument is a valid integer.
        CmdArgs.push_back(Args.MakeArgString(Str.drop_front(16)));
      }
      (*it)->claim();
    }
  }

  // Translate -mstackrealign
  if (Args.hasFlag(options::OPT_mstackrealign, options::OPT_mno_stackrealign,
                   false)) {
    CmdArgs.push_back("-backend-option");
    CmdArgs.push_back("-force-align-stack");
  }
  if (!Args.hasFlag(options::OPT_mno_stackrealign, options::OPT_mstackrealign,
                   false)) {
    CmdArgs.push_back(Args.MakeArgString("-mstackrealign"));
  }

  if (Args.hasArg(options::OPT_mstack_alignment)) {
    StringRef alignment = Args.getLastArgValue(options::OPT_mstack_alignment);
    CmdArgs.push_back(Args.MakeArgString("-mstack-alignment=" + alignment));
  }
  // -mkernel implies -mstrict-align; don't add the redundant option.
  if (!KernelOrKext) {
    if (Arg *A = Args.getLastArg(options::OPT_mno_unaligned_access,
                                 options::OPT_munaligned_access)) {
      if (A->getOption().matches(options::OPT_mno_unaligned_access)) {
        CmdArgs.push_back("-backend-option");
        CmdArgs.push_back("-arm-strict-align");
      } else {
        CmdArgs.push_back("-backend-option");
        CmdArgs.push_back("-arm-no-strict-align");
      }
    }
  }

  if (Arg *A = Args.getLastArg(options::OPT_mrestrict_it,
                               options::OPT_mno_restrict_it)) {
    if (A->getOption().matches(options::OPT_mrestrict_it)) {
      CmdArgs.push_back("-backend-option");
      CmdArgs.push_back("-arm-restrict-it");
    } else {
      CmdArgs.push_back("-backend-option");
      CmdArgs.push_back("-arm-no-restrict-it");
    }
  }

  // Forward -f options with positive and negative forms; we translate
  // these by hand.
  if (Arg *A = Args.getLastArg(options::OPT_fprofile_sample_use_EQ)) {
    StringRef fname = A->getValue();
    if (!llvm::sys::fs::exists(fname))
      D.Diag(diag::err_drv_no_such_file) << fname;
    else
      A->render(Args, CmdArgs);
  }

  if (Args.hasArg(options::OPT_mkernel)) {
    if (!Args.hasArg(options::OPT_fapple_kext) && types::isCXX(InputType))
      CmdArgs.push_back("-fapple-kext");
    if (!Args.hasArg(options::OPT_fbuiltin))
      CmdArgs.push_back("-fno-builtin");
    Args.ClaimAllArgs(options::OPT_fno_builtin);
  }
  // -fbuiltin is default.
  else if (!Args.hasFlag(options::OPT_fbuiltin, options::OPT_fno_builtin))
    CmdArgs.push_back("-fno-builtin");

  if (!Args.hasFlag(options::OPT_fassume_sane_operator_new,
                    options::OPT_fno_assume_sane_operator_new))
    CmdArgs.push_back("-fno-assume-sane-operator-new");

  // -fblocks=0 is default.
  if (Args.hasFlag(options::OPT_fblocks, options::OPT_fno_blocks,
                   getToolChain().IsBlocksDefault()) ||
        (Args.hasArg(options::OPT_fgnu_runtime) &&
         Args.hasArg(options::OPT_fobjc_nonfragile_abi) &&
         !Args.hasArg(options::OPT_fno_blocks))) {
    CmdArgs.push_back("-fblocks");

    if (!Args.hasArg(options::OPT_fgnu_runtime) && 
        !getToolChain().hasBlocksRuntime())
      CmdArgs.push_back("-fblocks-runtime-optional");
  }

  // -fmodules enables modules (off by default). However, for C++/Objective-C++,
  // users must also pass -fcxx-modules. The latter flag will disappear once the
  // modules implementation is solid for C++/Objective-C++ programs as well.
  bool HaveModules = false;
  if (Args.hasFlag(options::OPT_fmodules, options::OPT_fno_modules, false)) {
    bool AllowedInCXX = Args.hasFlag(options::OPT_fcxx_modules, 
                                     options::OPT_fno_cxx_modules, 
                                     false);
    if (AllowedInCXX || !types::isCXX(InputType)) {
      CmdArgs.push_back("-fmodules");
      HaveModules = true;
    }
  }

  // -fmodule-maps enables module map processing (off by default) for header
  // checking.  It is implied by -fmodules.
  if (Args.hasFlag(options::OPT_fmodule_maps, options::OPT_fno_module_maps,
                   false)) {
    CmdArgs.push_back("-fmodule-maps");
  }

  // -fmodules-decluse checks that modules used are declared so (off by
  // default).
  if (Args.hasFlag(options::OPT_fmodules_decluse,
                   options::OPT_fno_modules_decluse,
                   false)) {
    CmdArgs.push_back("-fmodules-decluse");
  }

  // -fmodule-name specifies the module that is currently being built (or
  // used for header checking by -fmodule-maps).
  if (Arg *A = Args.getLastArg(options::OPT_fmodule_name)) {
    A->claim();
    A->render(Args, CmdArgs);
  }

  // -fmodule-map-file can be used to specify a file containing module
  // definitions.
  if (Arg *A = Args.getLastArg(options::OPT_fmodule_map_file)) {
    A->claim();
    A->render(Args, CmdArgs);
  }

  // If a module path was provided, pass it along. Otherwise, use a temporary
  // directory.
  if (Arg *A = Args.getLastArg(options::OPT_fmodules_cache_path)) {
    A->claim();
    if (HaveModules) {
      A->render(Args, CmdArgs);
    }
  } else if (HaveModules) {
    SmallString<128> DefaultModuleCache;
    llvm::sys::path::system_temp_directory(/*erasedOnReboot=*/false,
                                           DefaultModuleCache);
    llvm::sys::path::append(DefaultModuleCache, "org.llvm.clang");
    llvm::sys::path::append(DefaultModuleCache, "ModuleCache");
    const char Arg[] = "-fmodules-cache-path=";
    DefaultModuleCache.insert(DefaultModuleCache.begin(),
                              Arg, Arg + strlen(Arg));
    CmdArgs.push_back(Args.MakeArgString(DefaultModuleCache));
  }

  if (Arg *A = Args.getLastArg(options::OPT_fmodules_user_build_path)) {
    A->claim();
    if (HaveModules) {
      A->render(Args, CmdArgs);
    }
  }

  // Pass through all -fmodules-ignore-macro arguments.
  Args.AddAllArgs(CmdArgs, options::OPT_fmodules_ignore_macro);
  Args.AddLastArg(CmdArgs, options::OPT_fmodules_prune_interval);
  Args.AddLastArg(CmdArgs, options::OPT_fmodules_prune_after);

  Args.AddLastArg(CmdArgs, options::OPT_fbuild_session_timestamp);

  if (Args.getLastArg(options::OPT_fmodules_validate_once_per_build_session)) {
    if (!Args.getLastArg(options::OPT_fbuild_session_timestamp))
      D.Diag(diag::err_drv_modules_validate_once_requires_timestamp);

    Args.AddLastArg(CmdArgs,
                    options::OPT_fmodules_validate_once_per_build_session);
  }

  // -faccess-control is default.
  if (Args.hasFlag(options::OPT_fno_access_control,
                   options::OPT_faccess_control,
                   false))
    CmdArgs.push_back("-fno-access-control");

  // -felide-constructors is the default.
  if (Args.hasFlag(options::OPT_fno_elide_constructors,
                   options::OPT_felide_constructors,
                   false))
    CmdArgs.push_back("-fno-elide-constructors");

  // -frtti is default.
  if (!Args.hasFlag(options::OPT_frtti, options::OPT_fno_rtti) ||
      KernelOrKext) {
    CmdArgs.push_back("-fno-rtti");

    // -fno-rtti cannot usefully be combined with -fsanitize=vptr.
    if (Sanitize.sanitizesVptr()) {
      std::string NoRttiArg =
        Args.getLastArg(options::OPT_mkernel,
                        options::OPT_fapple_kext,
                        options::OPT_fno_rtti)->getAsString(Args);
      D.Diag(diag::err_drv_argument_not_allowed_with)
        << "-fsanitize=vptr" << NoRttiArg;
    }
  }

  // -fshort-enums=0 is default for all architectures except Hexagon.
  if (Args.hasFlag(options::OPT_fshort_enums,
                   options::OPT_fno_short_enums,
                   getToolChain().getArch() ==
                   llvm::Triple::hexagon))
    CmdArgs.push_back("-fshort-enums");

  // -fsigned-char is default.
  if (!Args.hasFlag(options::OPT_fsigned_char, options::OPT_funsigned_char,
                    isSignedCharDefault(getToolChain().getTriple())))
    CmdArgs.push_back("-fno-signed-char");

  // -fthreadsafe-static is default.
  if (!Args.hasFlag(options::OPT_fthreadsafe_statics,
                    options::OPT_fno_threadsafe_statics))
    CmdArgs.push_back("-fno-threadsafe-statics");

  // -fuse-cxa-atexit is default.
  if (!Args.hasFlag(
           options::OPT_fuse_cxa_atexit, options::OPT_fno_use_cxa_atexit,
           getToolChain().getTriple().getOS() != llvm::Triple::Cygwin &&
               getToolChain().getTriple().getOS() != llvm::Triple::MinGW32 &&
               getToolChain().getArch() != llvm::Triple::hexagon &&
               getToolChain().getArch() != llvm::Triple::xcore) ||
      KernelOrKext)
    CmdArgs.push_back("-fno-use-cxa-atexit");

  // -fms-extensions=0 is default.
  if (Args.hasFlag(options::OPT_fms_extensions, options::OPT_fno_ms_extensions,
                   getToolChain().getTriple().getOS() == llvm::Triple::Win32))
    CmdArgs.push_back("-fms-extensions");

  // -fms-compatibility=0 is default.
  if (Args.hasFlag(options::OPT_fms_compatibility, 
                   options::OPT_fno_ms_compatibility,
                   (getToolChain().getTriple().getOS() == llvm::Triple::Win32 &&
                    Args.hasFlag(options::OPT_fms_extensions, 
                                 options::OPT_fno_ms_extensions,
                                 true))))
    CmdArgs.push_back("-fms-compatibility");

  // -fmsc-version=1700 is default.
  if (Args.hasFlag(options::OPT_fms_extensions, options::OPT_fno_ms_extensions,
                   getToolChain().getTriple().getOS() == llvm::Triple::Win32) ||
      Args.hasArg(options::OPT_fmsc_version)) {
    StringRef msc_ver = Args.getLastArgValue(options::OPT_fmsc_version);
    if (msc_ver.empty())
      CmdArgs.push_back("-fmsc-version=1700");
    else
      CmdArgs.push_back(Args.MakeArgString("-fmsc-version=" + msc_ver));
  }


  // -fno-borland-extensions is default.
  if (Args.hasFlag(options::OPT_fborland_extensions,
                   options::OPT_fno_borland_extensions, false))
    CmdArgs.push_back("-fborland-extensions");

  // -fno-delayed-template-parsing is default, except for Windows where MSVC STL
  // needs it.
  if (Args.hasFlag(options::OPT_fdelayed_template_parsing,
                   options::OPT_fno_delayed_template_parsing,
                   getToolChain().getTriple().getOS() == llvm::Triple::Win32))
    CmdArgs.push_back("-fdelayed-template-parsing");

  // -fgnu-keywords default varies depending on language; only pass if
  // specified.
  if (Arg *A = Args.getLastArg(options::OPT_fgnu_keywords,
                               options::OPT_fno_gnu_keywords))
    A->render(Args, CmdArgs);

  if (Args.hasFlag(options::OPT_fgnu89_inline,
                   options::OPT_fno_gnu89_inline,
                   false))
    CmdArgs.push_back("-fgnu89-inline");

  if (Args.hasArg(options::OPT_fno_inline))
    CmdArgs.push_back("-fno-inline");

  if (Args.hasArg(options::OPT_fno_inline_functions))
    CmdArgs.push_back("-fno-inline-functions");

  ObjCRuntime objcRuntime = AddObjCRuntimeArgs(Args, CmdArgs, rewriteKind);

  // -fobjc-dispatch-method is only relevant with the nonfragile-abi, and
  // legacy is the default. Except for deployment taget of 10.5,
  // next runtime is always legacy dispatch and -fno-objc-legacy-dispatch
  // gets ignored silently.
  if (objcRuntime.isNonFragile()) {
    if (!Args.hasFlag(options::OPT_fobjc_legacy_dispatch,
                      options::OPT_fno_objc_legacy_dispatch,
                      objcRuntime.isLegacyDispatchDefaultForArch(
                        getToolChain().getArch()))) {
      if (getToolChain().UseObjCMixedDispatch())
        CmdArgs.push_back("-fobjc-dispatch-method=mixed");
      else
        CmdArgs.push_back("-fobjc-dispatch-method=non-legacy");
    }
  }

  // When ObjectiveC legacy runtime is in effect on MacOSX,
  // turn on the option to do Array/Dictionary subscripting
  // by default.
  if (getToolChain().getTriple().getArch() == llvm::Triple::x86 &&
      getToolChain().getTriple().isMacOSX() &&
      !getToolChain().getTriple().isMacOSXVersionLT(10, 7) &&
      objcRuntime.getKind() == ObjCRuntime::FragileMacOSX &&
      objcRuntime.isNeXTFamily())
    CmdArgs.push_back("-fobjc-subscripting-legacy-runtime");
  
  // -fencode-extended-block-signature=1 is default.
  if (getToolChain().IsEncodeExtendedBlockSignatureDefault()) {
    CmdArgs.push_back("-fencode-extended-block-signature");
  }
  
  // Allow -fno-objc-arr to trump -fobjc-arr/-fobjc-arc.
  // NOTE: This logic is duplicated in ToolChains.cpp.
  bool ARC = isObjCAutoRefCount(Args);
  if (ARC) {
    getToolChain().CheckObjCARC();

    CmdArgs.push_back("-fobjc-arc");

    // FIXME: It seems like this entire block, and several around it should be
    // wrapped in isObjC, but for now we just use it here as this is where it
    // was being used previously.
    if (types::isCXX(InputType) && types::isObjC(InputType)) {
      if (getToolChain().GetCXXStdlibType(Args) == ToolChain::CST_Libcxx)
        CmdArgs.push_back("-fobjc-arc-cxxlib=libc++");
      else
        CmdArgs.push_back("-fobjc-arc-cxxlib=libstdc++");
    }

    // Allow the user to enable full exceptions code emission.
    // We define off for Objective-CC, on for Objective-C++.
    if (Args.hasFlag(options::OPT_fobjc_arc_exceptions,
                     options::OPT_fno_objc_arc_exceptions,
                     /*default*/ types::isCXX(InputType)))
      CmdArgs.push_back("-fobjc-arc-exceptions");
  }

  // -fobjc-infer-related-result-type is the default, except in the Objective-C
  // rewriter.
  if (rewriteKind != RK_None)
    CmdArgs.push_back("-fno-objc-infer-related-result-type");

  // Handle -fobjc-gc and -fobjc-gc-only. They are exclusive, and -fobjc-gc-only
  // takes precedence.
  const Arg *GCArg = Args.getLastArg(options::OPT_fobjc_gc_only);
  if (!GCArg)
    GCArg = Args.getLastArg(options::OPT_fobjc_gc);
  if (GCArg) {
    if (ARC) {
      D.Diag(diag::err_drv_objc_gc_arr)
        << GCArg->getAsString(Args);
    } else if (getToolChain().SupportsObjCGC()) {
      GCArg->render(Args, CmdArgs);
    } else {
      // FIXME: We should move this to a hard error.
      D.Diag(diag::warn_drv_objc_gc_unsupported)
        << GCArg->getAsString(Args);
    }
  }

  // Add exception args.
  addExceptionArgs(Args, InputType, getToolChain().getTriple(),
                   KernelOrKext, objcRuntime, CmdArgs);

  if (getToolChain().UseSjLjExceptions())
    CmdArgs.push_back("-fsjlj-exceptions");

  // C++ "sane" operator new.
  if (!Args.hasFlag(options::OPT_fassume_sane_operator_new,
                    options::OPT_fno_assume_sane_operator_new))
    CmdArgs.push_back("-fno-assume-sane-operator-new");

  // -fconstant-cfstrings is default, and may be subject to argument translation
  // on Darwin.
  if (!Args.hasFlag(options::OPT_fconstant_cfstrings,
                    options::OPT_fno_constant_cfstrings) ||
      !Args.hasFlag(options::OPT_mconstant_cfstrings,
                    options::OPT_mno_constant_cfstrings))
    CmdArgs.push_back("-fno-constant-cfstrings");

  // -fshort-wchar default varies depending on platform; only
  // pass if specified.
  if (Arg *A = Args.getLastArg(options::OPT_fshort_wchar,
                               options::OPT_fno_short_wchar))
    A->render(Args, CmdArgs);

  // -fno-pascal-strings is default, only pass non-default.
  if (Args.hasFlag(options::OPT_fpascal_strings,
                   options::OPT_fno_pascal_strings,
                   false))
    CmdArgs.push_back("-fpascal-strings");

  // Honor -fpack-struct= and -fpack-struct, if given. Note that
  // -fno-pack-struct doesn't apply to -fpack-struct=.
  if (Arg *A = Args.getLastArg(options::OPT_fpack_struct_EQ)) {
    std::string PackStructStr = "-fpack-struct=";
    PackStructStr += A->getValue();
    CmdArgs.push_back(Args.MakeArgString(PackStructStr));
  } else if (Args.hasFlag(options::OPT_fpack_struct,
                          options::OPT_fno_pack_struct, false)) {
    CmdArgs.push_back("-fpack-struct=1");
  }

  if (KernelOrKext || isNoCommonDefault(getToolChain().getTriple())) {
    if (!Args.hasArg(options::OPT_fcommon))
      CmdArgs.push_back("-fno-common");
    Args.ClaimAllArgs(options::OPT_fno_common);
  }

  // -fcommon is default, only pass non-default.
  else if (!Args.hasFlag(options::OPT_fcommon, options::OPT_fno_common))
    CmdArgs.push_back("-fno-common");

  // -fsigned-bitfields is default, and clang doesn't yet support
  // -funsigned-bitfields.
  if (!Args.hasFlag(options::OPT_fsigned_bitfields,
                    options::OPT_funsigned_bitfields))
    D.Diag(diag::warn_drv_clang_unsupported)
      << Args.getLastArg(options::OPT_funsigned_bitfields)->getAsString(Args);

  // -fsigned-bitfields is default, and clang doesn't support -fno-for-scope.
  if (!Args.hasFlag(options::OPT_ffor_scope,
                    options::OPT_fno_for_scope))
    D.Diag(diag::err_drv_clang_unsupported)
      << Args.getLastArg(options::OPT_fno_for_scope)->getAsString(Args);

  // -fcaret-diagnostics is default.
  if (!Args.hasFlag(options::OPT_fcaret_diagnostics,
                    options::OPT_fno_caret_diagnostics, true))
    CmdArgs.push_back("-fno-caret-diagnostics");

  // -fdiagnostics-fixit-info is default, only pass non-default.
  if (!Args.hasFlag(options::OPT_fdiagnostics_fixit_info,
                    options::OPT_fno_diagnostics_fixit_info))
    CmdArgs.push_back("-fno-diagnostics-fixit-info");

  // Enable -fdiagnostics-show-option by default.
  if (Args.hasFlag(options::OPT_fdiagnostics_show_option,
                   options::OPT_fno_diagnostics_show_option))
    CmdArgs.push_back("-fdiagnostics-show-option");

  if (const Arg *A =
        Args.getLastArg(options::OPT_fdiagnostics_show_category_EQ)) {
    CmdArgs.push_back("-fdiagnostics-show-category");
    CmdArgs.push_back(A->getValue());
  }

  if (const Arg *A =
        Args.getLastArg(options::OPT_fdiagnostics_format_EQ)) {
    CmdArgs.push_back("-fdiagnostics-format");
    CmdArgs.push_back(A->getValue());
  }

  if (Arg *A = Args.getLastArg(
      options::OPT_fdiagnostics_show_note_include_stack,
      options::OPT_fno_diagnostics_show_note_include_stack)) {
    if (A->getOption().matches(
        options::OPT_fdiagnostics_show_note_include_stack))
      CmdArgs.push_back("-fdiagnostics-show-note-include-stack");
    else
      CmdArgs.push_back("-fno-diagnostics-show-note-include-stack");
  }

  // Color diagnostics are the default, unless the terminal doesn't support
  // them.
  // Support both clang's -f[no-]color-diagnostics and gcc's
  // -f[no-]diagnostics-colors[=never|always|auto].
  enum { Colors_On, Colors_Off, Colors_Auto } ShowColors = Colors_Auto;
  for (ArgList::const_iterator it = Args.begin(), ie = Args.end();
       it != ie; ++it) {
    const Option &O = (*it)->getOption();
    if (!O.matches(options::OPT_fcolor_diagnostics) &&
        !O.matches(options::OPT_fdiagnostics_color) &&
        !O.matches(options::OPT_fno_color_diagnostics) &&
        !O.matches(options::OPT_fno_diagnostics_color) &&
        !O.matches(options::OPT_fdiagnostics_color_EQ))
      continue;

    (*it)->claim();
    if (O.matches(options::OPT_fcolor_diagnostics) ||
        O.matches(options::OPT_fdiagnostics_color)) {
      ShowColors = Colors_On;
    } else if (O.matches(options::OPT_fno_color_diagnostics) ||
               O.matches(options::OPT_fno_diagnostics_color)) {
      ShowColors = Colors_Off;
    } else {
      assert(O.matches(options::OPT_fdiagnostics_color_EQ));
      StringRef value((*it)->getValue());
      if (value == "always")
        ShowColors = Colors_On;
      else if (value == "never")
        ShowColors = Colors_Off;
      else if (value == "auto")
        ShowColors = Colors_Auto;
      else
        getToolChain().getDriver().Diag(diag::err_drv_clang_unsupported)
          << ("-fdiagnostics-color=" + value).str();
    }
  }
  if (ShowColors == Colors_On ||
      (ShowColors == Colors_Auto && llvm::sys::Process::StandardErrHasColors()))
    CmdArgs.push_back("-fcolor-diagnostics");

  if (Args.hasArg(options::OPT_fansi_escape_codes))
    CmdArgs.push_back("-fansi-escape-codes");

  if (!Args.hasFlag(options::OPT_fshow_source_location,
                    options::OPT_fno_show_source_location))
    CmdArgs.push_back("-fno-show-source-location");

  if (!Args.hasFlag(options::OPT_fshow_column,
                    options::OPT_fno_show_column,
                    true))
    CmdArgs.push_back("-fno-show-column");

  if (!Args.hasFlag(options::OPT_fspell_checking,
                    options::OPT_fno_spell_checking))
    CmdArgs.push_back("-fno-spell-checking");


  // -fno-asm-blocks is default.
  if (Args.hasFlag(options::OPT_fasm_blocks, options::OPT_fno_asm_blocks,
                   false))
    CmdArgs.push_back("-fasm-blocks");

  // Enable vectorization per default according to the optimization level
  // selected. For optimization levels that want vectorization we use the alias
  // option to simplify the hasFlag logic.
  bool EnableVec = shouldEnableVectorizerAtOLevel(Args);
  OptSpecifier VectorizeAliasOption = EnableVec ? options::OPT_O_Group :
    options::OPT_fvectorize;
  if (Args.hasFlag(options::OPT_fvectorize, VectorizeAliasOption,
                   options::OPT_fno_vectorize, EnableVec))
    CmdArgs.push_back("-vectorize-loops");

  // -fslp-vectorize is default.
  if (Args.hasFlag(options::OPT_fslp_vectorize,
                   options::OPT_fno_slp_vectorize, true))
    CmdArgs.push_back("-vectorize-slp");

  // -fno-slp-vectorize-aggressive is default.
  if (Args.hasFlag(options::OPT_fslp_vectorize_aggressive,
                   options::OPT_fno_slp_vectorize_aggressive, false))
    CmdArgs.push_back("-vectorize-slp-aggressive");

  if (Arg *A = Args.getLastArg(options::OPT_fshow_overloads_EQ))
    A->render(Args, CmdArgs);

  // -fdollars-in-identifiers default varies depending on platform and
  // language; only pass if specified.
  if (Arg *A = Args.getLastArg(options::OPT_fdollars_in_identifiers,
                               options::OPT_fno_dollars_in_identifiers)) {
    if (A->getOption().matches(options::OPT_fdollars_in_identifiers))
      CmdArgs.push_back("-fdollars-in-identifiers");
    else
      CmdArgs.push_back("-fno-dollars-in-identifiers");
  }

  // -funit-at-a-time is default, and we don't support -fno-unit-at-a-time for
  // practical purposes.
  if (Arg *A = Args.getLastArg(options::OPT_funit_at_a_time,
                               options::OPT_fno_unit_at_a_time)) {
    if (A->getOption().matches(options::OPT_fno_unit_at_a_time))
      D.Diag(diag::warn_drv_clang_unsupported) << A->getAsString(Args);
  }

  if (Args.hasFlag(options::OPT_fapple_pragma_pack,
                   options::OPT_fno_apple_pragma_pack, false))
    CmdArgs.push_back("-fapple-pragma-pack");

  // le32-specific flags: 
  //  -fno-math-builtin: clang should not convert math builtins to intrinsics
  //                     by default.
  if (getToolChain().getArch() == llvm::Triple::le32) {
    CmdArgs.push_back("-fno-math-builtin");
  }

  // Default to -fno-builtin-str{cat,cpy} on Darwin for ARM.
  //
  // FIXME: This is disabled until clang -cc1 supports -fno-builtin-foo. PR4941.
#if 0
  if (getToolChain().getTriple().isOSDarwin() &&
      (getToolChain().getArch() == llvm::Triple::arm ||
       getToolChain().getArch() == llvm::Triple::thumb)) {
    if (!Args.hasArg(options::OPT_fbuiltin_strcat))
      CmdArgs.push_back("-fno-builtin-strcat");
    if (!Args.hasArg(options::OPT_fbuiltin_strcpy))
      CmdArgs.push_back("-fno-builtin-strcpy");
  }
#endif

  // Only allow -traditional or -traditional-cpp outside in preprocessing modes.
  if (Arg *A = Args.getLastArg(options::OPT_traditional,
                               options::OPT_traditional_cpp)) {
    if (isa<PreprocessJobAction>(JA))
      CmdArgs.push_back("-traditional-cpp");
    else
      D.Diag(diag::err_drv_clang_unsupported) << A->getAsString(Args);
  }

  Args.AddLastArg(CmdArgs, options::OPT_dM);
  Args.AddLastArg(CmdArgs, options::OPT_dD);
  
  // Handle serialized diagnostics.
  if (Arg *A = Args.getLastArg(options::OPT__serialize_diags)) {
    CmdArgs.push_back("-serialize-diagnostic-file");
    CmdArgs.push_back(Args.MakeArgString(A->getValue()));
  }

  if (Args.hasArg(options::OPT_fretain_comments_from_system_headers))
    CmdArgs.push_back("-fretain-comments-from-system-headers");

  // Forward -fcomment-block-commands to -cc1.
  Args.AddAllArgs(CmdArgs, options::OPT_fcomment_block_commands);
  // Forward -fparse-all-comments to -cc1.
  Args.AddAllArgs(CmdArgs, options::OPT_fparse_all_comments);

  // Forward -Xclang arguments to -cc1, and -mllvm arguments to the LLVM option
  // parser.
  Args.AddAllArgValues(CmdArgs, options::OPT_Xclang);
  for (arg_iterator it = Args.filtered_begin(options::OPT_mllvm),
         ie = Args.filtered_end(); it != ie; ++it) {
    (*it)->claim();

    // We translate this by hand to the -cc1 argument, since nightly test uses
    // it and developers have been trained to spell it with -mllvm.
    if (StringRef((*it)->getValue(0)) == "-disable-llvm-optzns")
      CmdArgs.push_back("-disable-llvm-optzns");
    else
      (*it)->render(Args, CmdArgs);
  }

  if (Output.getType() == types::TY_Dependencies) {
    // Handled with other dependency code.
  } else if (Output.isFilename()) {
    CmdArgs.push_back("-o");
    CmdArgs.push_back(Output.getFilename());
  } else {
    assert(Output.isNothing() && "Invalid output.");
  }

  for (InputInfoList::const_iterator
         it = Inputs.begin(), ie = Inputs.end(); it != ie; ++it) {
    const InputInfo &II = *it;

    addDashXForInput(Args, II, CmdArgs);

    if (II.isFilename())
      CmdArgs.push_back(II.getFilename());
    else
      II.getInputArg().renderAsInput(Args, CmdArgs);
  }

  Args.AddAllArgs(CmdArgs, options::OPT_undef);

  const char *Exec = getToolChain().getDriver().getClangProgramPath();

  // Optionally embed the -cc1 level arguments into the debug info, for build
  // analysis.
  if (getToolChain().UseDwarfDebugFlags()) {
    ArgStringList OriginalArgs;
    for (ArgList::const_iterator it = Args.begin(),
           ie = Args.end(); it != ie; ++it)
      (*it)->render(Args, OriginalArgs);

    SmallString<256> Flags;
    Flags += Exec;
    for (unsigned i = 0, e = OriginalArgs.size(); i != e; ++i) {
      Flags += " ";
      Flags += OriginalArgs[i];
    }
    CmdArgs.push_back("-dwarf-debug-flags");
    CmdArgs.push_back(Args.MakeArgString(Flags.str()));
  }

  // Add the split debug info name to the command lines here so we
  // can propagate it to the backend.
  bool SplitDwarf = Args.hasArg(options::OPT_gsplit_dwarf) &&
    getToolChain().getTriple().isOSLinux() &&
    (isa<AssembleJobAction>(JA) || isa<CompileJobAction>(JA));
  const char *SplitDwarfOut;
  if (SplitDwarf) {
    CmdArgs.push_back("-split-dwarf-file");
    SplitDwarfOut = SplitDebugName(Args, Inputs);
    CmdArgs.push_back(SplitDwarfOut);
  }

  // Finally add the compile command to the compilation.
  if (Args.hasArg(options::OPT__SLASH_fallback) &&
      Output.getType() == types::TY_Object) {
    tools::visualstudio::Compile CL(getToolChain());
    Command *CLCommand = CL.GetCommand(C, JA, Output, Inputs, Args,
                                       LinkingOutput);
    C.addCommand(new FallbackCommand(JA, *this, Exec, CmdArgs, CLCommand));
  } else {
    C.addCommand(new Command(JA, *this, Exec, CmdArgs));
  }


  // Handle the debug info splitting at object creation time if we're
  // creating an object.
  // TODO: Currently only works on linux with newer objcopy.
  if (SplitDwarf && !isa<CompileJobAction>(JA))
    SplitDebugInfo(getToolChain(), C, *this, JA, Args, Output, SplitDwarfOut);

  if (Arg *A = Args.getLastArg(options::OPT_pg))
    if (Args.hasArg(options::OPT_fomit_frame_pointer))
      D.Diag(diag::err_drv_argument_not_allowed_with)
        << "-fomit-frame-pointer" << A->getAsString(Args);

  // Claim some arguments which clang supports automatically.

  // -fpch-preprocess is used with gcc to add a special marker in the output to
  // include the PCH file. Clang's PTH solution is completely transparent, so we
  // do not need to deal with it at all.
  Args.ClaimAllArgs(options::OPT_fpch_preprocess);

  // Claim some arguments which clang doesn't support, but we don't
  // care to warn the user about.
  Args.ClaimAllArgs(options::OPT_clang_ignored_f_Group);
  Args.ClaimAllArgs(options::OPT_clang_ignored_m_Group);

  // Disable warnings for clang -E -emit-llvm foo.c
  Args.ClaimAllArgs(options::OPT_emit_llvm);
}

/// Add options related to the Objective-C runtime/ABI.
///
/// Returns true if the runtime is non-fragile.
ObjCRuntime Clang::AddObjCRuntimeArgs(const ArgList &args,
                                      ArgStringList &cmdArgs,
                                      RewriteKind rewriteKind) const {
  // Look for the controlling runtime option.
  Arg *runtimeArg = args.getLastArg(options::OPT_fnext_runtime,
                                    options::OPT_fgnu_runtime,
                                    options::OPT_fobjc_runtime_EQ);

  // Just forward -fobjc-runtime= to the frontend.  This supercedes
  // options about fragility.
  if (runtimeArg &&
      runtimeArg->getOption().matches(options::OPT_fobjc_runtime_EQ)) {
    ObjCRuntime runtime;
    StringRef value = runtimeArg->getValue();
    if (runtime.tryParse(value)) {
      getToolChain().getDriver().Diag(diag::err_drv_unknown_objc_runtime)
        << value;
    }

    runtimeArg->render(args, cmdArgs);
    return runtime;
  }

  // Otherwise, we'll need the ABI "version".  Version numbers are
  // slightly confusing for historical reasons:
  //   1 - Traditional "fragile" ABI
  //   2 - Non-fragile ABI, version 1
  //   3 - Non-fragile ABI, version 2
  unsigned objcABIVersion = 1;
  // If -fobjc-abi-version= is present, use that to set the version.
  if (Arg *abiArg = args.getLastArg(options::OPT_fobjc_abi_version_EQ)) {
    StringRef value = abiArg->getValue();
    if (value == "1")
      objcABIVersion = 1;
    else if (value == "2")
      objcABIVersion = 2;
    else if (value == "3")
      objcABIVersion = 3;
    else
      getToolChain().getDriver().Diag(diag::err_drv_clang_unsupported)
        << value;
  } else {
    // Otherwise, determine if we are using the non-fragile ABI.
    bool nonFragileABIIsDefault = 
      (rewriteKind == RK_NonFragile || 
       (rewriteKind == RK_None &&
        getToolChain().IsObjCNonFragileABIDefault()));
    if (args.hasFlag(options::OPT_fobjc_nonfragile_abi,
                     options::OPT_fno_objc_nonfragile_abi,
                     nonFragileABIIsDefault)) {
      // Determine the non-fragile ABI version to use.
#ifdef DISABLE_DEFAULT_NONFRAGILEABI_TWO
      unsigned nonFragileABIVersion = 1;
#else
      unsigned nonFragileABIVersion = 2;
#endif

      if (Arg *abiArg = args.getLastArg(
            options::OPT_fobjc_nonfragile_abi_version_EQ)) {
        StringRef value = abiArg->getValue();
        if (value == "1")
          nonFragileABIVersion = 1;
        else if (value == "2")
          nonFragileABIVersion = 2;
        else
          getToolChain().getDriver().Diag(diag::err_drv_clang_unsupported)
            << value;
      }

      objcABIVersion = 1 + nonFragileABIVersion;
    } else {
      objcABIVersion = 1;
    }
  }

  // We don't actually care about the ABI version other than whether
  // it's non-fragile.
  bool isNonFragile = objcABIVersion != 1;

  // If we have no runtime argument, ask the toolchain for its default runtime.
  // However, the rewriter only really supports the Mac runtime, so assume that.
  ObjCRuntime runtime;
  if (!runtimeArg) {
    switch (rewriteKind) {
    case RK_None:
      runtime = getToolChain().getDefaultObjCRuntime(isNonFragile);
      break;
    case RK_Fragile:
      runtime = ObjCRuntime(ObjCRuntime::FragileMacOSX, VersionTuple());
      break;
    case RK_NonFragile:
      runtime = ObjCRuntime(ObjCRuntime::MacOSX, VersionTuple());
      break;
    }

  // -fnext-runtime
  } else if (runtimeArg->getOption().matches(options::OPT_fnext_runtime)) {
    // On Darwin, make this use the default behavior for the toolchain.
    if (getToolChain().getTriple().isOSDarwin()) {
      runtime = getToolChain().getDefaultObjCRuntime(isNonFragile);

    // Otherwise, build for a generic macosx port.
    } else {
      runtime = ObjCRuntime(ObjCRuntime::MacOSX, VersionTuple());
    }

  // -fgnu-runtime
  } else {
    assert(runtimeArg->getOption().matches(options::OPT_fgnu_runtime));
    // Legacy behaviour is to target the gnustep runtime if we are i
    // non-fragile mode or the GCC runtime in fragile mode.
    if (isNonFragile)
      runtime = ObjCRuntime(ObjCRuntime::GNUstep, VersionTuple(1,6));
    else
      runtime = ObjCRuntime(ObjCRuntime::GCC, VersionTuple());
  }

  cmdArgs.push_back(args.MakeArgString(
                                 "-fobjc-runtime=" + runtime.getAsString()));
  return runtime;
}

void Clang::AddClangCLArgs(const ArgList &Args, ArgStringList &CmdArgs) const {
  unsigned RTOptionID = options::OPT__SLASH_MT;

  if (Args.hasArg(options::OPT__SLASH_LDd))
    // The /LDd option implies /MTd. The dependent lib part can be overridden,
    // but defining _DEBUG is sticky.
    RTOptionID = options::OPT__SLASH_MTd;

  if (Arg *A = Args.getLastArg(options::OPT__SLASH_M_Group))
    RTOptionID = A->getOption().getID();

  switch(RTOptionID) {
    case options::OPT__SLASH_MD:
      if (Args.hasArg(options::OPT__SLASH_LDd))
        CmdArgs.push_back("-D_DEBUG");
      CmdArgs.push_back("-D_MT");
      CmdArgs.push_back("-D_DLL");
      CmdArgs.push_back("--dependent-lib=msvcrt");
      break;
    case options::OPT__SLASH_MDd:
      CmdArgs.push_back("-D_DEBUG");
      CmdArgs.push_back("-D_MT");
      CmdArgs.push_back("-D_DLL");
      CmdArgs.push_back("--dependent-lib=msvcrtd");
      break;
    case options::OPT__SLASH_MT:
      if (Args.hasArg(options::OPT__SLASH_LDd))
        CmdArgs.push_back("-D_DEBUG");
      CmdArgs.push_back("-D_MT");
      CmdArgs.push_back("--dependent-lib=libcmt");
      break;
    case options::OPT__SLASH_MTd:
      CmdArgs.push_back("-D_DEBUG");
      CmdArgs.push_back("-D_MT");
      CmdArgs.push_back("--dependent-lib=libcmtd");
      break;
    default:
      llvm_unreachable("Unexpected option ID.");
  }

  // This provides POSIX compatibility (maps 'open' to '_open'), which most
  // users want.  The /Za flag to cl.exe turns this off, but it's not
  // implemented in clang.
  CmdArgs.push_back("--dependent-lib=oldnames");

  if (Arg *A = Args.getLastArg(options::OPT_show_includes))
    A->render(Args, CmdArgs);

  // RTTI is currently not supported, so disable it by default.
  if (!Args.hasArg(options::OPT_frtti, options::OPT_fno_rtti))
    CmdArgs.push_back("-fno-rtti");

  const Driver &D = getToolChain().getDriver();
  Arg *MostGeneralArg = Args.getLastArg(options::OPT__SLASH_vmg);
  Arg *BestCaseArg = Args.getLastArg(options::OPT__SLASH_vmb);
  if (MostGeneralArg && BestCaseArg)
    D.Diag(clang::diag::err_drv_argument_not_allowed_with)
        << MostGeneralArg->getAsString(Args) << BestCaseArg->getAsString(Args);

  if (MostGeneralArg) {
    Arg *SingleArg = Args.getLastArg(options::OPT__SLASH_vms);
    Arg *MultipleArg = Args.getLastArg(options::OPT__SLASH_vmm);
    Arg *VirtualArg = Args.getLastArg(options::OPT__SLASH_vmv);

    Arg *FirstConflict = SingleArg ? SingleArg : MultipleArg;
    Arg *SecondConflict = VirtualArg ? VirtualArg : MultipleArg;
    if (FirstConflict && SecondConflict && FirstConflict != SecondConflict)
      D.Diag(clang::diag::err_drv_argument_not_allowed_with)
          << FirstConflict->getAsString(Args)
          << SecondConflict->getAsString(Args);

    if (SingleArg)
      CmdArgs.push_back("-fms-memptr-rep=single");
    else if (MultipleArg)
      CmdArgs.push_back("-fms-memptr-rep=multiple");
    else
      CmdArgs.push_back("-fms-memptr-rep=virtual");
  }

  if (Arg *A = Args.getLastArg(options::OPT_vtordisp_mode_EQ))
    A->render(Args, CmdArgs);

  if (!Args.hasArg(options::OPT_fdiagnostics_format_EQ)) {
    CmdArgs.push_back("-fdiagnostics-format");
    if (Args.hasArg(options::OPT__SLASH_fallback))
      CmdArgs.push_back("msvc-fallback");
    else
      CmdArgs.push_back("msvc");
  }
}

void ClangAs::ConstructJob(Compilation &C, const JobAction &JA,
                           const InputInfo &Output,
                           const InputInfoList &Inputs,
                           const ArgList &Args,
                           const char *LinkingOutput) const {
  ArgStringList CmdArgs;

  assert(Inputs.size() == 1 && "Unexpected number of inputs.");
  const InputInfo &Input = Inputs[0];

  // Don't warn about "clang -w -c foo.s"
  Args.ClaimAllArgs(options::OPT_w);
  // and "clang -emit-llvm -c foo.s"
  Args.ClaimAllArgs(options::OPT_emit_llvm);

  // Invoke ourselves in -cc1as mode.
  //
  // FIXME: Implement custom jobs for internal actions.
  CmdArgs.push_back("-cc1as");

  // Add the "effective" target triple.
  CmdArgs.push_back("-triple");
  std::string TripleStr = 
    getToolChain().ComputeEffectiveClangTriple(Args, Input.getType());
  CmdArgs.push_back(Args.MakeArgString(TripleStr));

  // Set the output mode, we currently only expect to be used as a real
  // assembler.
  CmdArgs.push_back("-filetype");
  CmdArgs.push_back("obj");

  // Set the main file name, so that debug info works even with
  // -save-temps or preprocessed assembly.
  CmdArgs.push_back("-main-file-name");
  CmdArgs.push_back(Clang::getBaseInputName(Args, Inputs));

  // Add the target cpu
  const llvm::Triple &Triple = getToolChain().getTriple();
  std::string CPU = getCPUName(Args, Triple);
  if (!CPU.empty()) {
    CmdArgs.push_back("-target-cpu");
    CmdArgs.push_back(Args.MakeArgString(CPU));
  }

  // Add the target features
  const Driver &D = getToolChain().getDriver();
  getTargetFeatures(D, Triple, Args, CmdArgs, true);

  // Ignore explicit -force_cpusubtype_ALL option.
  (void) Args.hasArg(options::OPT_force__cpusubtype__ALL);

  // Determine the original source input.
  const Action *SourceAction = &JA;
  while (SourceAction->getKind() != Action::InputClass) {
    assert(!SourceAction->getInputs().empty() && "unexpected root action!");
    SourceAction = SourceAction->getInputs()[0];
  }

  // Forward -g and handle debug info related flags, assuming we are dealing
  // with an actual assembly file.
  if (SourceAction->getType() == types::TY_Asm ||
      SourceAction->getType() == types::TY_PP_Asm) {
    Args.ClaimAllArgs(options::OPT_g_Group);
    if (Arg *A = Args.getLastArg(options::OPT_g_Group))
      if (!A->getOption().matches(options::OPT_g0))
        CmdArgs.push_back("-g");

    // Add the -fdebug-compilation-dir flag if needed.
    addDebugCompDirArg(Args, CmdArgs);

    // Set the AT_producer to the clang version when using the integrated
    // assembler on assembly source files.
    CmdArgs.push_back("-dwarf-debug-producer");
    CmdArgs.push_back(Args.MakeArgString(getClangFullVersion()));
  }

  // Optionally embed the -cc1as level arguments into the debug info, for build
  // analysis.
  if (getToolChain().UseDwarfDebugFlags()) {
    ArgStringList OriginalArgs;
    for (ArgList::const_iterator it = Args.begin(),
           ie = Args.end(); it != ie; ++it)
      (*it)->render(Args, OriginalArgs);

    SmallString<256> Flags;
    const char *Exec = getToolChain().getDriver().getClangProgramPath();
    Flags += Exec;
    for (unsigned i = 0, e = OriginalArgs.size(); i != e; ++i) {
      Flags += " ";
      Flags += OriginalArgs[i];
    }
    CmdArgs.push_back("-dwarf-debug-flags");
    CmdArgs.push_back(Args.MakeArgString(Flags.str()));
  }

  // FIXME: Add -static support, once we have it.

  // Consume all the warning flags. Usually this would be handled more
  // gracefully by -cc1 (warning about unknown warning flags, etc) but -cc1as
  // doesn't handle that so rather than warning about unused flags that are
  // actually used, we'll lie by omission instead.
  // FIXME: Stop lying and consume only the appropriate driver flags
  for (arg_iterator it = Args.filtered_begin(options::OPT_W_Group),
                    ie = Args.filtered_end();
       it != ie; ++it)
    (*it)->claim();

  CollectArgsForIntegratedAssembler(C, Args, CmdArgs,
                                    getToolChain().getDriver());

  Args.AddAllArgs(CmdArgs, options::OPT_mllvm);

  assert(Output.isFilename() && "Unexpected lipo output.");
  CmdArgs.push_back("-o");
  CmdArgs.push_back(Output.getFilename());

  assert(Input.isFilename() && "Invalid input.");
  CmdArgs.push_back(Input.getFilename());

  const char *Exec = getToolChain().getDriver().getClangProgramPath();
  C.addCommand(new Command(JA, *this, Exec, CmdArgs));

  // Handle the debug info splitting at object creation time if we're
  // creating an object.
  // TODO: Currently only works on linux with newer objcopy.
  if (Args.hasArg(options::OPT_gsplit_dwarf) &&
      getToolChain().getTriple().isOSLinux())
    SplitDebugInfo(getToolChain(), C, *this, JA, Args, Output,
                   SplitDebugName(Args, Inputs));
}

void gcc::Common::ConstructJob(Compilation &C, const JobAction &JA,
                               const InputInfo &Output,
                               const InputInfoList &Inputs,
                               const ArgList &Args,
                               const char *LinkingOutput) const {
  const Driver &D = getToolChain().getDriver();
  ArgStringList CmdArgs;

  for (ArgList::const_iterator
         it = Args.begin(), ie = Args.end(); it != ie; ++it) {
    Arg *A = *it;
    if (forwardToGCC(A->getOption())) {
      // Don't forward any -g arguments to assembly steps.
      if (isa<AssembleJobAction>(JA) &&
          A->getOption().matches(options::OPT_g_Group))
        continue;

      // Don't forward any -W arguments to assembly and link steps.
      if ((isa<AssembleJobAction>(JA) || isa<LinkJobAction>(JA)) &&
          A->getOption().matches(options::OPT_W_Group))
        continue;

      // It is unfortunate that we have to claim here, as this means
      // we will basically never report anything interesting for
      // platforms using a generic gcc, even if we are just using gcc
      // to get to the assembler.
      A->claim();
      A->render(Args, CmdArgs);
    }
  }

  RenderExtraToolArgs(JA, CmdArgs);

  // If using a driver driver, force the arch.
  llvm::Triple::ArchType Arch = getToolChain().getArch();
  if (getToolChain().getTriple().isOSDarwin()) {
    CmdArgs.push_back("-arch");

    // FIXME: Remove these special cases.
    if (Arch == llvm::Triple::ppc)
      CmdArgs.push_back("ppc");
    else if (Arch == llvm::Triple::ppc64)
      CmdArgs.push_back("ppc64");
    else if (Arch == llvm::Triple::ppc64le)
      CmdArgs.push_back("ppc64le");
    else
      CmdArgs.push_back(Args.MakeArgString(getToolChain().getArchName()));
  }

  // Try to force gcc to match the tool chain we want, if we recognize
  // the arch.
  //
  // FIXME: The triple class should directly provide the information we want
  // here.
  if (Arch == llvm::Triple::x86 || Arch == llvm::Triple::ppc)
    CmdArgs.push_back("-m32");
  else if (Arch == llvm::Triple::x86_64 || Arch == llvm::Triple::ppc64 ||
           Arch == llvm::Triple::ppc64le)
    CmdArgs.push_back("-m64");

  if (Output.isFilename()) {
    CmdArgs.push_back("-o");
    CmdArgs.push_back(Output.getFilename());
  } else {
    assert(Output.isNothing() && "Unexpected output");
    CmdArgs.push_back("-fsyntax-only");
  }

  Args.AddAllArgValues(CmdArgs, options::OPT_Wa_COMMA,
                       options::OPT_Xassembler);

  // Only pass -x if gcc will understand it; otherwise hope gcc
  // understands the suffix correctly. The main use case this would go
  // wrong in is for linker inputs if they happened to have an odd
  // suffix; really the only way to get this to happen is a command
  // like '-x foobar a.c' which will treat a.c like a linker input.
  //
  // FIXME: For the linker case specifically, can we safely convert
  // inputs into '-Wl,' options?
  for (InputInfoList::const_iterator
         it = Inputs.begin(), ie = Inputs.end(); it != ie; ++it) {
    const InputInfo &II = *it;

    // Don't try to pass LLVM or AST inputs to a generic gcc.
    if (II.getType() == types::TY_LLVM_IR || II.getType() == types::TY_LTO_IR ||
        II.getType() == types::TY_LLVM_BC || II.getType() == types::TY_LTO_BC)
      D.Diag(diag::err_drv_no_linker_llvm_support)
        << getToolChain().getTripleString();
    else if (II.getType() == types::TY_AST)
      D.Diag(diag::err_drv_no_ast_support)
        << getToolChain().getTripleString();
    else if (II.getType() == types::TY_ModuleFile)
      D.Diag(diag::err_drv_no_module_support)
        << getToolChain().getTripleString();

    if (types::canTypeBeUserSpecified(II.getType())) {
      CmdArgs.push_back("-x");
      CmdArgs.push_back(types::getTypeName(II.getType()));
    }

    if (II.isFilename())
      CmdArgs.push_back(II.getFilename());
    else {
      const Arg &A = II.getInputArg();

      // Reverse translate some rewritten options.
      if (A.getOption().matches(options::OPT_Z_reserved_lib_stdcxx)) {
        CmdArgs.push_back("-lstdc++");
        continue;
      }

      // Don't render as input, we need gcc to do the translations.
      A.render(Args, CmdArgs);
    }
  }

  const std::string customGCCName = D.getCCCGenericGCCName();
  const char *GCCName;
  if (!customGCCName.empty())
    GCCName = customGCCName.c_str();
  else if (D.CCCIsCXX()) {
    GCCName = "g++";
  } else
    GCCName = "gcc";

  const char *Exec =
    Args.MakeArgString(getToolChain().GetProgramPath(GCCName));
  C.addCommand(new Command(JA, *this, Exec, CmdArgs));
}

void gcc::Preprocess::RenderExtraToolArgs(const JobAction &JA,
                                          ArgStringList &CmdArgs) const {
  CmdArgs.push_back("-E");
}

void gcc::Compile::RenderExtraToolArgs(const JobAction &JA,
                                       ArgStringList &CmdArgs) const {
  const Driver &D = getToolChain().getDriver();

  // If -flto, etc. are present then make sure not to force assembly output.
  if (JA.getType() == types::TY_LLVM_IR || JA.getType() == types::TY_LTO_IR ||
      JA.getType() == types::TY_LLVM_BC || JA.getType() == types::TY_LTO_BC)
    CmdArgs.push_back("-c");
  else {
    if (JA.getType() != types::TY_PP_Asm)
      D.Diag(diag::err_drv_invalid_gcc_output_type)
        << getTypeName(JA.getType());

    CmdArgs.push_back("-S");
  }
}

void gcc::Link::RenderExtraToolArgs(const JobAction &JA,
                                    ArgStringList &CmdArgs) const {
  // The types are (hopefully) good enough.
}

// Hexagon tools start.
void hexagon::Assemble::RenderExtraToolArgs(const JobAction &JA,
                                        ArgStringList &CmdArgs) const {

}
void hexagon::Assemble::ConstructJob(Compilation &C, const JobAction &JA,
                               const InputInfo &Output,
                               const InputInfoList &Inputs,
                               const ArgList &Args,
                               const char *LinkingOutput) const {

  const Driver &D = getToolChain().getDriver();
  ArgStringList CmdArgs;

  std::string MarchString = "-march=";
  MarchString += toolchains::Hexagon_TC::GetTargetCPU(Args);
  CmdArgs.push_back(Args.MakeArgString(MarchString));

  RenderExtraToolArgs(JA, CmdArgs);

  if (Output.isFilename()) {
    CmdArgs.push_back("-o");
    CmdArgs.push_back(Output.getFilename());
  } else {
    assert(Output.isNothing() && "Unexpected output");
    CmdArgs.push_back("-fsyntax-only");
  }

  std::string SmallDataThreshold = GetHexagonSmallDataThresholdValue(Args);
  if (!SmallDataThreshold.empty())
    CmdArgs.push_back(
      Args.MakeArgString(std::string("-G") + SmallDataThreshold));

  Args.AddAllArgValues(CmdArgs, options::OPT_Wa_COMMA,
                       options::OPT_Xassembler);

  // Only pass -x if gcc will understand it; otherwise hope gcc
  // understands the suffix correctly. The main use case this would go
  // wrong in is for linker inputs if they happened to have an odd
  // suffix; really the only way to get this to happen is a command
  // like '-x foobar a.c' which will treat a.c like a linker input.
  //
  // FIXME: For the linker case specifically, can we safely convert
  // inputs into '-Wl,' options?
  for (InputInfoList::const_iterator
         it = Inputs.begin(), ie = Inputs.end(); it != ie; ++it) {
    const InputInfo &II = *it;

    // Don't try to pass LLVM or AST inputs to a generic gcc.
    if (II.getType() == types::TY_LLVM_IR || II.getType() == types::TY_LTO_IR ||
        II.getType() == types::TY_LLVM_BC || II.getType() == types::TY_LTO_BC)
      D.Diag(clang::diag::err_drv_no_linker_llvm_support)
        << getToolChain().getTripleString();
    else if (II.getType() == types::TY_AST)
      D.Diag(clang::diag::err_drv_no_ast_support)
        << getToolChain().getTripleString();
    else if (II.getType() == types::TY_ModuleFile)
      D.Diag(diag::err_drv_no_module_support)
      << getToolChain().getTripleString();

    if (II.isFilename())
      CmdArgs.push_back(II.getFilename());
    else
      // Don't render as input, we need gcc to do the translations. FIXME: Pranav: What is this ?
      II.getInputArg().render(Args, CmdArgs);
  }

  const char *GCCName = "hexagon-as";
  const char *Exec =
    Args.MakeArgString(getToolChain().GetProgramPath(GCCName));
  C.addCommand(new Command(JA, *this, Exec, CmdArgs));

}
void hexagon::Link::RenderExtraToolArgs(const JobAction &JA,
                                    ArgStringList &CmdArgs) const {
  // The types are (hopefully) good enough.
}

void hexagon::Link::ConstructJob(Compilation &C, const JobAction &JA,
                               const InputInfo &Output,
                               const InputInfoList &Inputs,
                               const ArgList &Args,
                               const char *LinkingOutput) const {

  const toolchains::Hexagon_TC& ToolChain =
    static_cast<const toolchains::Hexagon_TC&>(getToolChain());
  const Driver &D = ToolChain.getDriver();

  ArgStringList CmdArgs;

  //----------------------------------------------------------------------------
  //
  //----------------------------------------------------------------------------
  bool hasStaticArg = Args.hasArg(options::OPT_static);
  bool buildingLib = Args.hasArg(options::OPT_shared);
  bool buildPIE = Args.hasArg(options::OPT_pie);
  bool incStdLib = !Args.hasArg(options::OPT_nostdlib);
  bool incStartFiles = !Args.hasArg(options::OPT_nostartfiles);
  bool incDefLibs = !Args.hasArg(options::OPT_nodefaultlibs);
  bool useShared = buildingLib && !hasStaticArg;

  //----------------------------------------------------------------------------
  // Silence warnings for various options
  //----------------------------------------------------------------------------

  Args.ClaimAllArgs(options::OPT_g_Group);
  Args.ClaimAllArgs(options::OPT_emit_llvm);
  Args.ClaimAllArgs(options::OPT_w); // Other warning options are already
                                     // handled somewhere else.
  Args.ClaimAllArgs(options::OPT_static_libgcc);

  //----------------------------------------------------------------------------
  //
  //----------------------------------------------------------------------------
  for (std::vector<std::string>::const_iterator i = ToolChain.ExtraOpts.begin(),
         e = ToolChain.ExtraOpts.end();
       i != e; ++i)
    CmdArgs.push_back(i->c_str());

  std::string MarchString = toolchains::Hexagon_TC::GetTargetCPU(Args);
  CmdArgs.push_back(Args.MakeArgString("-m" + MarchString));

  if (buildingLib) {
    CmdArgs.push_back("-shared");
    CmdArgs.push_back("-call_shared"); // should be the default, but doing as
                                       // hexagon-gcc does
  }

  if (hasStaticArg)
    CmdArgs.push_back("-static");

  if (buildPIE && !buildingLib)
    CmdArgs.push_back("-pie");

  std::string SmallDataThreshold = GetHexagonSmallDataThresholdValue(Args);
  if (!SmallDataThreshold.empty()) {
    CmdArgs.push_back(
      Args.MakeArgString(std::string("-G") + SmallDataThreshold));
  }

  //----------------------------------------------------------------------------
  //
  //----------------------------------------------------------------------------
  CmdArgs.push_back("-o");
  CmdArgs.push_back(Output.getFilename());

  const std::string MarchSuffix = "/" + MarchString;
  const std::string G0Suffix = "/G0";
  const std::string MarchG0Suffix = MarchSuffix + G0Suffix;
  const std::string RootDir = toolchains::Hexagon_TC::GetGnuDir(D.InstalledDir)
                              + "/";
  const std::string StartFilesDir = RootDir
                                    + "hexagon/lib"
                                    + (buildingLib
                                       ? MarchG0Suffix : MarchSuffix);

  //----------------------------------------------------------------------------
  // moslib
  //----------------------------------------------------------------------------
  std::vector<std::string> oslibs;
  bool hasStandalone= false;

  for (arg_iterator it = Args.filtered_begin(options::OPT_moslib_EQ),
         ie = Args.filtered_end(); it != ie; ++it) {
    (*it)->claim();
    oslibs.push_back((*it)->getValue());
    hasStandalone = hasStandalone || (oslibs.back() == "standalone");
  }
  if (oslibs.empty()) {
    oslibs.push_back("standalone");
    hasStandalone = true;
  }

  //----------------------------------------------------------------------------
  // Start Files
  //----------------------------------------------------------------------------
  if (incStdLib && incStartFiles) {

    if (!buildingLib) {
      if (hasStandalone) {
        CmdArgs.push_back(
          Args.MakeArgString(StartFilesDir + "/crt0_standalone.o"));
      }
      CmdArgs.push_back(Args.MakeArgString(StartFilesDir + "/crt0.o"));
    }
    std::string initObj = useShared ? "/initS.o" : "/init.o";
    CmdArgs.push_back(Args.MakeArgString(StartFilesDir + initObj));
  }

  //----------------------------------------------------------------------------
  // Library Search Paths
  //----------------------------------------------------------------------------
  const ToolChain::path_list &LibPaths = ToolChain.getFilePaths();
  for (ToolChain::path_list::const_iterator
         i = LibPaths.begin(),
         e = LibPaths.end();
       i != e;
       ++i)
    CmdArgs.push_back(Args.MakeArgString(StringRef("-L") + *i));

  //----------------------------------------------------------------------------
  //
  //----------------------------------------------------------------------------
  Args.AddAllArgs(CmdArgs, options::OPT_T_Group);
  Args.AddAllArgs(CmdArgs, options::OPT_e);
  Args.AddAllArgs(CmdArgs, options::OPT_s);
  Args.AddAllArgs(CmdArgs, options::OPT_t);
  Args.AddAllArgs(CmdArgs, options::OPT_u_Group);

  AddLinkerInputs(ToolChain, Inputs, Args, CmdArgs);

  //----------------------------------------------------------------------------
  // Libraries
  //----------------------------------------------------------------------------
  if (incStdLib && incDefLibs) {
    if (D.CCCIsCXX()) {
      ToolChain.AddCXXStdlibLibArgs(Args, CmdArgs);
      CmdArgs.push_back("-lm");
    }

    CmdArgs.push_back("--start-group");

    if (!buildingLib) {
      for(std::vector<std::string>::iterator i = oslibs.begin(),
            e = oslibs.end(); i != e; ++i)
        CmdArgs.push_back(Args.MakeArgString("-l" + *i));
      CmdArgs.push_back("-lc");
    }
    CmdArgs.push_back("-lgcc");

    CmdArgs.push_back("--end-group");
  }

  //----------------------------------------------------------------------------
  // End files
  //----------------------------------------------------------------------------
  if (incStdLib && incStartFiles) {
    std::string finiObj = useShared ? "/finiS.o" : "/fini.o";
    CmdArgs.push_back(Args.MakeArgString(StartFilesDir + finiObj));
  }

  std::string Linker = ToolChain.GetProgramPath("hexagon-ld");
  C.addCommand(new Command(JA, *this, Args.MakeArgString(Linker), CmdArgs));
}
// Hexagon tools end.

/// getARMCPUForMArch - Get the (LLVM) name of the minimum ARM CPU for the arch we are targeting
//
// FIXME: tblgen this.
const char *arm::getARMCPUForMArch(const ArgList &Args,
                                   const llvm::Triple &Triple) {
  StringRef MArch;
  if (Arg *A = Args.getLastArg(options::OPT_march_EQ)) {
    // Otherwise, if we have -march= choose the base CPU for that arch.
    MArch = A->getValue();
  } else {
    // Otherwise, use the Arch from the triple.
    MArch = Triple.getArchName();
  }

  // Handle -march=native.
  if (MArch == "native") {
    std::string CPU = llvm::sys::getHostCPUName();
    if (CPU != "generic") {
      // Translate the native cpu into the architecture. The switch below will
      // then chose the minimum cpu for that arch.
      MArch = std::string("arm") + arm::getLLVMArchSuffixForARM(CPU);
    }
  }

  if (Triple.getOS() == llvm::Triple::NetBSD) {
    if (MArch == "armv6")
      return "arm1176jzf-s";
  }

  const char *result = llvm::StringSwitch<const char *>(MArch)
    .Cases("armv2", "armv2a","arm2")
    .Case("armv3", "arm6")
    .Case("armv3m", "arm7m")
    .Case("armv4", "strongarm")
    .Case("armv4t", "arm7tdmi")
    .Case("thumbv4t", "arm7tdmi")
    .Cases("armv5", "armv5t", "arm10tdmi")
    .Cases("thumbv5", "thumbv5t", "arm10tdmi")
    .Cases("armv5e", "armv5te", "arm1022e")
    .Cases("thumbv5e", "thumbv5te", "arm1022e")
    .Case("armv5tej", "arm926ej-s")
    .Case("thumbv5tej", "arm926ej-s")
    .Cases("armv6", "armv6k", "arm1136jf-s")
    .Cases("thumbv6", "thumbv6k", "arm1136jf-s")
    .Case("armv6j", "arm1136j-s")
    .Case("thumbv6j", "arm1136j-s")
    .Cases("armv6z", "armv6zk", "arm1176jzf-s")
    .Cases("thumbv6z", "thumbv6zk", "arm1176jzf-s")
    .Case("armv6t2", "arm1156t2-s")
    .Case("thumbv6t2", "arm1156t2-s")
    .Cases("armv6m", "armv6-m", "cortex-m0")
    .Case("thumbv6m", "cortex-m0")
    .Cases("armv7", "armv7a", "armv7-a", "cortex-a8")
    .Cases("thumbv7", "thumbv7a", "cortex-a8")
    .Cases("armv7l", "armv7-l", "cortex-a8")
    .Cases("armv7s", "armv7-s", "swift")
    .Cases("armv7r", "armv7-r", "cortex-r4")
    .Case("thumbv7r", "cortex-r4")
    .Cases("armv7m", "armv7-m", "cortex-m3")
    .Case("thumbv7m", "cortex-m3")
    .Cases("armv7em", "armv7e-m", "cortex-m4")
    .Cases("thumbv7em", "thumbv7e-m", "cortex-m4")
    .Cases("armv8", "armv8a", "armv8-a", "cortex-a53")
    .Cases("thumbv8", "thumbv8a", "cortex-a53")
    .Case("ep9312", "ep9312")
    .Case("iwmmxt", "iwmmxt")
    .Case("xscale", "xscale")
    // If all else failed, return the most base CPU with thumb interworking
    // supported by LLVM.
    .Default(0);

  if (result)
    return result;

  switch (Triple.getOS()) {
  case llvm::Triple::NetBSD:
    switch (Triple.getEnvironment()) {
    case llvm::Triple::GNUEABIHF:
    case llvm::Triple::GNUEABI:
    case llvm::Triple::EABIHF:
    case llvm::Triple::EABI:
      return "arm926ej-s";
    default:
      return "strongarm";
    }
  default:
    switch (Triple.getEnvironment()) {
    case llvm::Triple::EABIHF:
    case llvm::Triple::GNUEABIHF:
      return "arm1176jzf-s";
    default:
      return "arm7tdmi";
    }
  }
}

/// getARMTargetCPU - Get the (LLVM) name of the ARM cpu we are targeting.
StringRef arm::getARMTargetCPU(const ArgList &Args,
                               const llvm::Triple &Triple) {
  // FIXME: Warn on inconsistent use of -mcpu and -march.
  // If we have -mcpu=, use that.
  if (Arg *A = Args.getLastArg(options::OPT_mcpu_EQ)) {
    StringRef MCPU = A->getValue();
    // Handle -mcpu=native.
    if (MCPU == "native")
      return llvm::sys::getHostCPUName();
    else
      return MCPU;
  }

  return getARMCPUForMArch(Args, Triple);
}

/// getLLVMArchSuffixForARM - Get the LLVM arch name to use for a particular
/// CPU.
//
// FIXME: This is redundant with -mcpu, why does LLVM use this.
// FIXME: tblgen this, or kill it!
const char *arm::getLLVMArchSuffixForARM(StringRef CPU) {
  return llvm::StringSwitch<const char *>(CPU)
    .Case("strongarm", "v4")
    .Cases("arm7tdmi", "arm7tdmi-s", "arm710t", "v4t")
    .Cases("arm720t", "arm9", "arm9tdmi", "v4t")
    .Cases("arm920", "arm920t", "arm922t", "v4t")
    .Cases("arm940t", "ep9312","v4t")
    .Cases("arm10tdmi",  "arm1020t", "v5")
    .Cases("arm9e",  "arm926ej-s",  "arm946e-s", "v5e")
    .Cases("arm966e-s",  "arm968e-s",  "arm10e", "v5e")
    .Cases("arm1020e",  "arm1022e",  "xscale", "iwmmxt", "v5e")
    .Cases("arm1136j-s",  "arm1136jf-s",  "arm1176jz-s", "v6")
    .Cases("arm1176jzf-s",  "mpcorenovfp",  "mpcore", "v6")
    .Cases("arm1156t2-s",  "arm1156t2f-s", "v6t2")
    .Cases("cortex-a5", "cortex-a7", "cortex-a8", "cortex-a9-mp", "v7")
    .Cases("cortex-a9", "cortex-a12", "cortex-a15", "krait", "v7")
    .Cases("cortex-r4", "cortex-r5", "v7r")
    .Case("cortex-m0", "v6m")
    .Case("cortex-m3", "v7m")
    .Case("cortex-m4", "v7em")
    .Case("swift", "v7s")
    .Cases("cortex-a53", "cortex-a57", "v8")
    .Default("");
}

bool mips::hasMipsAbiArg(const ArgList &Args, const char *Value) {
  Arg *A = Args.getLastArg(options::OPT_mabi_EQ);
  return A && (A->getValue() == StringRef(Value));
}

llvm::Triple::ArchType darwin::getArchTypeForMachOArchName(StringRef Str) {
  // See arch(3) and llvm-gcc's driver-driver.c. We don't implement support for
  // archs which Darwin doesn't use.

  // The matching this routine does is fairly pointless, since it is neither the
  // complete architecture list, nor a reasonable subset. The problem is that
  // historically the driver driver accepts this and also ties its -march=
  // handling to the architecture name, so we need to be careful before removing
  // support for it.

  // This code must be kept in sync with Clang's Darwin specific argument
  // translation.

  return llvm::StringSwitch<llvm::Triple::ArchType>(Str)
    .Cases("ppc", "ppc601", "ppc603", "ppc604", "ppc604e", llvm::Triple::ppc)
    .Cases("ppc750", "ppc7400", "ppc7450", "ppc970", llvm::Triple::ppc)
    .Case("ppc64", llvm::Triple::ppc64)
    .Cases("i386", "i486", "i486SX", "i586", "i686", llvm::Triple::x86)
    .Cases("pentium", "pentpro", "pentIIm3", "pentIIm5", "pentium4",
           llvm::Triple::x86)
    .Cases("x86_64", "x86_64h", llvm::Triple::x86_64)
    // This is derived from the driver driver.
    .Cases("arm", "armv4t", "armv5", "armv6", "armv6m", llvm::Triple::arm)
    .Cases("armv7", "armv7em", "armv7k", "armv7m", llvm::Triple::arm)
    .Cases("armv7s", "xscale", llvm::Triple::arm)
    .Case("r600", llvm::Triple::r600)
    .Case("nvptx", llvm::Triple::nvptx)
    .Case("nvptx64", llvm::Triple::nvptx64)
    .Case("amdil", llvm::Triple::amdil)
    .Case("spir", llvm::Triple::spir)
    .Default(llvm::Triple::UnknownArch);
}

void darwin::setTripleTypeForMachOArchName(llvm::Triple &T, StringRef Str) {
  llvm::Triple::ArchType Arch = getArchTypeForMachOArchName(Str);
  T.setArch(Arch);

  if (Str == "x86_64h")
    T.setArchName(Str);
  else if (Str == "armv6m" || Str == "armv7m" || Str == "armv7em") {
    T.setOS(llvm::Triple::UnknownOS);
    T.setObjectFormat(llvm::Triple::MachO);
  }
}

const char *Clang::getBaseInputName(const ArgList &Args,
                                    const InputInfoList &Inputs) {
  return Args.MakeArgString(
    llvm::sys::path::filename(Inputs[0].getBaseInput()));
}

const char *Clang::getBaseInputStem(const ArgList &Args,
                                    const InputInfoList &Inputs) {
  const char *Str = getBaseInputName(Args, Inputs);

  if (const char *End = strrchr(Str, '.'))
    return Args.MakeArgString(std::string(Str, End));

  return Str;
}

const char *Clang::getDependencyFileName(const ArgList &Args,
                                         const InputInfoList &Inputs) {
  // FIXME: Think about this more.
  std::string Res;

  if (Arg *OutputOpt = Args.getLastArg(options::OPT_o)) {
    std::string Str(OutputOpt->getValue());
    Res = Str.substr(0, Str.rfind('.'));
  } else {
    Res = getBaseInputStem(Args, Inputs);
  }
  return Args.MakeArgString(Res + ".d");
}

void darwin::Assemble::ConstructJob(Compilation &C, const JobAction &JA,
                                    const InputInfo &Output,
                                    const InputInfoList &Inputs,
                                    const ArgList &Args,
                                    const char *LinkingOutput) const {
  ArgStringList CmdArgs;

  assert(Inputs.size() == 1 && "Unexpected number of inputs.");
  const InputInfo &Input = Inputs[0];

  // Determine the original source input.
  const Action *SourceAction = &JA;
  while (SourceAction->getKind() != Action::InputClass) {
    assert(!SourceAction->getInputs().empty() && "unexpected root action!");
    SourceAction = SourceAction->getInputs()[0];
  }

  // If -fno_integrated_as is used add -Q to the darwin assember driver to make
  // sure it runs its system assembler not clang's integrated assembler.
  // Applicable to darwin11+ and Xcode 4+.  darwin<10 lacked integrated-as.
  // FIXME: at run-time detect assembler capabilities or rely on version
  // information forwarded by -target-assembler-version (future)
  if (Args.hasArg(options::OPT_fno_integrated_as)) {
    const llvm::Triple &T(getToolChain().getTriple());
    if (!(T.isMacOSX() && T.isMacOSXVersionLT(10, 7)))
      CmdArgs.push_back("-Q");
  }

  // Forward -g, assuming we are dealing with an actual assembly file.
  if (SourceAction->getType() == types::TY_Asm ||
      SourceAction->getType() == types::TY_PP_Asm) {
    if (Args.hasArg(options::OPT_gstabs))
      CmdArgs.push_back("--gstabs");
    else if (Args.hasArg(options::OPT_g_Group))
      CmdArgs.push_back("-g");
  }

  // Derived from asm spec.
  AddMachOArch(Args, CmdArgs);

  // Use -force_cpusubtype_ALL on x86 by default.
  if (getToolChain().getArch() == llvm::Triple::x86 ||
      getToolChain().getArch() == llvm::Triple::x86_64 ||
      Args.hasArg(options::OPT_force__cpusubtype__ALL))
    CmdArgs.push_back("-force_cpusubtype_ALL");

  if (getToolChain().getArch() != llvm::Triple::x86_64 &&
      (((Args.hasArg(options::OPT_mkernel) ||
         Args.hasArg(options::OPT_fapple_kext)) &&
        getMachOToolChain().isKernelStatic()) ||
       Args.hasArg(options::OPT_static)))
    CmdArgs.push_back("-static");

  Args.AddAllArgValues(CmdArgs, options::OPT_Wa_COMMA,
                       options::OPT_Xassembler);

  assert(Output.isFilename() && "Unexpected lipo output.");
  CmdArgs.push_back("-o");
  CmdArgs.push_back(Output.getFilename());

  assert(Input.isFilename() && "Invalid input.");
  CmdArgs.push_back(Input.getFilename());

  // asm_final spec is empty.

  const char *Exec =
    Args.MakeArgString(getToolChain().GetProgramPath("as"));
  C.addCommand(new Command(JA, *this, Exec, CmdArgs));
}

void darwin::MachOTool::anchor() {}

void darwin::MachOTool::AddMachOArch(const ArgList &Args,
                                     ArgStringList &CmdArgs) const {
  StringRef ArchName = getMachOToolChain().getMachOArchName(Args);

  // Derived from darwin_arch spec.
  CmdArgs.push_back("-arch");
  CmdArgs.push_back(Args.MakeArgString(ArchName));

  // FIXME: Is this needed anymore?
  if (ArchName == "arm")
    CmdArgs.push_back("-force_cpusubtype_ALL");
}

bool darwin::Link::NeedsTempPath(const InputInfoList &Inputs) const {
  // We only need to generate a temp path for LTO if we aren't compiling object
  // files. When compiling source files, we run 'dsymutil' after linking. We
  // don't run 'dsymutil' when compiling object files.
  for (InputInfoList::const_iterator
         it = Inputs.begin(), ie = Inputs.end(); it != ie; ++it)
    if (it->getType() != types::TY_Object)
      return true;

  return false;
}

void darwin::Link::AddLinkArgs(Compilation &C,
                               const ArgList &Args,
                               ArgStringList &CmdArgs,
                               const InputInfoList &Inputs) const {
  const Driver &D = getToolChain().getDriver();
  const toolchains::MachO &MachOTC = getMachOToolChain();

  unsigned Version[3] = { 0, 0, 0 };
  if (Arg *A = Args.getLastArg(options::OPT_mlinker_version_EQ)) {
    bool HadExtra;
    if (!Driver::GetReleaseVersion(A->getValue(), Version[0],
                                   Version[1], Version[2], HadExtra) ||
        HadExtra)
      D.Diag(diag::err_drv_invalid_version_number)
        << A->getAsString(Args);
  }

  // Newer linkers support -demangle. Pass it if supported and not disabled by
  // the user.
  if (Version[0] >= 100 && !Args.hasArg(options::OPT_Z_Xlinker__no_demangle))
    CmdArgs.push_back("-demangle");

  if (Args.hasArg(options::OPT_rdynamic) && Version[0] >= 137)
    CmdArgs.push_back("-export_dynamic");

  // If we are using LTO, then automatically create a temporary file path for
  // the linker to use, so that it's lifetime will extend past a possible
  // dsymutil step.
  if (Version[0] >= 116 && D.IsUsingLTO(Args) && NeedsTempPath(Inputs)) {
    const char *TmpPath = C.getArgs().MakeArgString(
      D.GetTemporaryPath("cc", types::getTypeTempSuffix(types::TY_Object)));
    C.addTempFile(TmpPath);
    CmdArgs.push_back("-object_path_lto");
    CmdArgs.push_back(TmpPath);
  }

  // Derived from the "link" spec.
  Args.AddAllArgs(CmdArgs, options::OPT_static);
  if (!Args.hasArg(options::OPT_static))
    CmdArgs.push_back("-dynamic");
  if (Args.hasArg(options::OPT_fgnu_runtime)) {
    // FIXME: gcc replaces -lobjc in forward args with -lobjc-gnu
    // here. How do we wish to handle such things?
  }

  if (!Args.hasArg(options::OPT_dynamiclib)) {
    AddMachOArch(Args, CmdArgs);
    // FIXME: Why do this only on this path?
    Args.AddLastArg(CmdArgs, options::OPT_force__cpusubtype__ALL);

    Args.AddLastArg(CmdArgs, options::OPT_bundle);
    Args.AddAllArgs(CmdArgs, options::OPT_bundle__loader);
    Args.AddAllArgs(CmdArgs, options::OPT_client__name);

    Arg *A;
    if ((A = Args.getLastArg(options::OPT_compatibility__version)) ||
        (A = Args.getLastArg(options::OPT_current__version)) ||
        (A = Args.getLastArg(options::OPT_install__name)))
      D.Diag(diag::err_drv_argument_only_allowed_with)
        << A->getAsString(Args) << "-dynamiclib";

    Args.AddLastArg(CmdArgs, options::OPT_force__flat__namespace);
    Args.AddLastArg(CmdArgs, options::OPT_keep__private__externs);
    Args.AddLastArg(CmdArgs, options::OPT_private__bundle);
  } else {
    CmdArgs.push_back("-dylib");

    Arg *A;
    if ((A = Args.getLastArg(options::OPT_bundle)) ||
        (A = Args.getLastArg(options::OPT_bundle__loader)) ||
        (A = Args.getLastArg(options::OPT_client__name)) ||
        (A = Args.getLastArg(options::OPT_force__flat__namespace)) ||
        (A = Args.getLastArg(options::OPT_keep__private__externs)) ||
        (A = Args.getLastArg(options::OPT_private__bundle)))
      D.Diag(diag::err_drv_argument_not_allowed_with)
        << A->getAsString(Args) << "-dynamiclib";

    Args.AddAllArgsTranslated(CmdArgs, options::OPT_compatibility__version,
                              "-dylib_compatibility_version");
    Args.AddAllArgsTranslated(CmdArgs, options::OPT_current__version,
                              "-dylib_current_version");

    AddMachOArch(Args, CmdArgs);

    Args.AddAllArgsTranslated(CmdArgs, options::OPT_install__name,
                              "-dylib_install_name");
  }

  Args.AddLastArg(CmdArgs, options::OPT_all__load);
  Args.AddAllArgs(CmdArgs, options::OPT_allowable__client);
  Args.AddLastArg(CmdArgs, options::OPT_bind__at__load);
  if (MachOTC.isTargetIOSBased())
    Args.AddLastArg(CmdArgs, options::OPT_arch__errors__fatal);
  Args.AddLastArg(CmdArgs, options::OPT_dead__strip);
  Args.AddLastArg(CmdArgs, options::OPT_no__dead__strip__inits__and__terms);
  Args.AddAllArgs(CmdArgs, options::OPT_dylib__file);
  Args.AddLastArg(CmdArgs, options::OPT_dynamic);
  Args.AddAllArgs(CmdArgs, options::OPT_exported__symbols__list);
  Args.AddLastArg(CmdArgs, options::OPT_flat__namespace);
  Args.AddAllArgs(CmdArgs, options::OPT_force__load);
  Args.AddAllArgs(CmdArgs, options::OPT_headerpad__max__install__names);
  Args.AddAllArgs(CmdArgs, options::OPT_image__base);
  Args.AddAllArgs(CmdArgs, options::OPT_init);

  // Add the deployment target.
  MachOTC.addMinVersionArgs(Args, CmdArgs);

  Args.AddLastArg(CmdArgs, options::OPT_nomultidefs);
  Args.AddLastArg(CmdArgs, options::OPT_multi__module);
  Args.AddLastArg(CmdArgs, options::OPT_single__module);
  Args.AddAllArgs(CmdArgs, options::OPT_multiply__defined);
  Args.AddAllArgs(CmdArgs, options::OPT_multiply__defined__unused);

  if (const Arg *A = Args.getLastArg(options::OPT_fpie, options::OPT_fPIE,
                                     options::OPT_fno_pie,
                                     options::OPT_fno_PIE)) {
    if (A->getOption().matches(options::OPT_fpie) ||
        A->getOption().matches(options::OPT_fPIE))
      CmdArgs.push_back("-pie");
    else
      CmdArgs.push_back("-no_pie");
  }

  Args.AddLastArg(CmdArgs, options::OPT_prebind);
  Args.AddLastArg(CmdArgs, options::OPT_noprebind);
  Args.AddLastArg(CmdArgs, options::OPT_nofixprebinding);
  Args.AddLastArg(CmdArgs, options::OPT_prebind__all__twolevel__modules);
  Args.AddLastArg(CmdArgs, options::OPT_read__only__relocs);
  Args.AddAllArgs(CmdArgs, options::OPT_sectcreate);
  Args.AddAllArgs(CmdArgs, options::OPT_sectorder);
  Args.AddAllArgs(CmdArgs, options::OPT_seg1addr);
  Args.AddAllArgs(CmdArgs, options::OPT_segprot);
  Args.AddAllArgs(CmdArgs, options::OPT_segaddr);
  Args.AddAllArgs(CmdArgs, options::OPT_segs__read__only__addr);
  Args.AddAllArgs(CmdArgs, options::OPT_segs__read__write__addr);
  Args.AddAllArgs(CmdArgs, options::OPT_seg__addr__table);
  Args.AddAllArgs(CmdArgs, options::OPT_seg__addr__table__filename);
  Args.AddAllArgs(CmdArgs, options::OPT_sub__library);
  Args.AddAllArgs(CmdArgs, options::OPT_sub__umbrella);

  // Give --sysroot= preference, over the Apple specific behavior to also use
  // --isysroot as the syslibroot.
  StringRef sysroot = C.getSysRoot();
  if (sysroot != "") {
    CmdArgs.push_back("-syslibroot");
    CmdArgs.push_back(C.getArgs().MakeArgString(sysroot));
  } else if (const Arg *A = Args.getLastArg(options::OPT_isysroot)) {
    CmdArgs.push_back("-syslibroot");
    CmdArgs.push_back(A->getValue());
  }

  Args.AddLastArg(CmdArgs, options::OPT_twolevel__namespace);
  Args.AddLastArg(CmdArgs, options::OPT_twolevel__namespace__hints);
  Args.AddAllArgs(CmdArgs, options::OPT_umbrella);
  Args.AddAllArgs(CmdArgs, options::OPT_undefined);
  Args.AddAllArgs(CmdArgs, options::OPT_unexported__symbols__list);
  Args.AddAllArgs(CmdArgs, options::OPT_weak__reference__mismatches);
  Args.AddLastArg(CmdArgs, options::OPT_X_Flag);
  Args.AddAllArgs(CmdArgs, options::OPT_y);
  Args.AddLastArg(CmdArgs, options::OPT_w);
  Args.AddAllArgs(CmdArgs, options::OPT_pagezero__size);
  Args.AddAllArgs(CmdArgs, options::OPT_segs__read__);
  Args.AddLastArg(CmdArgs, options::OPT_seglinkedit);
  Args.AddLastArg(CmdArgs, options::OPT_noseglinkedit);
  Args.AddAllArgs(CmdArgs, options::OPT_sectalign);
  Args.AddAllArgs(CmdArgs, options::OPT_sectobjectsymbols);
  Args.AddAllArgs(CmdArgs, options::OPT_segcreate);
  Args.AddLastArg(CmdArgs, options::OPT_whyload);
  Args.AddLastArg(CmdArgs, options::OPT_whatsloaded);
  Args.AddAllArgs(CmdArgs, options::OPT_dylinker__install__name);
  Args.AddLastArg(CmdArgs, options::OPT_dylinker);
  Args.AddLastArg(CmdArgs, options::OPT_Mach);
}

enum LibOpenMP {
  LibUnknown,
  LibGOMP,
  LibIOMP5
};

void darwin::Link::ConstructJob(Compilation &C, const JobAction &JA,
                                const InputInfo &Output,
                                const InputInfoList &Inputs,
                                const ArgList &Args,
                                const char *LinkingOutput) const {
  assert(Output.getType() == types::TY_Image && "Invalid linker output type.");

  // The logic here is derived from gcc's behavior; most of which
  // comes from specs (starting with link_command). Consult gcc for
  // more information.
  ArgStringList CmdArgs;

  /// Hack(tm) to ignore linking errors when we are doing ARC migration.
  if (Args.hasArg(options::OPT_ccc_arcmt_check,
                  options::OPT_ccc_arcmt_migrate)) {
    for (ArgList::const_iterator I = Args.begin(), E = Args.end(); I != E; ++I)
      (*I)->claim();
    const char *Exec =
      Args.MakeArgString(getToolChain().GetProgramPath("touch"));
    CmdArgs.push_back(Output.getFilename());
    C.addCommand(new Command(JA, *this, Exec, CmdArgs));
    return;
  }

  // I'm not sure why this particular decomposition exists in gcc, but
  // we follow suite for ease of comparison.
  AddLinkArgs(C, Args, CmdArgs, Inputs);

  Args.AddAllArgs(CmdArgs, options::OPT_d_Flag);
  Args.AddAllArgs(CmdArgs, options::OPT_s);
  Args.AddAllArgs(CmdArgs, options::OPT_t);
  Args.AddAllArgs(CmdArgs, options::OPT_Z_Flag);
  Args.AddAllArgs(CmdArgs, options::OPT_u_Group);
  Args.AddLastArg(CmdArgs, options::OPT_e);
  Args.AddAllArgs(CmdArgs, options::OPT_r);

  // Forward -ObjC when either -ObjC or -ObjC++ is used, to force loading
  // members of static archive libraries which implement Objective-C classes or
  // categories.
  if (Args.hasArg(options::OPT_ObjC) || Args.hasArg(options::OPT_ObjCXX))
    CmdArgs.push_back("-ObjC");

  CmdArgs.push_back("-o");
  CmdArgs.push_back(Output.getFilename());

  if (!Args.hasArg(options::OPT_nostdlib) &&
      !Args.hasArg(options::OPT_nostartfiles))
    getMachOToolChain().addStartObjectFileArgs(Args, CmdArgs);

  Args.AddAllArgs(CmdArgs, options::OPT_L);

  LibOpenMP UsedOpenMPLib = LibUnknown;
  if (Args.hasArg(options::OPT_fopenmp)) {
    UsedOpenMPLib = LibIOMP5;
  } else if (const Arg *A = Args.getLastArg(options::OPT_fopenmp_EQ)) {
    UsedOpenMPLib = llvm::StringSwitch<LibOpenMP>(A->getValue())
        .Case("libgomp",  LibGOMP)
        .Case("libiomp5", LibIOMP5)
        .Default(LibUnknown);
    if (UsedOpenMPLib == LibUnknown)
      getToolChain().getDriver().Diag(diag::err_drv_unsupported_option_argument)
        << A->getOption().getName() << A->getValue();
  }
  switch (UsedOpenMPLib) {
  case LibGOMP:
    CmdArgs.push_back("-lgomp");
    break;
  case LibIOMP5:
    CmdArgs.push_back("-liomp5");
    break;
  case LibUnknown:
    break;
  }

  AddLinkerInputs(getToolChain(), Inputs, Args, CmdArgs);
  
  if (isObjCRuntimeLinked(Args) &&
      !Args.hasArg(options::OPT_nostdlib) &&
      !Args.hasArg(options::OPT_nodefaultlibs)) {
    // We use arclite library for both ARC and subscripting support.
    getMachOToolChain().AddLinkARCArgs(Args, CmdArgs);

    CmdArgs.push_back("-framework");
    CmdArgs.push_back("Foundation");
    // Link libobj.
    CmdArgs.push_back("-lobjc");
  }

  if (LinkingOutput) {
    CmdArgs.push_back("-arch_multiple");
    CmdArgs.push_back("-final_output");
    CmdArgs.push_back(LinkingOutput);
  }

  if (Args.hasArg(options::OPT_fnested_functions))
    CmdArgs.push_back("-allow_stack_execute");

  if (!Args.hasArg(options::OPT_nostdlib) &&
      !Args.hasArg(options::OPT_nodefaultlibs)) {
    if (getToolChain().getDriver().CCCIsCXX())
      getToolChain().AddCXXStdlibLibArgs(Args, CmdArgs);

    // link_ssp spec is empty.

    // Let the tool chain choose which runtime library to link.
    getMachOToolChain().AddLinkRuntimeLibArgs(Args, CmdArgs);
  }

  if (!Args.hasArg(options::OPT_nostdlib) &&
      !Args.hasArg(options::OPT_nostartfiles)) {
    // endfile_spec is empty.
  }

  Args.AddAllArgs(CmdArgs, options::OPT_T_Group);
  Args.AddAllArgs(CmdArgs, options::OPT_F);

  const char *Exec =
    Args.MakeArgString(getToolChain().GetProgramPath("ld"));
  C.addCommand(new Command(JA, *this, Exec, CmdArgs));
}

void darwin::Lipo::ConstructJob(Compilation &C, const JobAction &JA,
                                const InputInfo &Output,
                                const InputInfoList &Inputs,
                                const ArgList &Args,
                                const char *LinkingOutput) const {
  ArgStringList CmdArgs;

  CmdArgs.push_back("-create");
  assert(Output.isFilename() && "Unexpected lipo output.");

  CmdArgs.push_back("-output");
  CmdArgs.push_back(Output.getFilename());

  for (InputInfoList::const_iterator
         it = Inputs.begin(), ie = Inputs.end(); it != ie; ++it) {
    const InputInfo &II = *it;
    assert(II.isFilename() && "Unexpected lipo input.");
    CmdArgs.push_back(II.getFilename());
  }
  const char *Exec =
    Args.MakeArgString(getToolChain().GetProgramPath("lipo"));
  C.addCommand(new Command(JA, *this, Exec, CmdArgs));
}

void darwin::Dsymutil::ConstructJob(Compilation &C, const JobAction &JA,
                                    const InputInfo &Output,
                                    const InputInfoList &Inputs,
                                    const ArgList &Args,
                                    const char *LinkingOutput) const {
  ArgStringList CmdArgs;

  CmdArgs.push_back("-o");
  CmdArgs.push_back(Output.getFilename());

  assert(Inputs.size() == 1 && "Unable to handle multiple inputs.");
  const InputInfo &Input = Inputs[0];
  assert(Input.isFilename() && "Unexpected dsymutil input.");
  CmdArgs.push_back(Input.getFilename());

  const char *Exec =
    Args.MakeArgString(getToolChain().GetProgramPath("dsymutil"));
  C.addCommand(new Command(JA, *this, Exec, CmdArgs));
}

void darwin::VerifyDebug::ConstructJob(Compilation &C, const JobAction &JA,
                                       const InputInfo &Output,
                                       const InputInfoList &Inputs,
                                       const ArgList &Args,
                                       const char *LinkingOutput) const {
  ArgStringList CmdArgs;
  CmdArgs.push_back("--verify");
  CmdArgs.push_back("--debug-info");
  CmdArgs.push_back("--eh-frame");
  CmdArgs.push_back("--quiet");

  assert(Inputs.size() == 1 && "Unable to handle multiple inputs.");
  const InputInfo &Input = Inputs[0];
  assert(Input.isFilename() && "Unexpected verify input");

  // Grabbing the output of the earlier dsymutil run.
  CmdArgs.push_back(Input.getFilename());

  const char *Exec =
    Args.MakeArgString(getToolChain().GetProgramPath("dwarfdump"));
  C.addCommand(new Command(JA, *this, Exec, CmdArgs));
}

void solaris::Assemble::ConstructJob(Compilation &C, const JobAction &JA,
                                      const InputInfo &Output,
                                      const InputInfoList &Inputs,
                                      const ArgList &Args,
                                      const char *LinkingOutput) const {
  ArgStringList CmdArgs;

  Args.AddAllArgValues(CmdArgs, options::OPT_Wa_COMMA,
                       options::OPT_Xassembler);

  CmdArgs.push_back("-o");
  CmdArgs.push_back(Output.getFilename());

  for (InputInfoList::const_iterator
         it = Inputs.begin(), ie = Inputs.end(); it != ie; ++it) {
    const InputInfo &II = *it;
    CmdArgs.push_back(II.getFilename());
  }

  const char *Exec =
    Args.MakeArgString(getToolChain().GetProgramPath("as"));
  C.addCommand(new Command(JA, *this, Exec, CmdArgs));
}


void solaris::Link::ConstructJob(Compilation &C, const JobAction &JA,
                                  const InputInfo &Output,
                                  const InputInfoList &Inputs,
                                  const ArgList &Args,
                                  const char *LinkingOutput) const {
  // FIXME: Find a real GCC, don't hard-code versions here
  std::string GCCLibPath = "/usr/gcc/4.5/lib/gcc/";
  const llvm::Triple &T = getToolChain().getTriple();
  std::string LibPath = "/usr/lib/";
  llvm::Triple::ArchType Arch = T.getArch();
  switch (Arch) {
  case llvm::Triple::x86:
    GCCLibPath +=
        ("i386-" + T.getVendorName() + "-" + T.getOSName()).str() + "/4.5.2/";
    break;
  case llvm::Triple::x86_64:
    GCCLibPath += ("i386-" + T.getVendorName() + "-" + T.getOSName()).str();
    GCCLibPath += "/4.5.2/amd64/";
    LibPath += "amd64/";
    break;
  default:
    llvm_unreachable("Unsupported architecture");
  }

  ArgStringList CmdArgs;

  // Demangle C++ names in errors
  CmdArgs.push_back("-C");

  if ((!Args.hasArg(options::OPT_nostdlib)) &&
      (!Args.hasArg(options::OPT_shared))) {
    CmdArgs.push_back("-e");
    CmdArgs.push_back("_start");
  }

  if (Args.hasArg(options::OPT_static)) {
    CmdArgs.push_back("-Bstatic");
    CmdArgs.push_back("-dn");
  } else {
    CmdArgs.push_back("-Bdynamic");
    if (Args.hasArg(options::OPT_shared)) {
      CmdArgs.push_back("-shared");
    } else {
      CmdArgs.push_back("--dynamic-linker");
      CmdArgs.push_back(Args.MakeArgString(LibPath + "ld.so.1"));
    }
  }

  if (Output.isFilename()) {
    CmdArgs.push_back("-o");
    CmdArgs.push_back(Output.getFilename());
  } else {
    assert(Output.isNothing() && "Invalid output.");
  }

  if (!Args.hasArg(options::OPT_nostdlib) &&
      !Args.hasArg(options::OPT_nostartfiles)) {
    if (!Args.hasArg(options::OPT_shared)) {
      CmdArgs.push_back(Args.MakeArgString(LibPath + "crt1.o"));
      CmdArgs.push_back(Args.MakeArgString(LibPath + "crti.o"));
      CmdArgs.push_back(Args.MakeArgString(LibPath + "values-Xa.o"));
      CmdArgs.push_back(Args.MakeArgString(GCCLibPath + "crtbegin.o"));
    } else {
      CmdArgs.push_back(Args.MakeArgString(LibPath + "crti.o"));
      CmdArgs.push_back(Args.MakeArgString(LibPath + "values-Xa.o"));
      CmdArgs.push_back(Args.MakeArgString(GCCLibPath + "crtbegin.o"));
    }
    if (getToolChain().getDriver().CCCIsCXX())
      CmdArgs.push_back(Args.MakeArgString(LibPath + "cxa_finalize.o"));
  }

  CmdArgs.push_back(Args.MakeArgString("-L" + GCCLibPath));

  Args.AddAllArgs(CmdArgs, options::OPT_L);
  Args.AddAllArgs(CmdArgs, options::OPT_T_Group);
  Args.AddAllArgs(CmdArgs, options::OPT_e);
  Args.AddAllArgs(CmdArgs, options::OPT_r);

  AddLinkerInputs(getToolChain(), Inputs, Args, CmdArgs);

  if (!Args.hasArg(options::OPT_nostdlib) &&
      !Args.hasArg(options::OPT_nodefaultlibs)) {
    if (getToolChain().getDriver().CCCIsCXX())
      getToolChain().AddCXXStdlibLibArgs(Args, CmdArgs);
    CmdArgs.push_back("-lgcc_s");
    if (!Args.hasArg(options::OPT_shared)) {
      CmdArgs.push_back("-lgcc");
      CmdArgs.push_back("-lc");
      CmdArgs.push_back("-lm");
    }
  }

  if (!Args.hasArg(options::OPT_nostdlib) &&
      !Args.hasArg(options::OPT_nostartfiles)) {
    CmdArgs.push_back(Args.MakeArgString(GCCLibPath + "crtend.o"));
  }
  CmdArgs.push_back(Args.MakeArgString(LibPath + "crtn.o"));

  addProfileRT(getToolChain(), Args, CmdArgs);

  const char *Exec =
    Args.MakeArgString(getToolChain().GetProgramPath("ld"));
  C.addCommand(new Command(JA, *this, Exec, CmdArgs));
}

void auroraux::Assemble::ConstructJob(Compilation &C, const JobAction &JA,
                                      const InputInfo &Output,
                                      const InputInfoList &Inputs,
                                      const ArgList &Args,
                                      const char *LinkingOutput) const {
  ArgStringList CmdArgs;

  Args.AddAllArgValues(CmdArgs, options::OPT_Wa_COMMA,
                       options::OPT_Xassembler);

  CmdArgs.push_back("-o");
  CmdArgs.push_back(Output.getFilename());

  for (InputInfoList::const_iterator
         it = Inputs.begin(), ie = Inputs.end(); it != ie; ++it) {
    const InputInfo &II = *it;
    CmdArgs.push_back(II.getFilename());
  }

  const char *Exec =
    Args.MakeArgString(getToolChain().GetProgramPath("gas"));
  C.addCommand(new Command(JA, *this, Exec, CmdArgs));
}

void auroraux::Link::ConstructJob(Compilation &C, const JobAction &JA,
                                  const InputInfo &Output,
                                  const InputInfoList &Inputs,
                                  const ArgList &Args,
                                  const char *LinkingOutput) const {
  ArgStringList CmdArgs;

  if ((!Args.hasArg(options::OPT_nostdlib)) &&
      (!Args.hasArg(options::OPT_shared))) {
    CmdArgs.push_back("-e");
    CmdArgs.push_back("_start");
  }

  if (Args.hasArg(options::OPT_static)) {
    CmdArgs.push_back("-Bstatic");
    CmdArgs.push_back("-dn");
  } else {
//    CmdArgs.push_back("--eh-frame-hdr");
    CmdArgs.push_back("-Bdynamic");
    if (Args.hasArg(options::OPT_shared)) {
      CmdArgs.push_back("-shared");
    } else {
      CmdArgs.push_back("--dynamic-linker");
      CmdArgs.push_back("/lib/ld.so.1"); // 64Bit Path /lib/amd64/ld.so.1
    }
  }

  if (Output.isFilename()) {
    CmdArgs.push_back("-o");
    CmdArgs.push_back(Output.getFilename());
  } else {
    assert(Output.isNothing() && "Invalid output.");
  }

  if (!Args.hasArg(options::OPT_nostdlib) &&
      !Args.hasArg(options::OPT_nostartfiles)) {
    if (!Args.hasArg(options::OPT_shared)) {
      CmdArgs.push_back(Args.MakeArgString(
                                getToolChain().GetFilePath("crt1.o")));
      CmdArgs.push_back(Args.MakeArgString(
                                getToolChain().GetFilePath("crti.o")));
      CmdArgs.push_back(Args.MakeArgString(
                                getToolChain().GetFilePath("crtbegin.o")));
    } else {
      CmdArgs.push_back(Args.MakeArgString(
                                getToolChain().GetFilePath("crti.o")));
    }
    CmdArgs.push_back(Args.MakeArgString(
                                getToolChain().GetFilePath("crtn.o")));
  }

  CmdArgs.push_back(Args.MakeArgString("-L/opt/gcc4/lib/gcc/"
                                       + getToolChain().getTripleString()
                                       + "/4.2.4"));

  Args.AddAllArgs(CmdArgs, options::OPT_L);
  Args.AddAllArgs(CmdArgs, options::OPT_T_Group);
  Args.AddAllArgs(CmdArgs, options::OPT_e);

  AddLinkerInputs(getToolChain(), Inputs, Args, CmdArgs);

  if (!Args.hasArg(options::OPT_nostdlib) &&
      !Args.hasArg(options::OPT_nodefaultlibs)) {
    // FIXME: For some reason GCC passes -lgcc before adding
    // the default system libraries. Just mimic this for now.
    CmdArgs.push_back("-lgcc");

    if (Args.hasArg(options::OPT_pthread))
      CmdArgs.push_back("-pthread");
    if (!Args.hasArg(options::OPT_shared))
      CmdArgs.push_back("-lc");
    CmdArgs.push_back("-lgcc");
  }

  if (!Args.hasArg(options::OPT_nostdlib) &&
      !Args.hasArg(options::OPT_nostartfiles)) {
    if (!Args.hasArg(options::OPT_shared))
      CmdArgs.push_back(Args.MakeArgString(
                                getToolChain().GetFilePath("crtend.o")));
  }

  addProfileRT(getToolChain(), Args, CmdArgs);

  const char *Exec =
    Args.MakeArgString(getToolChain().GetProgramPath("ld"));
  C.addCommand(new Command(JA, *this, Exec, CmdArgs));
}

void openbsd::Assemble::ConstructJob(Compilation &C, const JobAction &JA,
                                     const InputInfo &Output,
                                     const InputInfoList &Inputs,
                                     const ArgList &Args,
                                     const char *LinkingOutput) const {
  ArgStringList CmdArgs;
  bool NeedsKPIC = false;

  switch (getToolChain().getArch()) {
  case llvm::Triple::x86:
    // When building 32-bit code on OpenBSD/amd64, we have to explicitly
    // instruct as in the base system to assemble 32-bit code.
    CmdArgs.push_back("--32");
    break;

  case llvm::Triple::ppc:
    CmdArgs.push_back("-mppc");
    CmdArgs.push_back("-many");
    break;

  case llvm::Triple::sparc:
    CmdArgs.push_back("-32");
    NeedsKPIC = true;
    break;

  case llvm::Triple::sparcv9:
    CmdArgs.push_back("-64");
    CmdArgs.push_back("-Av9a");
    NeedsKPIC = true;
    break;

  case llvm::Triple::mips64:
  case llvm::Triple::mips64el: {
    StringRef CPUName;
    StringRef ABIName;
    getMipsCPUAndABI(Args, getToolChain().getTriple(), CPUName, ABIName);

    CmdArgs.push_back("-mabi");
    CmdArgs.push_back(getGnuCompatibleMipsABIName(ABIName).data());

    if (getToolChain().getArch() == llvm::Triple::mips64)
      CmdArgs.push_back("-EB");
    else
      CmdArgs.push_back("-EL");

    NeedsKPIC = true;
    break;
  }

  default:
    break;
  }

  if (NeedsKPIC)
    addAssemblerKPIC(Args, CmdArgs);

  Args.AddAllArgValues(CmdArgs, options::OPT_Wa_COMMA,
                       options::OPT_Xassembler);

  CmdArgs.push_back("-o");
  CmdArgs.push_back(Output.getFilename());

  for (InputInfoList::const_iterator
         it = Inputs.begin(), ie = Inputs.end(); it != ie; ++it) {
    const InputInfo &II = *it;
    CmdArgs.push_back(II.getFilename());
  }

  const char *Exec =
    Args.MakeArgString(getToolChain().GetProgramPath("as"));
  C.addCommand(new Command(JA, *this, Exec, CmdArgs));
}

void openbsd::Link::ConstructJob(Compilation &C, const JobAction &JA,
                                 const InputInfo &Output,
                                 const InputInfoList &Inputs,
                                 const ArgList &Args,
                                 const char *LinkingOutput) const {
  const Driver &D = getToolChain().getDriver();
  ArgStringList CmdArgs;

  // Silence warning for "clang -g foo.o -o foo"
  Args.ClaimAllArgs(options::OPT_g_Group);
  // and "clang -emit-llvm foo.o -o foo"
  Args.ClaimAllArgs(options::OPT_emit_llvm);
  // and for "clang -w foo.o -o foo". Other warning options are already
  // handled somewhere else.
  Args.ClaimAllArgs(options::OPT_w);

  if (getToolChain().getArch() == llvm::Triple::mips64)
    CmdArgs.push_back("-EB");
  else if (getToolChain().getArch() == llvm::Triple::mips64el)
    CmdArgs.push_back("-EL");

  if ((!Args.hasArg(options::OPT_nostdlib)) &&
      (!Args.hasArg(options::OPT_shared))) {
    CmdArgs.push_back("-e");
    CmdArgs.push_back("__start");
  }

  if (Args.hasArg(options::OPT_static)) {
    CmdArgs.push_back("-Bstatic");
  } else {
    if (Args.hasArg(options::OPT_rdynamic))
      CmdArgs.push_back("-export-dynamic");
    CmdArgs.push_back("--eh-frame-hdr");
    CmdArgs.push_back("-Bdynamic");
    if (Args.hasArg(options::OPT_shared)) {
      CmdArgs.push_back("-shared");
    } else {
      CmdArgs.push_back("-dynamic-linker");
      CmdArgs.push_back("/usr/libexec/ld.so");
    }
  }

  if (Args.hasArg(options::OPT_nopie))
    CmdArgs.push_back("-nopie");

  if (Output.isFilename()) {
    CmdArgs.push_back("-o");
    CmdArgs.push_back(Output.getFilename());
  } else {
    assert(Output.isNothing() && "Invalid output.");
  }

  if (!Args.hasArg(options::OPT_nostdlib) &&
      !Args.hasArg(options::OPT_nostartfiles)) {
    if (!Args.hasArg(options::OPT_shared)) {
      if (Args.hasArg(options::OPT_pg))  
        CmdArgs.push_back(Args.MakeArgString(
                                getToolChain().GetFilePath("gcrt0.o")));
      else
        CmdArgs.push_back(Args.MakeArgString(
                                getToolChain().GetFilePath("crt0.o")));
      CmdArgs.push_back(Args.MakeArgString(
                              getToolChain().GetFilePath("crtbegin.o")));
    } else {
      CmdArgs.push_back(Args.MakeArgString(
                              getToolChain().GetFilePath("crtbeginS.o")));
    }
  }

  std::string Triple = getToolChain().getTripleString();
  if (Triple.substr(0, 6) == "x86_64")
    Triple.replace(0, 6, "amd64");
  CmdArgs.push_back(Args.MakeArgString("-L/usr/lib/gcc-lib/" + Triple +
                                       "/4.2.1"));

  Args.AddAllArgs(CmdArgs, options::OPT_L);
  Args.AddAllArgs(CmdArgs, options::OPT_T_Group);
  Args.AddAllArgs(CmdArgs, options::OPT_e);
  Args.AddAllArgs(CmdArgs, options::OPT_s);
  Args.AddAllArgs(CmdArgs, options::OPT_t);
  Args.AddAllArgs(CmdArgs, options::OPT_Z_Flag);
  Args.AddAllArgs(CmdArgs, options::OPT_r);

  AddLinkerInputs(getToolChain(), Inputs, Args, CmdArgs);

  if (!Args.hasArg(options::OPT_nostdlib) &&
      !Args.hasArg(options::OPT_nodefaultlibs)) {
    if (D.CCCIsCXX()) {
      getToolChain().AddCXXStdlibLibArgs(Args, CmdArgs);
      if (Args.hasArg(options::OPT_pg)) 
        CmdArgs.push_back("-lm_p");
      else
        CmdArgs.push_back("-lm");
    }

    // FIXME: For some reason GCC passes -lgcc before adding
    // the default system libraries. Just mimic this for now.
    CmdArgs.push_back("-lgcc");

    if (Args.hasArg(options::OPT_pthread)) {
      if (!Args.hasArg(options::OPT_shared) &&
          Args.hasArg(options::OPT_pg))
         CmdArgs.push_back("-lpthread_p");
      else
         CmdArgs.push_back("-lpthread");
    }

    if (!Args.hasArg(options::OPT_shared)) {
      if (Args.hasArg(options::OPT_pg))
         CmdArgs.push_back("-lc_p");
      else
         CmdArgs.push_back("-lc");
    }

    CmdArgs.push_back("-lgcc");
  }

  if (!Args.hasArg(options::OPT_nostdlib) &&
      !Args.hasArg(options::OPT_nostartfiles)) {
    if (!Args.hasArg(options::OPT_shared))
      CmdArgs.push_back(Args.MakeArgString(
                              getToolChain().GetFilePath("crtend.o")));
    else
      CmdArgs.push_back(Args.MakeArgString(
                              getToolChain().GetFilePath("crtendS.o")));
  }

  const char *Exec =
    Args.MakeArgString(getToolChain().GetProgramPath("ld"));
  C.addCommand(new Command(JA, *this, Exec, CmdArgs));
}

void bitrig::Assemble::ConstructJob(Compilation &C, const JobAction &JA,
                                    const InputInfo &Output,
                                    const InputInfoList &Inputs,
                                    const ArgList &Args,
                                    const char *LinkingOutput) const {
  ArgStringList CmdArgs;

  Args.AddAllArgValues(CmdArgs, options::OPT_Wa_COMMA,
                       options::OPT_Xassembler);

  CmdArgs.push_back("-o");
  CmdArgs.push_back(Output.getFilename());

  for (InputInfoList::const_iterator
         it = Inputs.begin(), ie = Inputs.end(); it != ie; ++it) {
    const InputInfo &II = *it;
    CmdArgs.push_back(II.getFilename());
  }

  const char *Exec =
    Args.MakeArgString(getToolChain().GetProgramPath("as"));
  C.addCommand(new Command(JA, *this, Exec, CmdArgs));
}

void bitrig::Link::ConstructJob(Compilation &C, const JobAction &JA,
                                const InputInfo &Output,
                                const InputInfoList &Inputs,
                                const ArgList &Args,
                                const char *LinkingOutput) const {
  const Driver &D = getToolChain().getDriver();
  ArgStringList CmdArgs;

  if ((!Args.hasArg(options::OPT_nostdlib)) &&
      (!Args.hasArg(options::OPT_shared))) {
    CmdArgs.push_back("-e");
    CmdArgs.push_back("__start");
  }

  if (Args.hasArg(options::OPT_static)) {
    CmdArgs.push_back("-Bstatic");
  } else {
    if (Args.hasArg(options::OPT_rdynamic))
      CmdArgs.push_back("-export-dynamic");
    CmdArgs.push_back("--eh-frame-hdr");
    CmdArgs.push_back("-Bdynamic");
    if (Args.hasArg(options::OPT_shared)) {
      CmdArgs.push_back("-shared");
    } else {
      CmdArgs.push_back("-dynamic-linker");
      CmdArgs.push_back("/usr/libexec/ld.so");
    }
  }

  if (Output.isFilename()) {
    CmdArgs.push_back("-o");
    CmdArgs.push_back(Output.getFilename());
  } else {
    assert(Output.isNothing() && "Invalid output.");
  }

  if (!Args.hasArg(options::OPT_nostdlib) &&
      !Args.hasArg(options::OPT_nostartfiles)) {
    if (!Args.hasArg(options::OPT_shared)) {
      if (Args.hasArg(options::OPT_pg))
        CmdArgs.push_back(Args.MakeArgString(
                                getToolChain().GetFilePath("gcrt0.o")));
      else
        CmdArgs.push_back(Args.MakeArgString(
                                getToolChain().GetFilePath("crt0.o")));
      CmdArgs.push_back(Args.MakeArgString(
                              getToolChain().GetFilePath("crtbegin.o")));
    } else {
      CmdArgs.push_back(Args.MakeArgString(
                              getToolChain().GetFilePath("crtbeginS.o")));
    }
  }

  Args.AddAllArgs(CmdArgs, options::OPT_L);
  Args.AddAllArgs(CmdArgs, options::OPT_T_Group);
  Args.AddAllArgs(CmdArgs, options::OPT_e);

  AddLinkerInputs(getToolChain(), Inputs, Args, CmdArgs);

  if (!Args.hasArg(options::OPT_nostdlib) &&
      !Args.hasArg(options::OPT_nodefaultlibs)) {
    if (D.CCCIsCXX()) {
      getToolChain().AddCXXStdlibLibArgs(Args, CmdArgs);
      if (Args.hasArg(options::OPT_pg))
        CmdArgs.push_back("-lm_p");
      else
        CmdArgs.push_back("-lm");
    }

    if (Args.hasArg(options::OPT_pthread)) {
      if (!Args.hasArg(options::OPT_shared) &&
          Args.hasArg(options::OPT_pg))
        CmdArgs.push_back("-lpthread_p");
      else
        CmdArgs.push_back("-lpthread");
    }

    if (!Args.hasArg(options::OPT_shared)) {
      if (Args.hasArg(options::OPT_pg))
        CmdArgs.push_back("-lc_p");
      else
        CmdArgs.push_back("-lc");
    }

    StringRef MyArch;
    switch (getToolChain().getTriple().getArch()) {
    case llvm::Triple::arm:
      MyArch = "arm";
      break;
    case llvm::Triple::x86:
      MyArch = "i386";
      break;
    case llvm::Triple::x86_64:
      MyArch = "amd64";
      break;
    default:
      llvm_unreachable("Unsupported architecture");
    }
    CmdArgs.push_back(Args.MakeArgString("-lclang_rt." + MyArch));
  }

  if (!Args.hasArg(options::OPT_nostdlib) &&
      !Args.hasArg(options::OPT_nostartfiles)) {
    if (!Args.hasArg(options::OPT_shared))
      CmdArgs.push_back(Args.MakeArgString(
                              getToolChain().GetFilePath("crtend.o")));
    else
      CmdArgs.push_back(Args.MakeArgString(
                              getToolChain().GetFilePath("crtendS.o")));
  }

  const char *Exec =
    Args.MakeArgString(getToolChain().GetProgramPath("ld"));
  C.addCommand(new Command(JA, *this, Exec, CmdArgs));
}

void freebsd::Assemble::ConstructJob(Compilation &C, const JobAction &JA,
                                     const InputInfo &Output,
                                     const InputInfoList &Inputs,
                                     const ArgList &Args,
                                     const char *LinkingOutput) const {
  ArgStringList CmdArgs;

  // When building 32-bit code on FreeBSD/amd64, we have to explicitly
  // instruct as in the base system to assemble 32-bit code.
  if (getToolChain().getArch() == llvm::Triple::x86)
    CmdArgs.push_back("--32");
  else if (getToolChain().getArch() == llvm::Triple::ppc)
    CmdArgs.push_back("-a32");
  else if (getToolChain().getArch() == llvm::Triple::mips ||
           getToolChain().getArch() == llvm::Triple::mipsel ||
           getToolChain().getArch() == llvm::Triple::mips64 ||
           getToolChain().getArch() == llvm::Triple::mips64el) {
    StringRef CPUName;
    StringRef ABIName;
    getMipsCPUAndABI(Args, getToolChain().getTriple(), CPUName, ABIName);

    CmdArgs.push_back("-march");
    CmdArgs.push_back(CPUName.data());

    CmdArgs.push_back("-mabi");
    CmdArgs.push_back(getGnuCompatibleMipsABIName(ABIName).data());

    if (getToolChain().getArch() == llvm::Triple::mips ||
        getToolChain().getArch() == llvm::Triple::mips64)
      CmdArgs.push_back("-EB");
    else
      CmdArgs.push_back("-EL");

    addAssemblerKPIC(Args, CmdArgs);
  } else if (getToolChain().getArch() == llvm::Triple::arm ||
             getToolChain().getArch() == llvm::Triple::thumb) {
    const Driver &D = getToolChain().getDriver();
    const llvm::Triple &Triple = getToolChain().getTriple();
    StringRef FloatABI = arm::getARMFloatABI(D, Args, Triple);

    if (FloatABI == "hard") {
      CmdArgs.push_back("-mfpu=vfp");
    } else {
      CmdArgs.push_back("-mfpu=softvfp");
    }

    switch(getToolChain().getTriple().getEnvironment()) {
    case llvm::Triple::GNUEABIHF:
    case llvm::Triple::GNUEABI:
    case llvm::Triple::EABI:
      CmdArgs.push_back("-meabi=5");
      break;

    default:
      CmdArgs.push_back("-matpcs");
    }
  } else if (getToolChain().getArch() == llvm::Triple::sparc ||
             getToolChain().getArch() == llvm::Triple::sparcv9) {
    if (getToolChain().getArch() == llvm::Triple::sparc)
      CmdArgs.push_back("-Av8plusa");
    else
      CmdArgs.push_back("-Av9a");

    addAssemblerKPIC(Args, CmdArgs);
  }

  Args.AddAllArgValues(CmdArgs, options::OPT_Wa_COMMA,
                       options::OPT_Xassembler);

  CmdArgs.push_back("-o");
  CmdArgs.push_back(Output.getFilename());

  for (InputInfoList::const_iterator
         it = Inputs.begin(), ie = Inputs.end(); it != ie; ++it) {
    const InputInfo &II = *it;
    CmdArgs.push_back(II.getFilename());
  }

  const char *Exec =
    Args.MakeArgString(getToolChain().GetProgramPath("as"));
  C.addCommand(new Command(JA, *this, Exec, CmdArgs));
}

void freebsd::Link::ConstructJob(Compilation &C, const JobAction &JA,
                                 const InputInfo &Output,
                                 const InputInfoList &Inputs,
                                 const ArgList &Args,
                                 const char *LinkingOutput) const {
  const toolchains::FreeBSD& ToolChain = 
    static_cast<const toolchains::FreeBSD&>(getToolChain());
  const Driver &D = ToolChain.getDriver();
  const bool IsPIE =
    !Args.hasArg(options::OPT_shared) &&
    (Args.hasArg(options::OPT_pie) || ToolChain.isPIEDefault());
  ArgStringList CmdArgs;

  // Silence warning for "clang -g foo.o -o foo"
  Args.ClaimAllArgs(options::OPT_g_Group);
  // and "clang -emit-llvm foo.o -o foo"
  Args.ClaimAllArgs(options::OPT_emit_llvm);
  // and for "clang -w foo.o -o foo". Other warning options are already
  // handled somewhere else.
  Args.ClaimAllArgs(options::OPT_w);

  if (!D.SysRoot.empty())
    CmdArgs.push_back(Args.MakeArgString("--sysroot=" + D.SysRoot));

  if (IsPIE)
    CmdArgs.push_back("-pie");

  if (Args.hasArg(options::OPT_static)) {
    CmdArgs.push_back("-Bstatic");
  } else {
    if (Args.hasArg(options::OPT_rdynamic))
      CmdArgs.push_back("-export-dynamic");
    CmdArgs.push_back("--eh-frame-hdr");
    if (Args.hasArg(options::OPT_shared)) {
      CmdArgs.push_back("-Bshareable");
    } else {
      CmdArgs.push_back("-dynamic-linker");
      CmdArgs.push_back("/libexec/ld-elf.so.1");
    }
    if (ToolChain.getTriple().getOSMajorVersion() >= 9) {
      llvm::Triple::ArchType Arch = ToolChain.getArch();
      if (Arch == llvm::Triple::arm || Arch == llvm::Triple::sparc ||
          Arch == llvm::Triple::x86 || Arch == llvm::Triple::x86_64) {
        CmdArgs.push_back("--hash-style=both");
      }
    }
    CmdArgs.push_back("--enable-new-dtags");
  }

  // When building 32-bit code on FreeBSD/amd64, we have to explicitly
  // instruct ld in the base system to link 32-bit code.
  if (ToolChain.getArch() == llvm::Triple::x86) {
    CmdArgs.push_back("-m");
    CmdArgs.push_back("elf_i386_fbsd");
  }

  if (ToolChain.getArch() == llvm::Triple::ppc) {
    CmdArgs.push_back("-m");
    CmdArgs.push_back("elf32ppc_fbsd");
  }

  if (Output.isFilename()) {
    CmdArgs.push_back("-o");
    CmdArgs.push_back(Output.getFilename());
  } else {
    assert(Output.isNothing() && "Invalid output.");
  }

  if (!Args.hasArg(options::OPT_nostdlib) &&
      !Args.hasArg(options::OPT_nostartfiles)) {
    const char *crt1 = NULL;
    if (!Args.hasArg(options::OPT_shared)) {
      if (Args.hasArg(options::OPT_pg))
        crt1 = "gcrt1.o";
      else if (IsPIE)
        crt1 = "Scrt1.o";
      else
        crt1 = "crt1.o";
    }
    if (crt1)
      CmdArgs.push_back(Args.MakeArgString(ToolChain.GetFilePath(crt1)));

    CmdArgs.push_back(Args.MakeArgString(ToolChain.GetFilePath("crti.o")));

    const char *crtbegin = NULL;
    if (Args.hasArg(options::OPT_static))
      crtbegin = "crtbeginT.o";
    else if (Args.hasArg(options::OPT_shared) || IsPIE)
      crtbegin = "crtbeginS.o";
    else
      crtbegin = "crtbegin.o";

    CmdArgs.push_back(Args.MakeArgString(ToolChain.GetFilePath(crtbegin)));
  }

  Args.AddAllArgs(CmdArgs, options::OPT_L);
  const ToolChain::path_list Paths = ToolChain.getFilePaths();
  for (ToolChain::path_list::const_iterator i = Paths.begin(), e = Paths.end();
       i != e; ++i)
    CmdArgs.push_back(Args.MakeArgString(StringRef("-L") + *i));
  Args.AddAllArgs(CmdArgs, options::OPT_T_Group);
  Args.AddAllArgs(CmdArgs, options::OPT_e);
  Args.AddAllArgs(CmdArgs, options::OPT_s);
  Args.AddAllArgs(CmdArgs, options::OPT_t);
  Args.AddAllArgs(CmdArgs, options::OPT_Z_Flag);
  Args.AddAllArgs(CmdArgs, options::OPT_r);

  if (D.IsUsingLTO(Args))
    AddGoldPlugin(ToolChain, Args, CmdArgs);

  AddLinkerInputs(ToolChain, Inputs, Args, CmdArgs);

  if (!Args.hasArg(options::OPT_nostdlib) &&
      !Args.hasArg(options::OPT_nodefaultlibs)) {
    if (D.CCCIsCXX()) {
      ToolChain.AddCXXStdlibLibArgs(Args, CmdArgs);
      if (Args.hasArg(options::OPT_pg))
        CmdArgs.push_back("-lm_p");
      else
        CmdArgs.push_back("-lm");
    }
    // FIXME: For some reason GCC passes -lgcc and -lgcc_s before adding
    // the default system libraries. Just mimic this for now.
    if (Args.hasArg(options::OPT_pg))
      CmdArgs.push_back("-lgcc_p");
    else
      CmdArgs.push_back("-lgcc");
    if (Args.hasArg(options::OPT_static)) {
      CmdArgs.push_back("-lgcc_eh");
    } else if (Args.hasArg(options::OPT_pg)) {
      CmdArgs.push_back("-lgcc_eh_p");
    } else {
      CmdArgs.push_back("--as-needed");
      CmdArgs.push_back("-lgcc_s");
      CmdArgs.push_back("--no-as-needed");
    }

    if (Args.hasArg(options::OPT_pthread)) {
      if (Args.hasArg(options::OPT_pg))
        CmdArgs.push_back("-lpthread_p");
      else
        CmdArgs.push_back("-lpthread");
    }

    if (Args.hasArg(options::OPT_pg)) {
      if (Args.hasArg(options::OPT_shared))
        CmdArgs.push_back("-lc");
      else
        CmdArgs.push_back("-lc_p");
      CmdArgs.push_back("-lgcc_p");
    } else {
      CmdArgs.push_back("-lc");
      CmdArgs.push_back("-lgcc");
    }

    if (Args.hasArg(options::OPT_static)) {
      CmdArgs.push_back("-lgcc_eh");
    } else if (Args.hasArg(options::OPT_pg)) {
      CmdArgs.push_back("-lgcc_eh_p");
    } else {
      CmdArgs.push_back("--as-needed");
      CmdArgs.push_back("-lgcc_s");
      CmdArgs.push_back("--no-as-needed");
    }
  }

  if (!Args.hasArg(options::OPT_nostdlib) &&
      !Args.hasArg(options::OPT_nostartfiles)) {
    if (Args.hasArg(options::OPT_shared) || IsPIE)
      CmdArgs.push_back(Args.MakeArgString(ToolChain.GetFilePath("crtendS.o")));
    else
      CmdArgs.push_back(Args.MakeArgString(ToolChain.GetFilePath("crtend.o")));
    CmdArgs.push_back(Args.MakeArgString(ToolChain.GetFilePath("crtn.o")));
  }

  addProfileRT(ToolChain, Args, CmdArgs);

  const char *Exec =
    Args.MakeArgString(ToolChain.GetProgramPath("ld"));
  C.addCommand(new Command(JA, *this, Exec, CmdArgs));
}

void netbsd::Assemble::ConstructJob(Compilation &C, const JobAction &JA,
                                     const InputInfo &Output,
                                     const InputInfoList &Inputs,
                                     const ArgList &Args,
                                     const char *LinkingOutput) const {
  ArgStringList CmdArgs;

  // GNU as needs different flags for creating the correct output format
  // on architectures with different ABIs or optional feature sets.
  switch (getToolChain().getArch()) {
  case llvm::Triple::x86:
    CmdArgs.push_back("--32");
    break;
  case llvm::Triple::arm:
  case llvm::Triple::thumb: {
    std::string MArch(arm::getARMTargetCPU(Args, getToolChain().getTriple()));
    CmdArgs.push_back(Args.MakeArgString("-mcpu=" + MArch));
    break;
  }

  case llvm::Triple::mips:
  case llvm::Triple::mipsel:
  case llvm::Triple::mips64:
  case llvm::Triple::mips64el: {
    StringRef CPUName;
    StringRef ABIName;
    getMipsCPUAndABI(Args, getToolChain().getTriple(), CPUName, ABIName);

    CmdArgs.push_back("-march");
    CmdArgs.push_back(CPUName.data());

    CmdArgs.push_back("-mabi");
    CmdArgs.push_back(getGnuCompatibleMipsABIName(ABIName).data());

    if (getToolChain().getArch() == llvm::Triple::mips ||
        getToolChain().getArch() == llvm::Triple::mips64)
      CmdArgs.push_back("-EB");
    else
      CmdArgs.push_back("-EL");

    addAssemblerKPIC(Args, CmdArgs);
    break;
  }

  case llvm::Triple::sparc:
    CmdArgs.push_back("-32");
    addAssemblerKPIC(Args, CmdArgs);
    break;

  case llvm::Triple::sparcv9:
    CmdArgs.push_back("-64");
    CmdArgs.push_back("-Av9");
    addAssemblerKPIC(Args, CmdArgs);
    break;

  default:
    break;  
  }

  Args.AddAllArgValues(CmdArgs, options::OPT_Wa_COMMA,
                       options::OPT_Xassembler);

  CmdArgs.push_back("-o");
  CmdArgs.push_back(Output.getFilename());

  for (InputInfoList::const_iterator
         it = Inputs.begin(), ie = Inputs.end(); it != ie; ++it) {
    const InputInfo &II = *it;
    CmdArgs.push_back(II.getFilename());
  }

  const char *Exec = Args.MakeArgString((getToolChain().GetProgramPath("as")));
  C.addCommand(new Command(JA, *this, Exec, CmdArgs));
}

void netbsd::Link::ConstructJob(Compilation &C, const JobAction &JA,
                                 const InputInfo &Output,
                                 const InputInfoList &Inputs,
                                 const ArgList &Args,
                                 const char *LinkingOutput) const {
  const Driver &D = getToolChain().getDriver();
  ArgStringList CmdArgs;

  if (!D.SysRoot.empty())
    CmdArgs.push_back(Args.MakeArgString("--sysroot=" + D.SysRoot));

  if (Args.hasArg(options::OPT_static)) {
    CmdArgs.push_back("-Bstatic");
  } else {
    if (Args.hasArg(options::OPT_rdynamic))
      CmdArgs.push_back("-export-dynamic");
    CmdArgs.push_back("--eh-frame-hdr");
    if (Args.hasArg(options::OPT_shared)) {
      CmdArgs.push_back("-Bshareable");
    } else {
      CmdArgs.push_back("-dynamic-linker");
      CmdArgs.push_back("/libexec/ld.elf_so");
    }
  }

  // Many NetBSD architectures support more than one ABI.
  // Determine the correct emulation for ld.
  switch (getToolChain().getArch()) {
  case llvm::Triple::x86:
    CmdArgs.push_back("-m");
    CmdArgs.push_back("elf_i386");
    break;
  case llvm::Triple::arm:
  case llvm::Triple::thumb:
    CmdArgs.push_back("-m");
    switch (getToolChain().getTriple().getEnvironment()) {
    case llvm::Triple::EABI:
    case llvm::Triple::GNUEABI:
      CmdArgs.push_back("armelf_nbsd_eabi");
      break;
    case llvm::Triple::EABIHF:
    case llvm::Triple::GNUEABIHF:
      CmdArgs.push_back("armelf_nbsd_eabihf");
      break;
    default:
      CmdArgs.push_back("armelf_nbsd");
      break;
    }
    break;
  case llvm::Triple::mips64:
  case llvm::Triple::mips64el:
    if (mips::hasMipsAbiArg(Args, "32")) {
      CmdArgs.push_back("-m");
      if (getToolChain().getArch() == llvm::Triple::mips64)
        CmdArgs.push_back("elf32btsmip");
      else
        CmdArgs.push_back("elf32ltsmip");
   } else if (mips::hasMipsAbiArg(Args, "64")) {
     CmdArgs.push_back("-m");
     if (getToolChain().getArch() == llvm::Triple::mips64)
       CmdArgs.push_back("elf64btsmip");
     else
       CmdArgs.push_back("elf64ltsmip");
   }
   break;

  case llvm::Triple::sparc:
    CmdArgs.push_back("-m");
    CmdArgs.push_back("elf32_sparc");
    break;

  case llvm::Triple::sparcv9:
    CmdArgs.push_back("-m");
    CmdArgs.push_back("elf64_sparc");
    break;

  default:
    break;
  }

  if (Output.isFilename()) {
    CmdArgs.push_back("-o");
    CmdArgs.push_back(Output.getFilename());
  } else {
    assert(Output.isNothing() && "Invalid output.");
  }

  if (!Args.hasArg(options::OPT_nostdlib) &&
      !Args.hasArg(options::OPT_nostartfiles)) {
    if (!Args.hasArg(options::OPT_shared)) {
      CmdArgs.push_back(Args.MakeArgString(
                              getToolChain().GetFilePath("crt0.o")));
      CmdArgs.push_back(Args.MakeArgString(
                              getToolChain().GetFilePath("crti.o")));
      CmdArgs.push_back(Args.MakeArgString(
                              getToolChain().GetFilePath("crtbegin.o")));
    } else {
      CmdArgs.push_back(Args.MakeArgString(
                              getToolChain().GetFilePath("crti.o")));
      CmdArgs.push_back(Args.MakeArgString(
                              getToolChain().GetFilePath("crtbeginS.o")));
    }
  }

  Args.AddAllArgs(CmdArgs, options::OPT_L);
  Args.AddAllArgs(CmdArgs, options::OPT_T_Group);
  Args.AddAllArgs(CmdArgs, options::OPT_e);
  Args.AddAllArgs(CmdArgs, options::OPT_s);
  Args.AddAllArgs(CmdArgs, options::OPT_t);
  Args.AddAllArgs(CmdArgs, options::OPT_Z_Flag);
  Args.AddAllArgs(CmdArgs, options::OPT_r);

  AddLinkerInputs(getToolChain(), Inputs, Args, CmdArgs);

  unsigned Major, Minor, Micro;
  getToolChain().getTriple().getOSVersion(Major, Minor, Micro);
  bool useLibgcc = true;
  if (Major >= 7 || (Major == 6 && Minor == 99 && Micro >= 23) || Major == 0) {
    switch(getToolChain().getArch()) {
    case llvm::Triple::x86:
    case llvm::Triple::x86_64:
      useLibgcc = false;
      break;
    default:
      break;
    }
  }

  if (!Args.hasArg(options::OPT_nostdlib) &&
      !Args.hasArg(options::OPT_nodefaultlibs)) {
    if (D.CCCIsCXX()) {
      getToolChain().AddCXXStdlibLibArgs(Args, CmdArgs);
      CmdArgs.push_back("-lm");
    }
    if (Args.hasArg(options::OPT_pthread))
      CmdArgs.push_back("-lpthread");
    CmdArgs.push_back("-lc");

    if (useLibgcc) {
      if (Args.hasArg(options::OPT_static)) {
        // libgcc_eh depends on libc, so resolve as much as possible,
        // pull in any new requirements from libc and then get the rest
        // of libgcc.
        CmdArgs.push_back("-lgcc_eh");
        CmdArgs.push_back("-lc");
        CmdArgs.push_back("-lgcc");
      } else {
        CmdArgs.push_back("-lgcc");
        CmdArgs.push_back("--as-needed");
        CmdArgs.push_back("-lgcc_s");
        CmdArgs.push_back("--no-as-needed");
      }
    }
  }

  if (!Args.hasArg(options::OPT_nostdlib) &&
      !Args.hasArg(options::OPT_nostartfiles)) {
    if (!Args.hasArg(options::OPT_shared))
      CmdArgs.push_back(Args.MakeArgString(getToolChain().GetFilePath(
                                                                  "crtend.o")));
    else
      CmdArgs.push_back(Args.MakeArgString(getToolChain().GetFilePath(
                                                                 "crtendS.o")));
    CmdArgs.push_back(Args.MakeArgString(getToolChain().GetFilePath(
                                                                    "crtn.o")));
  }

  addProfileRT(getToolChain(), Args, CmdArgs);

  const char *Exec = Args.MakeArgString(getToolChain().GetProgramPath("ld"));
  C.addCommand(new Command(JA, *this, Exec, CmdArgs));
}

void gnutools::Assemble::ConstructJob(Compilation &C, const JobAction &JA,
                                      const InputInfo &Output,
                                      const InputInfoList &Inputs,
                                      const ArgList &Args,
                                      const char *LinkingOutput) const {
  ArgStringList CmdArgs;
  bool NeedsKPIC = false;

  // Add --32/--64 to make sure we get the format we want.
  // This is incomplete
  if (getToolChain().getArch() == llvm::Triple::x86) {
    CmdArgs.push_back("--32");
  } else if (getToolChain().getArch() == llvm::Triple::x86_64) {
    CmdArgs.push_back("--64");
  } else if (getToolChain().getArch() == llvm::Triple::ppc) {
    CmdArgs.push_back("-a32");
    CmdArgs.push_back("-mppc");
    CmdArgs.push_back("-many");
  } else if (getToolChain().getArch() == llvm::Triple::ppc64) {
    CmdArgs.push_back("-a64");
    CmdArgs.push_back("-mppc64");
    CmdArgs.push_back("-many");
  } else if (getToolChain().getArch() == llvm::Triple::ppc64le) {
    CmdArgs.push_back("-a64");
    CmdArgs.push_back("-mppc64le");
    CmdArgs.push_back("-many");
  } else if (getToolChain().getArch() == llvm::Triple::sparc) {
    CmdArgs.push_back("-32");
    CmdArgs.push_back("-Av8plusa");
    NeedsKPIC = true;
  } else if (getToolChain().getArch() == llvm::Triple::sparcv9) {
    CmdArgs.push_back("-64");
    CmdArgs.push_back("-Av9a");
    NeedsKPIC = true;
  } else if (getToolChain().getArch() == llvm::Triple::arm) {
    StringRef MArch = getToolChain().getArchName();
    if (MArch == "armv7" || MArch == "armv7a" || MArch == "armv7-a")
      CmdArgs.push_back("-mfpu=neon");
    if (MArch == "armv8" || MArch == "armv8a" || MArch == "armv8-a")
      CmdArgs.push_back("-mfpu=crypto-neon-fp-armv8");

    StringRef ARMFloatABI = tools::arm::getARMFloatABI(
        getToolChain().getDriver(), Args, getToolChain().getTriple());
    CmdArgs.push_back(Args.MakeArgString("-mfloat-abi=" + ARMFloatABI));

    Args.AddLastArg(CmdArgs, options::OPT_march_EQ);

    // FIXME: remove krait check when GNU tools support krait cpu
    // for now replace it with -march=armv7-a  to avoid a lower
    // march from being picked in the absence of a cpu flag.
    Arg *A;
    if ((A = Args.getLastArg(options::OPT_mcpu_EQ)) &&
      StringRef(A->getValue()) == "krait")
        CmdArgs.push_back("-march=armv7-a");
    else
      Args.AddLastArg(CmdArgs, options::OPT_mcpu_EQ);
    Args.AddLastArg(CmdArgs, options::OPT_mfpu_EQ);
  } else if (getToolChain().getArch() == llvm::Triple::mips ||
             getToolChain().getArch() == llvm::Triple::mipsel ||
             getToolChain().getArch() == llvm::Triple::mips64 ||
             getToolChain().getArch() == llvm::Triple::mips64el) {
    StringRef CPUName;
    StringRef ABIName;
    getMipsCPUAndABI(Args, getToolChain().getTriple(), CPUName, ABIName);

    CmdArgs.push_back("-march");
    CmdArgs.push_back(CPUName.data());

    CmdArgs.push_back("-mabi");
    CmdArgs.push_back(getGnuCompatibleMipsABIName(ABIName).data());

    if (getToolChain().getArch() == llvm::Triple::mips ||
        getToolChain().getArch() == llvm::Triple::mips64)
      CmdArgs.push_back("-EB");
    else
      CmdArgs.push_back("-EL");

    if (Arg *A = Args.getLastArg(options::OPT_mnan_EQ)) {
      if (StringRef(A->getValue()) == "2008")
        CmdArgs.push_back(Args.MakeArgString("-mnan=2008"));
    }

    Args.AddLastArg(CmdArgs, options::OPT_mfp32, options::OPT_mfp64);
    Args.AddLastArg(CmdArgs, options::OPT_mips16, options::OPT_mno_mips16);
    Args.AddLastArg(CmdArgs, options::OPT_mmicromips,
                    options::OPT_mno_micromips);
    Args.AddLastArg(CmdArgs, options::OPT_mdsp, options::OPT_mno_dsp);
    Args.AddLastArg(CmdArgs, options::OPT_mdspr2, options::OPT_mno_dspr2);

    if (Arg *A = Args.getLastArg(options::OPT_mmsa, options::OPT_mno_msa)) {
      // Do not use AddLastArg because not all versions of MIPS assembler
      // support -mmsa / -mno-msa options.
      if (A->getOption().matches(options::OPT_mmsa))
        CmdArgs.push_back(Args.MakeArgString("-mmsa"));
    }

    NeedsKPIC = true;
  } else if (getToolChain().getArch() == llvm::Triple::systemz) {
    // Always pass an -march option, since our default of z10 is later
    // than the GNU assembler's default.
    StringRef CPUName = getSystemZTargetCPU(Args);
    CmdArgs.push_back(Args.MakeArgString("-march=" + CPUName));
  }

  if (NeedsKPIC)
    addAssemblerKPIC(Args, CmdArgs);

  Args.AddAllArgValues(CmdArgs, options::OPT_Wa_COMMA,
                       options::OPT_Xassembler);

  CmdArgs.push_back("-o");
  CmdArgs.push_back(Output.getFilename());

  for (InputInfoList::const_iterator
         it = Inputs.begin(), ie = Inputs.end(); it != ie; ++it) {
    const InputInfo &II = *it;
    CmdArgs.push_back(II.getFilename());
  }

  const char *Exec =
    Args.MakeArgString(getToolChain().GetProgramPath("as"));
  C.addCommand(new Command(JA, *this, Exec, CmdArgs));

  // Handle the debug info splitting at object creation time if we're
  // creating an object.
  // TODO: Currently only works on linux with newer objcopy.
  if (Args.hasArg(options::OPT_gsplit_dwarf) &&
      getToolChain().getTriple().isOSLinux())
    SplitDebugInfo(getToolChain(), C, *this, JA, Args, Output,
                   SplitDebugName(Args, Inputs));
}

static void AddLibgcc(const llvm::Triple &Triple, const Driver &D,
                      ArgStringList &CmdArgs, const ArgList &Args) {
  bool isAndroid = Triple.getEnvironment() == llvm::Triple::Android;
  bool StaticLibgcc = Args.hasArg(options::OPT_static_libgcc) ||
                      Args.hasArg(options::OPT_static);
  if (!D.CCCIsCXX())
    CmdArgs.push_back("-lgcc");

  if (StaticLibgcc || isAndroid) {
    if (D.CCCIsCXX())
      CmdArgs.push_back("-lgcc");
  } else {
    if (!D.CCCIsCXX())
      CmdArgs.push_back("--as-needed");
    CmdArgs.push_back("-lgcc_s");
    if (!D.CCCIsCXX())
      CmdArgs.push_back("--no-as-needed");
  }

  if (StaticLibgcc && !isAndroid)
    CmdArgs.push_back("-lgcc_eh");
  else if (!Args.hasArg(options::OPT_shared) && D.CCCIsCXX())
    CmdArgs.push_back("-lgcc");

  // According to Android ABI, we have to link with libdl if we are
  // linking with non-static libgcc.
  //
  // NOTE: This fixes a link error on Android MIPS as well.  The non-static
  // libgcc for MIPS relies on _Unwind_Find_FDE and dl_iterate_phdr from libdl.
  if (isAndroid && !StaticLibgcc)
    CmdArgs.push_back("-ldl");
}

static StringRef getLinuxDynamicLinker(const ArgList &Args,
                                       const toolchains::Linux &ToolChain) {
  if (ToolChain.getTriple().getEnvironment() == llvm::Triple::Android) {
    if (ToolChain.getTriple().isArch64Bit())
      return "/system/bin/linker64";
    else
      return "/system/bin/linker";
  } else if (ToolChain.getArch() == llvm::Triple::x86 ||
             ToolChain.getArch() == llvm::Triple::sparc)
    return "/lib/ld-linux.so.2";
  else if (ToolChain.getArch() == llvm::Triple::aarch64)
    return "/lib/ld-linux-aarch64.so.1";
  else if (ToolChain.getArch() == llvm::Triple::arm ||
           ToolChain.getArch() == llvm::Triple::thumb) {
    if (ToolChain.getTriple().getEnvironment() == llvm::Triple::GNUEABIHF)
      return "/lib/ld-linux-armhf.so.3";
    else
      return "/lib/ld-linux.so.3";
  } else if (ToolChain.getArch() == llvm::Triple::mips ||
             ToolChain.getArch() == llvm::Triple::mipsel)
    return "/lib/ld.so.1";
  else if (ToolChain.getArch() == llvm::Triple::mips64 ||
           ToolChain.getArch() == llvm::Triple::mips64el) {
    if (mips::hasMipsAbiArg(Args, "n32"))
      return "/lib32/ld.so.1";
    else
      return "/lib64/ld.so.1";
  } else if (ToolChain.getArch() == llvm::Triple::ppc)
    return "/lib/ld.so.1";
  else if (ToolChain.getArch() == llvm::Triple::ppc64 ||
           ToolChain.getArch() == llvm::Triple::ppc64le ||
           ToolChain.getArch() == llvm::Triple::systemz)
    return "/lib64/ld64.so.1";
  else if (ToolChain.getArch() == llvm::Triple::sparcv9)
    return "/lib64/ld-linux.so.2";
  else
    return "/lib64/ld-linux-x86-64.so.2";
}

static void AddRunTimeLibs(const ToolChain &TC, const Driver &D,
                      ArgStringList &CmdArgs, const ArgList &Args) {
  // Make use of compiler-rt if --rtlib option is used
  ToolChain::RuntimeLibType RLT = TC.GetRuntimeLibType(Args);

  switch(RLT) {
  case ToolChain::RLT_CompilerRT:
    addClangRTLinux(TC, Args, CmdArgs);
    break;
  case ToolChain::RLT_Libgcc:
    AddLibgcc(TC.getTriple(), D, CmdArgs, Args);
    break;
  }
}

void gnutools::Link::ConstructJob(Compilation &C, const JobAction &JA,
                                  const InputInfo &Output,
                                  const InputInfoList &Inputs,
                                  const ArgList &Args,
                                  const char *LinkingOutput) const {
  const toolchains::Linux& ToolChain =
    static_cast<const toolchains::Linux&>(getToolChain());
  const Driver &D = ToolChain.getDriver();
  const bool isAndroid =
    ToolChain.getTriple().getEnvironment() == llvm::Triple::Android;
  const bool IsPIE =
    !Args.hasArg(options::OPT_shared) &&
    (Args.hasArg(options::OPT_pie) || ToolChain.isPIEDefault());

  ArgStringList CmdArgs;

  // Silence warning for "clang -g foo.o -o foo"
  Args.ClaimAllArgs(options::OPT_g_Group);
  // and "clang -emit-llvm foo.o -o foo"
  Args.ClaimAllArgs(options::OPT_emit_llvm);
  // and for "clang -w foo.o -o foo". Other warning options are already
  // handled somewhere else.
  Args.ClaimAllArgs(options::OPT_w);

  if (!D.SysRoot.empty())
    CmdArgs.push_back(Args.MakeArgString("--sysroot=" + D.SysRoot));

  if (IsPIE)
    CmdArgs.push_back("-pie");

  if (Args.hasArg(options::OPT_rdynamic))
    CmdArgs.push_back("-export-dynamic");

  if (Args.hasArg(options::OPT_s))
    CmdArgs.push_back("-s");

  for (std::vector<std::string>::const_iterator i = ToolChain.ExtraOpts.begin(),
         e = ToolChain.ExtraOpts.end();
       i != e; ++i)
    CmdArgs.push_back(i->c_str());

  if (!Args.hasArg(options::OPT_static)) {
    CmdArgs.push_back("--eh-frame-hdr");
  }

  CmdArgs.push_back("-m");
  if (ToolChain.getArch() == llvm::Triple::x86)
    CmdArgs.push_back("elf_i386");
  else if (ToolChain.getArch() == llvm::Triple::aarch64)
    CmdArgs.push_back("aarch64linux");
  else if (ToolChain.getArch() == llvm::Triple::arm
           ||  ToolChain.getArch() == llvm::Triple::thumb)
    CmdArgs.push_back("armelf_linux_eabi");
  else if (ToolChain.getArch() == llvm::Triple::ppc)
    CmdArgs.push_back("elf32ppclinux");
  else if (ToolChain.getArch() == llvm::Triple::ppc64)
    CmdArgs.push_back("elf64ppc");
  else if (ToolChain.getArch() == llvm::Triple::sparc)
    CmdArgs.push_back("elf32_sparc");
  else if (ToolChain.getArch() == llvm::Triple::sparcv9)
    CmdArgs.push_back("elf64_sparc");
  else if (ToolChain.getArch() == llvm::Triple::mips)
    CmdArgs.push_back("elf32btsmip");
  else if (ToolChain.getArch() == llvm::Triple::mipsel)
    CmdArgs.push_back("elf32ltsmip");
  else if (ToolChain.getArch() == llvm::Triple::mips64) {
    if (mips::hasMipsAbiArg(Args, "n32"))
      CmdArgs.push_back("elf32btsmipn32");
    else
      CmdArgs.push_back("elf64btsmip");
  }
  else if (ToolChain.getArch() == llvm::Triple::mips64el) {
    if (mips::hasMipsAbiArg(Args, "n32"))
      CmdArgs.push_back("elf32ltsmipn32");
    else
      CmdArgs.push_back("elf64ltsmip");
  }
  else if (ToolChain.getArch() == llvm::Triple::systemz)
    CmdArgs.push_back("elf64_s390");
  else
    CmdArgs.push_back("elf_x86_64");

  if (Args.hasArg(options::OPT_static)) {
    if (ToolChain.getArch() == llvm::Triple::arm ||
        ToolChain.getArch() == llvm::Triple::thumb)
      CmdArgs.push_back("-Bstatic");
    else
      CmdArgs.push_back("-static");
  } else if (Args.hasArg(options::OPT_shared)) {
    CmdArgs.push_back("-shared");
    if (isAndroid) {
      CmdArgs.push_back("-Bsymbolic");
    }
  }

  if (ToolChain.getArch() == llvm::Triple::arm ||
      ToolChain.getArch() == llvm::Triple::thumb ||
      (!Args.hasArg(options::OPT_static) &&
       !Args.hasArg(options::OPT_shared))) {
    CmdArgs.push_back("-dynamic-linker");
    CmdArgs.push_back(Args.MakeArgString(
        D.DyldPrefix + getLinuxDynamicLinker(Args, ToolChain)));
  }

  CmdArgs.push_back("-o");
  CmdArgs.push_back(Output.getFilename());

  if (!Args.hasArg(options::OPT_nostdlib) &&
      !Args.hasArg(options::OPT_nostartfiles)) {
    if (!isAndroid) {
      const char *crt1 = NULL;
      if (!Args.hasArg(options::OPT_shared)){
        if (Args.hasArg(options::OPT_pg))
          crt1 = "gcrt1.o";
        else if (IsPIE)
          crt1 = "Scrt1.o";
        else
          crt1 = "crt1.o";
      }
      if (crt1)
        CmdArgs.push_back(Args.MakeArgString(ToolChain.GetFilePath(crt1)));

      CmdArgs.push_back(Args.MakeArgString(ToolChain.GetFilePath("crti.o")));
    }

    const char *crtbegin;
    if (Args.hasArg(options::OPT_static))
      crtbegin = isAndroid ? "crtbegin_static.o" : "crtbeginT.o";
    else if (Args.hasArg(options::OPT_shared))
      crtbegin = isAndroid ? "crtbegin_so.o" : "crtbeginS.o";
    else if (IsPIE)
      crtbegin = isAndroid ? "crtbegin_dynamic.o" : "crtbeginS.o";
    else
      crtbegin = isAndroid ? "crtbegin_dynamic.o" : "crtbegin.o";
    CmdArgs.push_back(Args.MakeArgString(ToolChain.GetFilePath(crtbegin)));

    // Add crtfastmath.o if available and fast math is enabled.
    ToolChain.AddFastMathRuntimeIfAvailable(Args, CmdArgs);
  }

  Args.AddAllArgs(CmdArgs, options::OPT_L);

  const ToolChain::path_list Paths = ToolChain.getFilePaths();

  for (ToolChain::path_list::const_iterator i = Paths.begin(), e = Paths.end();
       i != e; ++i)
    CmdArgs.push_back(Args.MakeArgString(StringRef("-L") + *i));

  if (D.IsUsingLTO(Args))
    AddGoldPlugin(ToolChain, Args, CmdArgs);

  if (Args.hasArg(options::OPT_Z_Xlinker__no_demangle))
    CmdArgs.push_back("--no-demangle");

  AddLinkerInputs(ToolChain, Inputs, Args, CmdArgs);

  addSanitizerRuntimes(getToolChain(), Args, CmdArgs);
  // The profile runtime also needs access to system libraries.
  addProfileRT(getToolChain(), Args, CmdArgs);

  if (D.CCCIsCXX() &&
      !Args.hasArg(options::OPT_nostdlib) &&
      !Args.hasArg(options::OPT_nodefaultlibs)) {
    bool OnlyLibstdcxxStatic = Args.hasArg(options::OPT_static_libstdcxx) &&
      !Args.hasArg(options::OPT_static);
    if (OnlyLibstdcxxStatic)
      CmdArgs.push_back("-Bstatic");
    ToolChain.AddCXXStdlibLibArgs(Args, CmdArgs);
    if (OnlyLibstdcxxStatic)
      CmdArgs.push_back("-Bdynamic");
    CmdArgs.push_back("-lm");
  }

  if (!Args.hasArg(options::OPT_nostdlib)) {
    if (!Args.hasArg(options::OPT_nodefaultlibs)) {
      if (Args.hasArg(options::OPT_static))
        CmdArgs.push_back("--start-group");

      LibOpenMP UsedOpenMPLib = LibUnknown;
      if (Args.hasArg(options::OPT_fopenmp)) {
        UsedOpenMPLib = LibIOMP5;
      } else if (const Arg *A = Args.getLastArg(options::OPT_fopenmp_EQ)) {
        UsedOpenMPLib = llvm::StringSwitch<LibOpenMP>(A->getValue())
            .Case("libgomp",  LibGOMP)
            .Case("libiomp5", LibIOMP5)
            .Default(LibUnknown);
        if (UsedOpenMPLib == LibUnknown)
          D.Diag(diag::err_drv_unsupported_option_argument)
            << A->getOption().getName() << A->getValue();
      }
      switch (UsedOpenMPLib) {
      case LibGOMP:
        CmdArgs.push_back("-lgomp");

        // FIXME: Exclude this for platforms with libgomp that don't require
        // librt. Most modern Linux platforms require it, but some may not.
        CmdArgs.push_back("-lrt");
        break;
      case LibIOMP5:
        CmdArgs.push_back("-liomp5");
        break;
      case LibUnknown:
        break;
      }
      AddRunTimeLibs(ToolChain, D, CmdArgs, Args);

      if (Args.hasArg(options::OPT_pthread) ||
<<<<<<< HEAD
          Args.hasArg(options::OPT_pthreads) ||
          UsedOpenMPLib == LibGOMP || UsedOpenMPLib == LibIOMP5)
=======
          Args.hasArg(options::OPT_pthreads) || UsedOpenMPLib != LibUnknown)
>>>>>>> 32e45c49
        CmdArgs.push_back("-lpthread");

      CmdArgs.push_back("-lc");

      if (Args.hasArg(options::OPT_static))
        CmdArgs.push_back("--end-group");
      else
        AddRunTimeLibs(ToolChain, D, CmdArgs, Args);
    }

    if (!Args.hasArg(options::OPT_nostartfiles)) {
      const char *crtend;
      if (Args.hasArg(options::OPT_shared))
        crtend = isAndroid ? "crtend_so.o" : "crtendS.o";
      else if (IsPIE)
        crtend = isAndroid ? "crtend_android.o" : "crtendS.o";
      else
        crtend = isAndroid ? "crtend_android.o" : "crtend.o";

      CmdArgs.push_back(Args.MakeArgString(ToolChain.GetFilePath(crtend)));
      if (!isAndroid)
        CmdArgs.push_back(Args.MakeArgString(ToolChain.GetFilePath("crtn.o")));
    }
  }

  C.addCommand(new Command(JA, *this, ToolChain.Linker.c_str(), CmdArgs));
}

void minix::Assemble::ConstructJob(Compilation &C, const JobAction &JA,
                                   const InputInfo &Output,
                                   const InputInfoList &Inputs,
                                   const ArgList &Args,
                                   const char *LinkingOutput) const {
  ArgStringList CmdArgs;

  Args.AddAllArgValues(CmdArgs, options::OPT_Wa_COMMA,
                       options::OPT_Xassembler);

  CmdArgs.push_back("-o");
  CmdArgs.push_back(Output.getFilename());

  for (InputInfoList::const_iterator
         it = Inputs.begin(), ie = Inputs.end(); it != ie; ++it) {
    const InputInfo &II = *it;
    CmdArgs.push_back(II.getFilename());
  }

  const char *Exec =
    Args.MakeArgString(getToolChain().GetProgramPath("as"));
  C.addCommand(new Command(JA, *this, Exec, CmdArgs));
}

void minix::Link::ConstructJob(Compilation &C, const JobAction &JA,
                               const InputInfo &Output,
                               const InputInfoList &Inputs,
                               const ArgList &Args,
                               const char *LinkingOutput) const {
  const Driver &D = getToolChain().getDriver();
  ArgStringList CmdArgs;

  if (Output.isFilename()) {
    CmdArgs.push_back("-o");
    CmdArgs.push_back(Output.getFilename());
  } else {
    assert(Output.isNothing() && "Invalid output.");
  }

  if (!Args.hasArg(options::OPT_nostdlib) &&
      !Args.hasArg(options::OPT_nostartfiles)) {
      CmdArgs.push_back(Args.MakeArgString(getToolChain().GetFilePath("crt1.o")));
      CmdArgs.push_back(Args.MakeArgString(getToolChain().GetFilePath("crti.o")));
      CmdArgs.push_back(Args.MakeArgString(getToolChain().GetFilePath("crtbegin.o")));
      CmdArgs.push_back(Args.MakeArgString(getToolChain().GetFilePath("crtn.o")));
  }

  Args.AddAllArgs(CmdArgs, options::OPT_L);
  Args.AddAllArgs(CmdArgs, options::OPT_T_Group);
  Args.AddAllArgs(CmdArgs, options::OPT_e);

  AddLinkerInputs(getToolChain(), Inputs, Args, CmdArgs);

  addProfileRT(getToolChain(), Args, CmdArgs);

  if (!Args.hasArg(options::OPT_nostdlib) &&
      !Args.hasArg(options::OPT_nodefaultlibs)) {
    if (D.CCCIsCXX()) {
      getToolChain().AddCXXStdlibLibArgs(Args, CmdArgs);
      CmdArgs.push_back("-lm");
    }
  }

  if (!Args.hasArg(options::OPT_nostdlib) &&
      !Args.hasArg(options::OPT_nostartfiles)) {
    if (Args.hasArg(options::OPT_pthread))
      CmdArgs.push_back("-lpthread");
    CmdArgs.push_back("-lc");
    CmdArgs.push_back("-lCompilerRT-Generic");
    CmdArgs.push_back("-L/usr/pkg/compiler-rt/lib");
    CmdArgs.push_back(
         Args.MakeArgString(getToolChain().GetFilePath("crtend.o")));
  }

  const char *Exec = Args.MakeArgString(getToolChain().GetProgramPath("ld"));
  C.addCommand(new Command(JA, *this, Exec, CmdArgs));
}

/// DragonFly Tools

// For now, DragonFly Assemble does just about the same as for
// FreeBSD, but this may change soon.
void dragonfly::Assemble::ConstructJob(Compilation &C, const JobAction &JA,
                                       const InputInfo &Output,
                                       const InputInfoList &Inputs,
                                       const ArgList &Args,
                                       const char *LinkingOutput) const {
  ArgStringList CmdArgs;

  // When building 32-bit code on DragonFly/pc64, we have to explicitly
  // instruct as in the base system to assemble 32-bit code.
  if (getToolChain().getArch() == llvm::Triple::x86)
    CmdArgs.push_back("--32");

  Args.AddAllArgValues(CmdArgs, options::OPT_Wa_COMMA,
                       options::OPT_Xassembler);

  CmdArgs.push_back("-o");
  CmdArgs.push_back(Output.getFilename());

  for (InputInfoList::const_iterator
         it = Inputs.begin(), ie = Inputs.end(); it != ie; ++it) {
    const InputInfo &II = *it;
    CmdArgs.push_back(II.getFilename());
  }

  const char *Exec =
    Args.MakeArgString(getToolChain().GetProgramPath("as"));
  C.addCommand(new Command(JA, *this, Exec, CmdArgs));
}

void dragonfly::Link::ConstructJob(Compilation &C, const JobAction &JA,
                                   const InputInfo &Output,
                                   const InputInfoList &Inputs,
                                   const ArgList &Args,
                                   const char *LinkingOutput) const {
  bool UseGCC47 = false;
  const Driver &D = getToolChain().getDriver();
  ArgStringList CmdArgs;

  if (llvm::sys::fs::exists("/usr/lib/gcc47", UseGCC47))
    UseGCC47 = false;

  if (!D.SysRoot.empty())
    CmdArgs.push_back(Args.MakeArgString("--sysroot=" + D.SysRoot));

  CmdArgs.push_back("--eh-frame-hdr");
  if (Args.hasArg(options::OPT_static)) {
    CmdArgs.push_back("-Bstatic");
  } else {
    if (Args.hasArg(options::OPT_rdynamic))
      CmdArgs.push_back("-export-dynamic");
    if (Args.hasArg(options::OPT_shared))
      CmdArgs.push_back("-Bshareable");
    else {
      CmdArgs.push_back("-dynamic-linker");
      CmdArgs.push_back("/usr/libexec/ld-elf.so.2");
    }
    CmdArgs.push_back("--hash-style=both");
  }

  // When building 32-bit code on DragonFly/pc64, we have to explicitly
  // instruct ld in the base system to link 32-bit code.
  if (getToolChain().getArch() == llvm::Triple::x86) {
    CmdArgs.push_back("-m");
    CmdArgs.push_back("elf_i386");
  }

  if (Output.isFilename()) {
    CmdArgs.push_back("-o");
    CmdArgs.push_back(Output.getFilename());
  } else {
    assert(Output.isNothing() && "Invalid output.");
  }

  if (!Args.hasArg(options::OPT_nostdlib) &&
      !Args.hasArg(options::OPT_nostartfiles)) {
    if (!Args.hasArg(options::OPT_shared)) {
      if (Args.hasArg(options::OPT_pg))
        CmdArgs.push_back(Args.MakeArgString(
                                getToolChain().GetFilePath("gcrt1.o")));
      else {
        if (Args.hasArg(options::OPT_pie))
          CmdArgs.push_back(Args.MakeArgString(
                                  getToolChain().GetFilePath("Scrt1.o")));
        else
          CmdArgs.push_back(Args.MakeArgString(
                                  getToolChain().GetFilePath("crt1.o")));
      }
    }
    CmdArgs.push_back(Args.MakeArgString(
                            getToolChain().GetFilePath("crti.o")));
    if (Args.hasArg(options::OPT_shared) || Args.hasArg(options::OPT_pie))
      CmdArgs.push_back(Args.MakeArgString(
                              getToolChain().GetFilePath("crtbeginS.o")));
    else
      CmdArgs.push_back(Args.MakeArgString(
                              getToolChain().GetFilePath("crtbegin.o")));
  }

  Args.AddAllArgs(CmdArgs, options::OPT_L);
  Args.AddAllArgs(CmdArgs, options::OPT_T_Group);
  Args.AddAllArgs(CmdArgs, options::OPT_e);

  AddLinkerInputs(getToolChain(), Inputs, Args, CmdArgs);

  if (!Args.hasArg(options::OPT_nostdlib) &&
      !Args.hasArg(options::OPT_nodefaultlibs)) {
    // FIXME: GCC passes on -lgcc, -lgcc_pic and a whole lot of
    //         rpaths
    if (UseGCC47)
      CmdArgs.push_back("-L/usr/lib/gcc47");
    else
      CmdArgs.push_back("-L/usr/lib/gcc44");

    if (!Args.hasArg(options::OPT_static)) {
      if (UseGCC47) {
        CmdArgs.push_back("-rpath");
        CmdArgs.push_back("/usr/lib/gcc47");
      } else {
        CmdArgs.push_back("-rpath");
        CmdArgs.push_back("/usr/lib/gcc44");
      }
    }

    if (D.CCCIsCXX()) {
      getToolChain().AddCXXStdlibLibArgs(Args, CmdArgs);
      CmdArgs.push_back("-lm");
    }

    if (Args.hasArg(options::OPT_pthread))
      CmdArgs.push_back("-lpthread");

    if (!Args.hasArg(options::OPT_nolibc)) {
      CmdArgs.push_back("-lc");
    }

    if (UseGCC47) {
      if (Args.hasArg(options::OPT_static) ||
          Args.hasArg(options::OPT_static_libgcc)) {
        CmdArgs.push_back("-lgcc");
        CmdArgs.push_back("-lgcc_eh");
      } else {
        if (Args.hasArg(options::OPT_shared_libgcc)) {
          CmdArgs.push_back("-lgcc_pic");
          if (!Args.hasArg(options::OPT_shared))
            CmdArgs.push_back("-lgcc");
        } else {
          CmdArgs.push_back("-lgcc");
          CmdArgs.push_back("--as-needed");
          CmdArgs.push_back("-lgcc_pic");
          CmdArgs.push_back("--no-as-needed");
        }
      }
    } else {
      if (Args.hasArg(options::OPT_shared)) {
        CmdArgs.push_back("-lgcc_pic");
      } else {
        CmdArgs.push_back("-lgcc");
      }
    }
  }

  if (!Args.hasArg(options::OPT_nostdlib) &&
      !Args.hasArg(options::OPT_nostartfiles)) {
    if (Args.hasArg(options::OPT_shared) || Args.hasArg(options::OPT_pie))
      CmdArgs.push_back(Args.MakeArgString(
                              getToolChain().GetFilePath("crtendS.o")));
    else
      CmdArgs.push_back(Args.MakeArgString(
                              getToolChain().GetFilePath("crtend.o")));
    CmdArgs.push_back(Args.MakeArgString(
                            getToolChain().GetFilePath("crtn.o")));
  }

  addProfileRT(getToolChain(), Args, CmdArgs);

  const char *Exec =
    Args.MakeArgString(getToolChain().GetProgramPath("ld"));
  C.addCommand(new Command(JA, *this, Exec, CmdArgs));
}

void visualstudio::Link::ConstructJob(Compilation &C, const JobAction &JA,
                                      const InputInfo &Output,
                                      const InputInfoList &Inputs,
                                      const ArgList &Args,
                                      const char *LinkingOutput) const {
  ArgStringList CmdArgs;

  if (Output.isFilename()) {
    CmdArgs.push_back(Args.MakeArgString(std::string("-out:") +
                                         Output.getFilename()));
  } else {
    assert(Output.isNothing() && "Invalid output.");
  }

  if (!Args.hasArg(options::OPT_nostdlib) &&
      !Args.hasArg(options::OPT_nostartfiles) &&
      !C.getDriver().IsCLMode()) {
    CmdArgs.push_back("-defaultlib:libcmt");
  }

  CmdArgs.push_back("-nologo");

  bool DLL = Args.hasArg(options::OPT__SLASH_LD, options::OPT__SLASH_LDd);

  if (DLL) {
    CmdArgs.push_back(Args.MakeArgString("-dll"));

    SmallString<128> ImplibName(Output.getFilename());
    llvm::sys::path::replace_extension(ImplibName, "lib");
    CmdArgs.push_back(Args.MakeArgString(std::string("-implib:") +
                                         ImplibName.str()));
  }

  if (getToolChain().getSanitizerArgs().needsAsanRt()) {
    CmdArgs.push_back(Args.MakeArgString("-debug"));
    CmdArgs.push_back(Args.MakeArgString("-incremental:no"));
    SmallString<128> LibSanitizer(getToolChain().getDriver().ResourceDir);
    llvm::sys::path::append(LibSanitizer, "lib", "windows");
    if (DLL) {
      llvm::sys::path::append(LibSanitizer, "clang_rt.asan_dll_thunk-i386.lib");
    } else {
      llvm::sys::path::append(LibSanitizer, "clang_rt.asan-i386.lib");
    }
    // FIXME: Handle 64-bit.
    CmdArgs.push_back(Args.MakeArgString(LibSanitizer));
  }

  Args.AddAllArgValues(CmdArgs, options::OPT_l);
  Args.AddAllArgValues(CmdArgs, options::OPT__SLASH_link);

  // Add filenames immediately.
  for (InputInfoList::const_iterator
       it = Inputs.begin(), ie = Inputs.end(); it != ie; ++it) {
    if (it->isFilename())
      CmdArgs.push_back(it->getFilename());
    else
      it->getInputArg().renderAsInput(Args, CmdArgs);
  }

  const char *Exec =
    Args.MakeArgString(getToolChain().GetProgramPath("link.exe"));
  C.addCommand(new Command(JA, *this, Exec, CmdArgs));
}

void visualstudio::Compile::ConstructJob(Compilation &C, const JobAction &JA,
                                         const InputInfo &Output,
                                         const InputInfoList &Inputs,
                                         const ArgList &Args,
                                         const char *LinkingOutput) const {
  C.addCommand(GetCommand(C, JA, Output, Inputs, Args, LinkingOutput));
}

// Try to find FallbackName on PATH that is not identical to ClangProgramPath.
// If one cannot be found, return FallbackName.
// We do this special search to prevent clang-cl from falling back onto itself
// if it's available as cl.exe on the path.
static std::string FindFallback(const char *FallbackName,
                                const char *ClangProgramPath) {
  llvm::Optional<std::string> OptPath = llvm::sys::Process::GetEnv("PATH");
  if (!OptPath.hasValue())
    return FallbackName;

#ifdef LLVM_ON_WIN32
  const StringRef PathSeparators = ";";
#else
  const StringRef PathSeparators = ":";
#endif

  SmallVector<StringRef, 8> PathSegments;
  llvm::SplitString(OptPath.getValue(), PathSegments, PathSeparators);

  for (size_t i = 0, e = PathSegments.size(); i != e; ++i) {
    const StringRef &PathSegment = PathSegments[i];
    if (PathSegment.empty())
      continue;

    SmallString<128> FilePath(PathSegment);
    llvm::sys::path::append(FilePath, FallbackName);
    if (llvm::sys::fs::can_execute(Twine(FilePath)) &&
        !llvm::sys::fs::equivalent(Twine(FilePath), ClangProgramPath))
      return FilePath.str();
  }

  return FallbackName;
}

Command *visualstudio::Compile::GetCommand(Compilation &C, const JobAction &JA,
                                           const InputInfo &Output,
                                           const InputInfoList &Inputs,
                                           const ArgList &Args,
                                           const char *LinkingOutput) const {
  ArgStringList CmdArgs;
  CmdArgs.push_back("/nologo");
  CmdArgs.push_back("/c"); // Compile only.
  CmdArgs.push_back("/W0"); // No warnings.

  // The goal is to be able to invoke this tool correctly based on
  // any flag accepted by clang-cl.

  // These are spelled the same way in clang and cl.exe,.
  Args.AddAllArgs(CmdArgs, options::OPT_D, options::OPT_U);
  Args.AddAllArgs(CmdArgs, options::OPT_I);

  // Optimization level.
  if (Arg *A = Args.getLastArg(options::OPT_O, options::OPT_O0)) {
    if (A->getOption().getID() == options::OPT_O0) {
      CmdArgs.push_back("/Od");
    } else {
      StringRef OptLevel = A->getValue();
      if (OptLevel == "1" || OptLevel == "2" || OptLevel == "s")
        A->render(Args, CmdArgs);
      else if (OptLevel == "3")
        CmdArgs.push_back("/Ox");
    }
  }

  // Flags for which clang-cl have an alias.
  // FIXME: How can we ensure this stays in sync with relevant clang-cl options?

  if (Arg *A = Args.getLastArg(options::OPT_frtti, options::OPT_fno_rtti))
    CmdArgs.push_back(A->getOption().getID() == options::OPT_frtti ? "/GR"
                                                                   : "/GR-");
  if (Args.hasArg(options::OPT_fsyntax_only))
    CmdArgs.push_back("/Zs");
  if (Args.hasArg(options::OPT_g_Flag, options::OPT_gline_tables_only))
    CmdArgs.push_back("/Z7");

  std::vector<std::string> Includes = Args.getAllArgValues(options::OPT_include);
  for (size_t I = 0, E = Includes.size(); I != E; ++I)
    CmdArgs.push_back(Args.MakeArgString(std::string("/FI") + Includes[I]));

  // Flags that can simply be passed through.
  Args.AddAllArgs(CmdArgs, options::OPT__SLASH_LD);
  Args.AddAllArgs(CmdArgs, options::OPT__SLASH_LDd);

  // The order of these flags is relevant, so pick the last one.
  if (Arg *A = Args.getLastArg(options::OPT__SLASH_MD, options::OPT__SLASH_MDd,
                               options::OPT__SLASH_MT, options::OPT__SLASH_MTd))
    A->render(Args, CmdArgs);


  // Input filename.
  assert(Inputs.size() == 1);
  const InputInfo &II = Inputs[0];
  assert(II.getType() == types::TY_C || II.getType() == types::TY_CXX);
  CmdArgs.push_back(II.getType() == types::TY_C ? "/Tc" : "/Tp");
  if (II.isFilename())
    CmdArgs.push_back(II.getFilename());
  else
    II.getInputArg().renderAsInput(Args, CmdArgs);

  // Output filename.
  assert(Output.getType() == types::TY_Object);
  const char *Fo = Args.MakeArgString(std::string("/Fo") +
                                      Output.getFilename());
  CmdArgs.push_back(Fo);

  const Driver &D = getToolChain().getDriver();
  std::string Exec = FindFallback("cl.exe", D.getClangProgramPath());

  return new Command(JA, *this, Args.MakeArgString(Exec), CmdArgs);
}


/// XCore Tools
// We pass assemble and link construction to the xcc tool.

void XCore::Assemble::ConstructJob(Compilation &C, const JobAction &JA,
                                       const InputInfo &Output,
                                       const InputInfoList &Inputs,
                                       const ArgList &Args,
                                       const char *LinkingOutput) const {
  ArgStringList CmdArgs;

  CmdArgs.push_back("-o");
  CmdArgs.push_back(Output.getFilename());

  CmdArgs.push_back("-c");

  if (Args.hasArg(options::OPT_v))
    CmdArgs.push_back("-v");

  if (Args.hasArg(options::OPT_g_Group))
    CmdArgs.push_back("-g");

  if (Args.hasFlag(options::OPT_fverbose_asm, options::OPT_fno_verbose_asm,
                   false))
    CmdArgs.push_back("-fverbose-asm");

  Args.AddAllArgValues(CmdArgs, options::OPT_Wa_COMMA,
                       options::OPT_Xassembler);

  for (InputInfoList::const_iterator
       it = Inputs.begin(), ie = Inputs.end(); it != ie; ++it) {
    const InputInfo &II = *it;
    CmdArgs.push_back(II.getFilename());
  }

  const char *Exec =
    Args.MakeArgString(getToolChain().GetProgramPath("xcc"));
  C.addCommand(new Command(JA, *this, Exec, CmdArgs));
}

void XCore::Link::ConstructJob(Compilation &C, const JobAction &JA,
                                   const InputInfo &Output,
                                   const InputInfoList &Inputs,
                                   const ArgList &Args,
                                   const char *LinkingOutput) const {
  ArgStringList CmdArgs;

  if (Output.isFilename()) {
    CmdArgs.push_back("-o");
    CmdArgs.push_back(Output.getFilename());
  } else {
    assert(Output.isNothing() && "Invalid output.");
  }

  if (Args.hasArg(options::OPT_v))
    CmdArgs.push_back("-v");

  ExceptionSettings EH = exceptionSettings(Args, getToolChain().getTriple());
  if (EH.ShouldUseExceptionTables)
    CmdArgs.push_back("-fexceptions");

  AddLinkerInputs(getToolChain(), Inputs, Args, CmdArgs);

  const char *Exec =
    Args.MakeArgString(getToolChain().GetProgramPath("xcc"));
  C.addCommand(new Command(JA, *this, Exec, CmdArgs));
}<|MERGE_RESOLUTION|>--- conflicted
+++ resolved
@@ -6914,12 +6914,7 @@
       AddRunTimeLibs(ToolChain, D, CmdArgs, Args);
 
       if (Args.hasArg(options::OPT_pthread) ||
-<<<<<<< HEAD
-          Args.hasArg(options::OPT_pthreads) ||
-          UsedOpenMPLib == LibGOMP || UsedOpenMPLib == LibIOMP5)
-=======
           Args.hasArg(options::OPT_pthreads) || UsedOpenMPLib != LibUnknown)
->>>>>>> 32e45c49
         CmdArgs.push_back("-lpthread");
 
       CmdArgs.push_back("-lc");
