//===--- Tools.cpp - Tools Implementations --------------------------------===//
//
//                     The LLVM Compiler Infrastructure
//
// This file is distributed under the University of Illinois Open Source
// License. See LICENSE.TXT for details.
//
//===----------------------------------------------------------------------===//

#include "Tools.h"
#include "InputInfo.h"
#include "ToolChains.h"
#include "clang/Basic/LangOptions.h"
#include "clang/Basic/ObjCRuntime.h"
#include "clang/Basic/Version.h"
#include "clang/Driver/Action.h"
#include "clang/Driver/Compilation.h"
#include "clang/Driver/Driver.h"
#include "clang/Driver/DriverDiagnostic.h"
#include "clang/Driver/Job.h"
#include "clang/Driver/Options.h"
#include "clang/Driver/SanitizerArgs.h"
#include "clang/Driver/ToolChain.h"
#include "clang/Driver/Util.h"
#include "llvm/ADT/SmallString.h"
#include "llvm/ADT/StringExtras.h"
#include "llvm/ADT/StringSwitch.h"
#include "llvm/ADT/Twine.h"
#include "llvm/Option/Arg.h"
#include "llvm/Option/ArgList.h"
#include "llvm/Option/Option.h"
#include "llvm/Support/ErrorHandling.h"
#include "llvm/Support/FileSystem.h"
#include "llvm/Support/Format.h"
#include "llvm/Support/Host.h"
#include "llvm/Support/Path.h"
#include "llvm/Support/Process.h"
#include "llvm/Support/Program.h"
#include "llvm/Support/raw_ostream.h"
#include <sys/stat.h>

using namespace clang::driver;
using namespace clang::driver::tools;
using namespace clang;
using namespace llvm::opt;

static void addAssemblerKPIC(const ArgList &Args, ArgStringList &CmdArgs) {
  Arg *LastPICArg = Args.getLastArg(options::OPT_fPIC, options::OPT_fno_PIC,
                                    options::OPT_fpic, options::OPT_fno_pic,
                                    options::OPT_fPIE, options::OPT_fno_PIE,
                                    options::OPT_fpie, options::OPT_fno_pie);
  if (!LastPICArg)
    return;
  if (LastPICArg->getOption().matches(options::OPT_fPIC) ||
      LastPICArg->getOption().matches(options::OPT_fpic) ||
      LastPICArg->getOption().matches(options::OPT_fPIE) ||
      LastPICArg->getOption().matches(options::OPT_fpie)) {
    CmdArgs.push_back("-KPIC");
  }
}

/// CheckPreprocessingOptions - Perform some validation of preprocessing
/// arguments that is shared with gcc.
static void CheckPreprocessingOptions(const Driver &D, const ArgList &Args) {
  if (Arg *A = Args.getLastArg(options::OPT_C, options::OPT_CC))
    if (!Args.hasArg(options::OPT_E) && !D.CCCIsCPP())
      D.Diag(diag::err_drv_argument_only_allowed_with)
        << A->getAsString(Args) << "-E";
}

/// CheckCodeGenerationOptions - Perform some validation of code generation
/// arguments that is shared with gcc.
static void CheckCodeGenerationOptions(const Driver &D, const ArgList &Args) {
  // In gcc, only ARM checks this, but it seems reasonable to check universally.
  if (Args.hasArg(options::OPT_static))
    if (const Arg *A = Args.getLastArg(options::OPT_dynamic,
                                       options::OPT_mdynamic_no_pic))
      D.Diag(diag::err_drv_argument_not_allowed_with)
        << A->getAsString(Args) << "-static";
}

// Quote target names for inclusion in GNU Make dependency files.
// Only the characters '$', '#', ' ', '\t' are quoted.
static void QuoteTarget(StringRef Target,
                        SmallVectorImpl<char> &Res) {
  for (unsigned i = 0, e = Target.size(); i != e; ++i) {
    switch (Target[i]) {
    case ' ':
    case '\t':
      // Escape the preceding backslashes
      for (int j = i - 1; j >= 0 && Target[j] == '\\'; --j)
        Res.push_back('\\');

      // Escape the space/tab
      Res.push_back('\\');
      break;
    case '$':
      Res.push_back('$');
      break;
    case '#':
      Res.push_back('\\');
      break;
    default:
      break;
    }

    Res.push_back(Target[i]);
  }
}

static void addDirectoryList(const ArgList &Args,
                             ArgStringList &CmdArgs,
                             const char *ArgName,
                             const char *EnvVar) {
  const char *DirList = ::getenv(EnvVar);
  bool CombinedArg = false;

  if (!DirList)
    return; // Nothing to do.

  StringRef Name(ArgName);
  if (Name.equals("-I") || Name.equals("-L"))
    CombinedArg = true;

  StringRef Dirs(DirList);
  if (Dirs.empty()) // Empty string should not add '.'.
    return;

  StringRef::size_type Delim;
  while ((Delim = Dirs.find(llvm::sys::EnvPathSeparator)) != StringRef::npos) {
    if (Delim == 0) { // Leading colon.
      if (CombinedArg) {
        CmdArgs.push_back(Args.MakeArgString(std::string(ArgName) + "."));
      } else {
        CmdArgs.push_back(ArgName);
        CmdArgs.push_back(".");
      }
    } else {
      if (CombinedArg) {
        CmdArgs.push_back(Args.MakeArgString(std::string(ArgName) + Dirs.substr(0, Delim)));
      } else {
        CmdArgs.push_back(ArgName);
        CmdArgs.push_back(Args.MakeArgString(Dirs.substr(0, Delim)));
      }
    }
    Dirs = Dirs.substr(Delim + 1);
  }

  if (Dirs.empty()) { // Trailing colon.
    if (CombinedArg) {
      CmdArgs.push_back(Args.MakeArgString(std::string(ArgName) + "."));
    } else {
      CmdArgs.push_back(ArgName);
      CmdArgs.push_back(".");
    }
  } else { // Add the last path.
    if (CombinedArg) {
      CmdArgs.push_back(Args.MakeArgString(std::string(ArgName) + Dirs));
    } else {
      CmdArgs.push_back(ArgName);
      CmdArgs.push_back(Args.MakeArgString(Dirs));
    }
  }
}

static void AddLinkerInputs(const ToolChain &TC,
                            const InputInfoList &Inputs, const ArgList &Args,
                            ArgStringList &CmdArgs) {
  const Driver &D = TC.getDriver();

  // Add extra linker input arguments which are not treated as inputs
  // (constructed via -Xarch_).
  Args.AddAllArgValues(CmdArgs, options::OPT_Zlinker_input);

  for (InputInfoList::const_iterator
         it = Inputs.begin(), ie = Inputs.end(); it != ie; ++it) {
    const InputInfo &II = *it;

    if (!TC.HasNativeLLVMSupport()) {
      // Don't try to pass LLVM inputs unless we have native support.
      if (II.getType() == types::TY_LLVM_IR ||
          II.getType() == types::TY_LTO_IR ||
          II.getType() == types::TY_LLVM_BC ||
          II.getType() == types::TY_LTO_BC)
        D.Diag(diag::err_drv_no_linker_llvm_support)
          << TC.getTripleString();
    }

    // Add filenames immediately.
    if (II.isFilename()) {
      CmdArgs.push_back(II.getFilename());
      continue;
    }

    // Otherwise, this is a linker input argument.
    const Arg &A = II.getInputArg();

    // Handle reserved library options.
    if (A.getOption().matches(options::OPT_Z_reserved_lib_stdcxx)) {
      TC.AddCXXStdlibLibArgs(Args, CmdArgs);
    } else if (A.getOption().matches(options::OPT_Z_reserved_lib_cckext)) {
      TC.AddCCKextLibArgs(Args, CmdArgs);
    } else
      A.renderAsInput(Args, CmdArgs);
  }

  // LIBRARY_PATH - included following the user specified library paths.
  //                and only supported on native toolchains.
  if (!TC.isCrossCompiling())
    addDirectoryList(Args, CmdArgs, "-L", "LIBRARY_PATH");
}

/// \brief Determine whether Objective-C automated reference counting is
/// enabled.
static bool isObjCAutoRefCount(const ArgList &Args) {
  return Args.hasFlag(options::OPT_fobjc_arc, options::OPT_fno_objc_arc, false);
}

/// \brief Determine whether we are linking the ObjC runtime.
static bool isObjCRuntimeLinked(const ArgList &Args) {
  if (isObjCAutoRefCount(Args)) {
    Args.ClaimAllArgs(options::OPT_fobjc_link_runtime);
    return true;
  }
  return Args.hasArg(options::OPT_fobjc_link_runtime);
}

static bool forwardToGCC(const Option &O) {
  // Don't forward inputs from the original command line.  They are added from
  // InputInfoList.
  return O.getKind() != Option::InputClass &&
         !O.hasFlag(options::DriverOption) &&
         !O.hasFlag(options::LinkerInput);
}

void Clang::AddPreprocessingOptions(Compilation &C,
                                    const JobAction &JA,
                                    const Driver &D,
                                    const ArgList &Args,
                                    ArgStringList &CmdArgs,
                                    const InputInfo &Output,
                                    const InputInfoList &Inputs) const {
  Arg *A;

  CheckPreprocessingOptions(D, Args);

  Args.AddLastArg(CmdArgs, options::OPT_C);
  Args.AddLastArg(CmdArgs, options::OPT_CC);

  // Handle dependency file generation.
  if ((A = Args.getLastArg(options::OPT_M, options::OPT_MM)) ||
      (A = Args.getLastArg(options::OPT_MD)) ||
      (A = Args.getLastArg(options::OPT_MMD))) {
    // Determine the output location.
    const char *DepFile;
    if (Arg *MF = Args.getLastArg(options::OPT_MF)) {
      DepFile = MF->getValue();
      C.addFailureResultFile(DepFile, &JA);
    } else if (Output.getType() == types::TY_Dependencies) {
      DepFile = Output.getFilename();
    } else if (A->getOption().matches(options::OPT_M) ||
               A->getOption().matches(options::OPT_MM)) {
      DepFile = "-";
    } else {
      DepFile = getDependencyFileName(Args, Inputs);
      C.addFailureResultFile(DepFile, &JA);
    }
    CmdArgs.push_back("-dependency-file");
    CmdArgs.push_back(DepFile);

    // Add a default target if one wasn't specified.
    if (!Args.hasArg(options::OPT_MT) && !Args.hasArg(options::OPT_MQ)) {
      const char *DepTarget;

      // If user provided -o, that is the dependency target, except
      // when we are only generating a dependency file.
      Arg *OutputOpt = Args.getLastArg(options::OPT_o);
      if (OutputOpt && Output.getType() != types::TY_Dependencies) {
        DepTarget = OutputOpt->getValue();
      } else {
        // Otherwise derive from the base input.
        //
        // FIXME: This should use the computed output file location.
        SmallString<128> P(Inputs[0].getBaseInput());
        llvm::sys::path::replace_extension(P, "o");
        DepTarget = Args.MakeArgString(llvm::sys::path::filename(P));
      }

      CmdArgs.push_back("-MT");
      SmallString<128> Quoted;
      QuoteTarget(DepTarget, Quoted);
      CmdArgs.push_back(Args.MakeArgString(Quoted));
    }

    if (A->getOption().matches(options::OPT_M) ||
        A->getOption().matches(options::OPT_MD))
      CmdArgs.push_back("-sys-header-deps");
  }

  if (Args.hasArg(options::OPT_MG)) {
    if (!A || A->getOption().matches(options::OPT_MD) ||
              A->getOption().matches(options::OPT_MMD))
      D.Diag(diag::err_drv_mg_requires_m_or_mm);
    CmdArgs.push_back("-MG");
  }

  Args.AddLastArg(CmdArgs, options::OPT_MP);

  // Convert all -MQ <target> args to -MT <quoted target>
  for (arg_iterator it = Args.filtered_begin(options::OPT_MT,
                                             options::OPT_MQ),
         ie = Args.filtered_end(); it != ie; ++it) {
    const Arg *A = *it;
    A->claim();

    if (A->getOption().matches(options::OPT_MQ)) {
      CmdArgs.push_back("-MT");
      SmallString<128> Quoted;
      QuoteTarget(A->getValue(), Quoted);
      CmdArgs.push_back(Args.MakeArgString(Quoted));

    // -MT flag - no change
    } else {
      A->render(Args, CmdArgs);
    }
  }

  // Add -i* options, and automatically translate to
  // -include-pch/-include-pth for transparent PCH support. It's
  // wonky, but we include looking for .gch so we can support seamless
  // replacement into a build system already set up to be generating
  // .gch files.
  bool RenderedImplicitInclude = false;
  for (arg_iterator it = Args.filtered_begin(options::OPT_clang_i_Group),
         ie = Args.filtered_end(); it != ie; ++it) {
    const Arg *A = it;

    if (A->getOption().matches(options::OPT_include)) {
      bool IsFirstImplicitInclude = !RenderedImplicitInclude;
      RenderedImplicitInclude = true;

      // Use PCH if the user requested it.
      bool UsePCH = D.CCCUsePCH;

      bool FoundPTH = false;
      bool FoundPCH = false;
      SmallString<128> P(A->getValue());
      // We want the files to have a name like foo.h.pch. Add a dummy extension
      // so that replace_extension does the right thing.
      P += ".dummy";
      if (UsePCH) {
        llvm::sys::path::replace_extension(P, "pch");
        if (llvm::sys::fs::exists(P.str()))
          FoundPCH = true;
      }

      if (!FoundPCH) {
        llvm::sys::path::replace_extension(P, "pth");
        if (llvm::sys::fs::exists(P.str()))
          FoundPTH = true;
      }

      if (!FoundPCH && !FoundPTH) {
        llvm::sys::path::replace_extension(P, "gch");
        if (llvm::sys::fs::exists(P.str())) {
          FoundPCH = UsePCH;
          FoundPTH = !UsePCH;
        }
      }

      if (FoundPCH || FoundPTH) {
        if (IsFirstImplicitInclude) {
          A->claim();
          if (UsePCH)
            CmdArgs.push_back("-include-pch");
          else
            CmdArgs.push_back("-include-pth");
          CmdArgs.push_back(Args.MakeArgString(P.str()));
          continue;
        } else {
          // Ignore the PCH if not first on command line and emit warning.
          D.Diag(diag::warn_drv_pch_not_first_include)
              << P.str() << A->getAsString(Args);
        }
      }
    }

    // Not translated, render as usual.
    A->claim();
    A->render(Args, CmdArgs);
  }

  Args.AddAllArgs(CmdArgs, options::OPT_D, options::OPT_U);
  Args.AddAllArgs(CmdArgs, options::OPT_I_Group, options::OPT_F,
                  options::OPT_index_header_map);

  // Add -Wp, and -Xassembler if using the preprocessor.

  // FIXME: There is a very unfortunate problem here, some troubled
  // souls abuse -Wp, to pass preprocessor options in gcc syntax. To
  // really support that we would have to parse and then translate
  // those options. :(
  Args.AddAllArgValues(CmdArgs, options::OPT_Wp_COMMA,
                       options::OPT_Xpreprocessor);

  // -I- is a deprecated GCC feature, reject it.
  if (Arg *A = Args.getLastArg(options::OPT_I_))
    D.Diag(diag::err_drv_I_dash_not_supported) << A->getAsString(Args);

  // If we have a --sysroot, and don't have an explicit -isysroot flag, add an
  // -isysroot to the CC1 invocation.
  StringRef sysroot = C.getSysRoot();
  if (sysroot != "") {
    if (!Args.hasArg(options::OPT_isysroot)) {
      CmdArgs.push_back("-isysroot");
      CmdArgs.push_back(C.getArgs().MakeArgString(sysroot));
    }
  }

  // Parse additional include paths from environment variables.
  // FIXME: We should probably sink the logic for handling these from the
  // frontend into the driver. It will allow deleting 4 otherwise unused flags.
  // CPATH - included following the user specified includes (but prior to
  // builtin and standard includes).
  addDirectoryList(Args, CmdArgs, "-I", "CPATH");
  // C_INCLUDE_PATH - system includes enabled when compiling C.
  addDirectoryList(Args, CmdArgs, "-c-isystem", "C_INCLUDE_PATH");
  // CPLUS_INCLUDE_PATH - system includes enabled when compiling C++.
  addDirectoryList(Args, CmdArgs, "-cxx-isystem", "CPLUS_INCLUDE_PATH");
  // OBJC_INCLUDE_PATH - system includes enabled when compiling ObjC.
  addDirectoryList(Args, CmdArgs, "-objc-isystem", "OBJC_INCLUDE_PATH");
  // OBJCPLUS_INCLUDE_PATH - system includes enabled when compiling ObjC++.
  addDirectoryList(Args, CmdArgs, "-objcxx-isystem", "OBJCPLUS_INCLUDE_PATH");

  // Add C++ include arguments, if needed.
  if (types::isCXX(Inputs[0].getType()))
    getToolChain().AddClangCXXStdlibIncludeArgs(Args, CmdArgs);

  // Add system include arguments.
  getToolChain().AddClangSystemIncludeArgs(Args, CmdArgs);
}

/// getAArch64TargetCPU - Get the (LLVM) name of the AArch64 cpu we are targeting.
//
// FIXME: tblgen this.
static std::string getAArch64TargetCPU(const ArgList &Args,
                                       const llvm::Triple &Triple) {
  // FIXME: Warn on inconsistent use of -mcpu and -march.

  // If we have -mcpu=, use that.
  if (Arg *A = Args.getLastArg(options::OPT_mcpu_EQ)) {
    StringRef MCPU = A->getValue();
    // Handle -mcpu=native.
    if (MCPU == "native")
      return llvm::sys::getHostCPUName();
    else
      return MCPU;
  }

  return "generic";
}

// FIXME: Move to target hook.
static bool isSignedCharDefault(const llvm::Triple &Triple) {
  switch (Triple.getArch()) {
  default:
    return true;

  case llvm::Triple::aarch64:
  case llvm::Triple::aarch64_be:
  case llvm::Triple::arm:
  case llvm::Triple::ppc:
  case llvm::Triple::ppc64:
    if (Triple.isOSDarwin())
      return true;
    return false;

  case llvm::Triple::ppc64le:
  case llvm::Triple::systemz:
  case llvm::Triple::xcore:
    return false;
  }
}

static bool isNoCommonDefault(const llvm::Triple &Triple) {
  switch (Triple.getArch()) {
  default:
    return false;

  case llvm::Triple::xcore:
    return true;
  }
}

// Handle -mfpu=.
//
// FIXME: Centralize feature selection, defaulting shouldn't be also in the
// frontend target.
static void getAArch64FPUFeatures(const Driver &D, const Arg *A,
                                  const ArgList &Args,
                                  std::vector<const char *> &Features) {
  StringRef FPU = A->getValue();
  if (FPU == "fp-armv8") {
    Features.push_back("+fp-armv8");
  } else if (FPU == "neon-fp-armv8") {
    Features.push_back("+fp-armv8");
    Features.push_back("+neon");
  } else if (FPU == "crypto-neon-fp-armv8") {
    Features.push_back("+fp-armv8");
    Features.push_back("+neon");
    Features.push_back("+crypto");
  } else if (FPU == "neon") {
    Features.push_back("+neon");
  } else
    D.Diag(diag::err_drv_clang_unsupported) << A->getAsString(Args);
}

// Handle -mhwdiv=.
static void getARMHWDivFeatures(const Driver &D, const Arg *A,
                              const ArgList &Args,
                              std::vector<const char *> &Features) {
  StringRef HWDiv = A->getValue();
  if (HWDiv == "arm") {
    Features.push_back("+hwdiv-arm");
    Features.push_back("-hwdiv");
  } else if (HWDiv == "thumb") {
    Features.push_back("-hwdiv-arm");
    Features.push_back("+hwdiv");
  } else if (HWDiv == "arm,thumb" || HWDiv == "thumb,arm") {
    Features.push_back("+hwdiv-arm");
    Features.push_back("+hwdiv");
  } else if (HWDiv == "none") {
    Features.push_back("-hwdiv-arm");
    Features.push_back("-hwdiv");
  } else
    D.Diag(diag::err_drv_clang_unsupported) << A->getAsString(Args);
}
 
// Handle -mfpu=.
//
// FIXME: Centralize feature selection, defaulting shouldn't be also in the
// frontend target.
static void getARMFPUFeatures(const Driver &D, const Arg *A,
                              const ArgList &Args,
                              std::vector<const char *> &Features) {
  StringRef FPU = A->getValue();

  // Set the target features based on the FPU.
  if (FPU == "fpa" || FPU == "fpe2" || FPU == "fpe3" || FPU == "maverick") {
    // Disable any default FPU support.
    Features.push_back("-vfp2");
    Features.push_back("-vfp3");
    Features.push_back("-neon");
  } else if (FPU == "vfp") {
    Features.push_back("+vfp2");
    Features.push_back("-neon");
  } else if (FPU == "vfp3-d16" || FPU == "vfpv3-d16") {
    Features.push_back("+vfp3");
    Features.push_back("+d16");
    Features.push_back("-neon");
  } else if (FPU == "vfp3" || FPU == "vfpv3") {
    Features.push_back("+vfp3");
    Features.push_back("-neon");
  } else if (FPU == "vfp4-d16" || FPU == "vfpv4-d16") {
    Features.push_back("+vfp4");
    Features.push_back("+d16");
    Features.push_back("-neon");
  } else if (FPU == "vfp4" || FPU == "vfpv4") {
    Features.push_back("+vfp4");
    Features.push_back("-neon");
  } else if (FPU == "fp4-sp-d16" || FPU == "fpv4-sp-d16") {
    Features.push_back("+vfp4");
    Features.push_back("+d16");
    Features.push_back("+fp-only-sp");
    Features.push_back("-neon");
  } else if (FPU == "fp-armv8") {
    Features.push_back("+fp-armv8");
    Features.push_back("-neon");
    Features.push_back("-crypto");
  } else if (FPU == "neon-fp-armv8") {
    Features.push_back("+fp-armv8");
    Features.push_back("+neon");
    Features.push_back("-crypto");
  } else if (FPU == "crypto-neon-fp-armv8") {
    Features.push_back("+fp-armv8");
    Features.push_back("+neon");
    Features.push_back("+crypto");
  } else if (FPU == "neon") {
    Features.push_back("+neon");
  } else if (FPU == "none") {
    Features.push_back("-vfp2");
    Features.push_back("-vfp3");
    Features.push_back("-vfp4");
    Features.push_back("-fp-armv8");
    Features.push_back("-crypto");
    Features.push_back("-neon");
  } else
    D.Diag(diag::err_drv_clang_unsupported) << A->getAsString(Args);
}

// Select the float ABI as determined by -msoft-float, -mhard-float, and
// -mfloat-abi=.
StringRef tools::arm::getARMFloatABI(const Driver &D, const ArgList &Args,
                                     const llvm::Triple &Triple) {
  StringRef FloatABI;
  if (Arg *A = Args.getLastArg(options::OPT_msoft_float,
                               options::OPT_mhard_float,
                               options::OPT_mfloat_abi_EQ)) {
    if (A->getOption().matches(options::OPT_msoft_float))
      FloatABI = "soft";
    else if (A->getOption().matches(options::OPT_mhard_float))
      FloatABI = "hard";
    else {
      FloatABI = A->getValue();
      if (FloatABI != "soft" && FloatABI != "softfp" && FloatABI != "hard") {
        D.Diag(diag::err_drv_invalid_mfloat_abi)
          << A->getAsString(Args);
        FloatABI = "soft";
      }
    }
  }

  // If unspecified, choose the default based on the platform.
  if (FloatABI.empty()) {
    switch (Triple.getOS()) {
    case llvm::Triple::Darwin:
    case llvm::Triple::MacOSX:
    case llvm::Triple::IOS: {
      // Darwin defaults to "softfp" for v6 and v7.
      //
      // FIXME: Factor out an ARM class so we can cache the arch somewhere.
      std::string ArchName =
        arm::getLLVMArchSuffixForARM(arm::getARMTargetCPU(Args, Triple));
      if (StringRef(ArchName).startswith("v6") ||
          StringRef(ArchName).startswith("v7"))
        FloatABI = "softfp";
      else
        FloatABI = "soft";
      break;
    }

    case llvm::Triple::FreeBSD:
      switch(Triple.getEnvironment()) {
      case llvm::Triple::GNUEABIHF:
        FloatABI = "hard";
        break;
      default:
        // FreeBSD defaults to soft float
        FloatABI = "soft";
        break;
      }
      break;

    default:
      switch(Triple.getEnvironment()) {
      case llvm::Triple::GNUEABIHF:
        FloatABI = "hard";
        break;
      case llvm::Triple::GNUEABI:
        FloatABI = "softfp";
        break;
      case llvm::Triple::EABIHF:
        FloatABI = "hard";
        break;
      case llvm::Triple::EABI:
        // EABI is always AAPCS, and if it was not marked 'hard', it's softfp
        FloatABI = "softfp";
        break;
      case llvm::Triple::Android: {
        std::string ArchName =
          arm::getLLVMArchSuffixForARM(arm::getARMTargetCPU(Args, Triple));
        if (StringRef(ArchName).startswith("v7"))
          FloatABI = "softfp";
        else
          FloatABI = "soft";
        break;
      }
      default:
        // Assume "soft", but warn the user we are guessing.
        FloatABI = "soft";
        // *-macho defaults to "soft"
        if (Triple.getOS() == llvm::Triple::UnknownOS &&
            Triple.getObjectFormat() == llvm::Triple::MachO)
          break;
        D.Diag(diag::warn_drv_assuming_mfloat_abi_is) << "soft";
        break;
      }
    }
  }

  return FloatABI;
}

static void getARMTargetFeatures(const Driver &D, const llvm::Triple &Triple,
                                 const ArgList &Args,
                                 std::vector<const char *> &Features,
                                 bool ForAS) {
  StringRef FloatABI = tools::arm::getARMFloatABI(D, Args, Triple);
  if (!ForAS) {
    // FIXME: Note, this is a hack, the LLVM backend doesn't actually use these
    // yet (it uses the -mfloat-abi and -msoft-float options), and it is
    // stripped out by the ARM target. We should probably pass this a new
    // -target-option, which is handled by the -cc1/-cc1as invocation.
    //
    // FIXME2:  For consistency, it would be ideal if we set up the target
    // machine state the same when using the frontend or the assembler. We don't
    // currently do that for the assembler, we pass the options directly to the
    // backend and never even instantiate the frontend TargetInfo. If we did,
    // and used its handleTargetFeatures hook, then we could ensure the
    // assembler and the frontend behave the same.

    // Use software floating point operations?
    if (FloatABI == "soft")
      Features.push_back("+soft-float");

    // Use software floating point argument passing?
    if (FloatABI != "hard")
      Features.push_back("+soft-float-abi");
  }

  // Honor -mfpu=.
  if (const Arg *A = Args.getLastArg(options::OPT_mfpu_EQ))
    getARMFPUFeatures(D, A, Args, Features);
  if (const Arg *A = Args.getLastArg(options::OPT_mhwdiv_EQ))
    getARMHWDivFeatures(D, A, Args, Features);

  // Setting -msoft-float effectively disables NEON because of the GCC
  // implementation, although the same isn't true of VFP or VFP3.
  if (FloatABI == "soft") {
    Features.push_back("-neon");
    // Also need to explicitly disable features which imply NEON.
    Features.push_back("-crypto");
  }

  // En/disable crc
  if (Arg *A = Args.getLastArg(options::OPT_mcrc,
                               options::OPT_mnocrc)) {
    if (A->getOption().matches(options::OPT_mcrc))
      Features.push_back("+crc");
    else
      Features.push_back("-crc");
  }
}

void Clang::AddARMTargetArgs(const ArgList &Args,
                             ArgStringList &CmdArgs,
                             bool KernelOrKext) const {
  const Driver &D = getToolChain().getDriver();
  // Get the effective triple, which takes into account the deployment target.
  std::string TripleStr = getToolChain().ComputeEffectiveClangTriple(Args);
  llvm::Triple Triple(TripleStr);
  std::string CPUName = arm::getARMTargetCPU(Args, Triple);

  // Select the ABI to use.
  //
  // FIXME: Support -meabi.
  const char *ABIName = 0;
  if (Arg *A = Args.getLastArg(options::OPT_mabi_EQ)) {
    ABIName = A->getValue();
  } else if (Triple.isOSDarwin()) {
    // The backend is hardwired to assume AAPCS for M-class processors, ensure
    // the frontend matches that.
    if (Triple.getEnvironment() == llvm::Triple::EABI ||
        (Triple.getOS() == llvm::Triple::UnknownOS &&
         Triple.getObjectFormat() == llvm::Triple::MachO) ||
        StringRef(CPUName).startswith("cortex-m")) {
      ABIName = "aapcs";
    } else {
      ABIName = "apcs-gnu";
    }
  } else {
    // Select the default based on the platform.
    switch(Triple.getEnvironment()) {
    case llvm::Triple::Android:
    case llvm::Triple::GNUEABI:
    case llvm::Triple::GNUEABIHF:
      ABIName = "aapcs-linux";
      break;
    case llvm::Triple::EABIHF:
    case llvm::Triple::EABI:
      ABIName = "aapcs";
      break;
    default:
      ABIName = "apcs-gnu";
    }
  }
  CmdArgs.push_back("-target-abi");
  CmdArgs.push_back(ABIName);

  // Determine floating point ABI from the options & target defaults.
  StringRef FloatABI = tools::arm::getARMFloatABI(D, Args, Triple);
  if (FloatABI == "soft") {
    // Floating point operations and argument passing are soft.
    //
    // FIXME: This changes CPP defines, we need -target-soft-float.
    CmdArgs.push_back("-msoft-float");
    CmdArgs.push_back("-mfloat-abi");
    CmdArgs.push_back("soft");
  } else if (FloatABI == "softfp") {
    // Floating point operations are hard, but argument passing is soft.
    CmdArgs.push_back("-mfloat-abi");
    CmdArgs.push_back("soft");
  } else {
    // Floating point operations and argument passing are hard.
    assert(FloatABI == "hard" && "Invalid float abi!");
    CmdArgs.push_back("-mfloat-abi");
    CmdArgs.push_back("hard");
  }

  // Kernel code has more strict alignment requirements.
  if (KernelOrKext) {
    if (!Triple.isiOS() || Triple.isOSVersionLT(6)) {
      CmdArgs.push_back("-backend-option");
      CmdArgs.push_back("-arm-long-calls");
    }

    CmdArgs.push_back("-backend-option");
    CmdArgs.push_back("-arm-strict-align");

    // The kext linker doesn't know how to deal with movw/movt.
    CmdArgs.push_back("-backend-option");
    CmdArgs.push_back("-arm-use-movt=0");
  }

  // Setting -mno-global-merge disables the codegen global merge pass. Setting 
  // -mglobal-merge has no effect as the pass is enabled by default.
  if (Arg *A = Args.getLastArg(options::OPT_mglobal_merge,
                               options::OPT_mno_global_merge)) {
    if (A->getOption().matches(options::OPT_mno_global_merge))
      CmdArgs.push_back("-mno-global-merge");
  }

  if (!Args.hasFlag(options::OPT_mimplicit_float,
                    options::OPT_mno_implicit_float,
                    true))
    CmdArgs.push_back("-no-implicit-float");

    // llvm does not support reserving registers in general. There is support
    // for reserving r9 on ARM though (defined as a platform-specific register
    // in ARM EABI).
    if (Args.hasArg(options::OPT_ffixed_r9)) {
      CmdArgs.push_back("-backend-option");
      CmdArgs.push_back("-arm-reserve-r9");
    }
}

// Get CPU and ABI names. They are not independent
// so we have to calculate them together.
static void getMipsCPUAndABI(const ArgList &Args,
                             const llvm::Triple &Triple,
                             StringRef &CPUName,
                             StringRef &ABIName) {
  const char *DefMips32CPU = "mips32r2";
  const char *DefMips64CPU = "mips64r2";

  if (Arg *A = Args.getLastArg(options::OPT_march_EQ,
                               options::OPT_mcpu_EQ))
    CPUName = A->getValue();

  if (Arg *A = Args.getLastArg(options::OPT_mabi_EQ)) {
    ABIName = A->getValue();
    // Convert a GNU style Mips ABI name to the name
    // accepted by LLVM Mips backend.
    ABIName = llvm::StringSwitch<llvm::StringRef>(ABIName)
      .Case("32", "o32")
      .Case("64", "n64")
      .Default(ABIName);
  }

  // Setup default CPU and ABI names.
  if (CPUName.empty() && ABIName.empty()) {
    switch (Triple.getArch()) {
    default:
      llvm_unreachable("Unexpected triple arch name");
    case llvm::Triple::mips:
    case llvm::Triple::mipsel:
      CPUName = DefMips32CPU;
      break;
    case llvm::Triple::mips64:
    case llvm::Triple::mips64el:
      CPUName = DefMips64CPU;
      break;
    }
  }

  if (!ABIName.empty()) {
    // Deduce CPU name from ABI name.
    CPUName = llvm::StringSwitch<const char *>(ABIName)
      .Cases("32", "o32", "eabi", DefMips32CPU)
      .Cases("n32", "n64", "64", DefMips64CPU)
      .Default("");
  }
  else if (!CPUName.empty()) {
    // Deduce ABI name from CPU name.
    ABIName = llvm::StringSwitch<const char *>(CPUName)
      .Cases("mips32", "mips32r2", "o32")
      .Cases("mips64", "mips64r2", "n64")
      .Default("");
  }

  // FIXME: Warn on inconsistent cpu and abi usage.
}

// Convert ABI name to the GNU tools acceptable variant.
static StringRef getGnuCompatibleMipsABIName(StringRef ABI) {
  return llvm::StringSwitch<llvm::StringRef>(ABI)
    .Case("o32", "32")
    .Case("n64", "64")
    .Default(ABI);
}

// Select the MIPS float ABI as determined by -msoft-float, -mhard-float,
// and -mfloat-abi=.
static StringRef getMipsFloatABI(const Driver &D, const ArgList &Args) {
  StringRef FloatABI;
  if (Arg *A = Args.getLastArg(options::OPT_msoft_float,
                               options::OPT_mhard_float,
                               options::OPT_mfloat_abi_EQ)) {
    if (A->getOption().matches(options::OPT_msoft_float))
      FloatABI = "soft";
    else if (A->getOption().matches(options::OPT_mhard_float))
      FloatABI = "hard";
    else {
      FloatABI = A->getValue();
      if (FloatABI != "soft" && FloatABI != "hard") {
        D.Diag(diag::err_drv_invalid_mfloat_abi) << A->getAsString(Args);
        FloatABI = "hard";
      }
    }
  }

  // If unspecified, choose the default based on the platform.
  if (FloatABI.empty()) {
    // Assume "hard", because it's a default value used by gcc.
    // When we start to recognize specific target MIPS processors,
    // we will be able to select the default more correctly.
    FloatABI = "hard";
  }

  return FloatABI;
}

static void AddTargetFeature(const ArgList &Args,
                             std::vector<const char *> &Features,
                             OptSpecifier OnOpt, OptSpecifier OffOpt,
                             StringRef FeatureName) {
  if (Arg *A = Args.getLastArg(OnOpt, OffOpt)) {
    if (A->getOption().matches(OnOpt))
      Features.push_back(Args.MakeArgString("+" + FeatureName));
    else
      Features.push_back(Args.MakeArgString("-" + FeatureName));
  }
}

static void getMIPSTargetFeatures(const Driver &D, const ArgList &Args,
                                  std::vector<const char *> &Features) {
  StringRef FloatABI = getMipsFloatABI(D, Args);
  if (FloatABI == "soft") {
    // FIXME: Note, this is a hack. We need to pass the selected float
    // mode to the MipsTargetInfoBase to define appropriate macros there.
    // Now it is the only method.
    Features.push_back("+soft-float");
  }

  if (Arg *A = Args.getLastArg(options::OPT_mnan_EQ)) {
    if (StringRef(A->getValue()) == "2008")
      Features.push_back("+nan2008");
  }

  AddTargetFeature(Args, Features, options::OPT_msingle_float,
                   options::OPT_mdouble_float, "single-float");
  AddTargetFeature(Args, Features, options::OPT_mips16, options::OPT_mno_mips16,
                   "mips16");
  AddTargetFeature(Args, Features, options::OPT_mmicromips,
                   options::OPT_mno_micromips, "micromips");
  AddTargetFeature(Args, Features, options::OPT_mdsp, options::OPT_mno_dsp,
                   "dsp");
  AddTargetFeature(Args, Features, options::OPT_mdspr2, options::OPT_mno_dspr2,
                   "dspr2");
  AddTargetFeature(Args, Features, options::OPT_mmsa, options::OPT_mno_msa,
                   "msa");
  AddTargetFeature(Args, Features, options::OPT_mfp64, options::OPT_mfp32,
                   "fp64");
}

void Clang::AddMIPSTargetArgs(const ArgList &Args,
                              ArgStringList &CmdArgs) const {
  const Driver &D = getToolChain().getDriver();
  StringRef CPUName;
  StringRef ABIName;
  const llvm::Triple &Triple = getToolChain().getTriple();
  getMipsCPUAndABI(Args, Triple, CPUName, ABIName);

  CmdArgs.push_back("-target-abi");
  CmdArgs.push_back(ABIName.data());

  StringRef FloatABI = getMipsFloatABI(D, Args);

  if (FloatABI == "soft") {
    // Floating point operations and argument passing are soft.
    CmdArgs.push_back("-msoft-float");
    CmdArgs.push_back("-mfloat-abi");
    CmdArgs.push_back("soft");
  }
  else {
    // Floating point operations and argument passing are hard.
    assert(FloatABI == "hard" && "Invalid float abi!");
    CmdArgs.push_back("-mfloat-abi");
    CmdArgs.push_back("hard");
  }

  if (Arg *A = Args.getLastArg(options::OPT_mxgot, options::OPT_mno_xgot)) {
    if (A->getOption().matches(options::OPT_mxgot)) {
      CmdArgs.push_back("-mllvm");
      CmdArgs.push_back("-mxgot");
    }
  }

  if (Arg *A = Args.getLastArg(options::OPT_mldc1_sdc1,
                               options::OPT_mno_ldc1_sdc1)) {
    if (A->getOption().matches(options::OPT_mno_ldc1_sdc1)) {
      CmdArgs.push_back("-mllvm");
      CmdArgs.push_back("-mno-ldc1-sdc1");
    }
  }

  if (Arg *A = Args.getLastArg(options::OPT_mcheck_zero_division,
                               options::OPT_mno_check_zero_division)) {
    if (A->getOption().matches(options::OPT_mno_check_zero_division)) {
      CmdArgs.push_back("-mllvm");
      CmdArgs.push_back("-mno-check-zero-division");
    }
  }

  if (Arg *A = Args.getLastArg(options::OPT_G)) {
    StringRef v = A->getValue();
    CmdArgs.push_back("-mllvm");
    CmdArgs.push_back(Args.MakeArgString("-mips-ssection-threshold=" + v));
    A->claim();
  }
}

/// getPPCTargetCPU - Get the (LLVM) name of the PowerPC cpu we are targeting.
static std::string getPPCTargetCPU(const ArgList &Args) {
  if (Arg *A = Args.getLastArg(options::OPT_mcpu_EQ)) {
    StringRef CPUName = A->getValue();

    if (CPUName == "native") {
      std::string CPU = llvm::sys::getHostCPUName();
      if (!CPU.empty() && CPU != "generic")
        return CPU;
      else
        return "";
    }

    return llvm::StringSwitch<const char *>(CPUName)
      .Case("common", "generic")
      .Case("440", "440")
      .Case("440fp", "440")
      .Case("450", "450")
      .Case("601", "601")
      .Case("602", "602")
      .Case("603", "603")
      .Case("603e", "603e")
      .Case("603ev", "603ev")
      .Case("604", "604")
      .Case("604e", "604e")
      .Case("620", "620")
      .Case("630", "pwr3")
      .Case("G3", "g3")
      .Case("7400", "7400")
      .Case("G4", "g4")
      .Case("7450", "7450")
      .Case("G4+", "g4+")
      .Case("750", "750")
      .Case("970", "970")
      .Case("G5", "g5")
      .Case("a2", "a2")
      .Case("a2q", "a2q")
      .Case("e500mc", "e500mc")
      .Case("e5500", "e5500")
      .Case("power3", "pwr3")
      .Case("power4", "pwr4")
      .Case("power5", "pwr5")
      .Case("power5x", "pwr5x")
      .Case("power6", "pwr6")
      .Case("power6x", "pwr6x")
      .Case("power7", "pwr7")
      .Case("pwr3", "pwr3")
      .Case("pwr4", "pwr4")
      .Case("pwr5", "pwr5")
      .Case("pwr5x", "pwr5x")
      .Case("pwr6", "pwr6")
      .Case("pwr6x", "pwr6x")
      .Case("pwr7", "pwr7")
      .Case("powerpc", "ppc")
      .Case("powerpc64", "ppc64")
      .Case("powerpc64le", "ppc64le")
      .Default("");
  }

  return "";
}

static void getPPCTargetFeatures(const ArgList &Args,
                                 std::vector<const char *> &Features) {
  for (arg_iterator it = Args.filtered_begin(options::OPT_m_ppc_Features_Group),
                    ie = Args.filtered_end();
       it != ie; ++it) {
    StringRef Name = (*it)->getOption().getName();
    (*it)->claim();

    // Skip over "-m".
    assert(Name.startswith("m") && "Invalid feature name.");
    Name = Name.substr(1);

    bool IsNegative = Name.startswith("no-");
    if (IsNegative)
      Name = Name.substr(3);

    // Note that gcc calls this mfcrf and LLVM calls this mfocrf so we
    // pass the correct option to the backend while calling the frontend
    // option the same.
    // TODO: Change the LLVM backend option maybe?
    if (Name == "mfcrf")
      Name = "mfocrf";

    Features.push_back(Args.MakeArgString((IsNegative ? "-" : "+") + Name));
  }

  // Altivec is a bit weird, allow overriding of the Altivec feature here.
  AddTargetFeature(Args, Features, options::OPT_faltivec,
                   options::OPT_fno_altivec, "altivec");
}

/// Get the (LLVM) name of the R600 gpu we are targeting.
static std::string getR600TargetGPU(const ArgList &Args) {
  if (Arg *A = Args.getLastArg(options::OPT_mcpu_EQ)) {
    const char *GPUName = A->getValue();
    return llvm::StringSwitch<const char *>(GPUName)
      .Cases("rv630", "rv635", "r600")
      .Cases("rv610", "rv620", "rs780", "rs880")
      .Case("rv740", "rv770")
      .Case("palm", "cedar")
      .Cases("sumo", "sumo2", "sumo")
      .Case("hemlock", "cypress")
      .Case("aruba", "cayman")
      .Default(GPUName);
  }
  return "";
}

static void getSparcTargetFeatures(const ArgList &Args,
                                   std::vector<const char *> Features) {
  bool SoftFloatABI = true;
  if (Arg *A =
          Args.getLastArg(options::OPT_msoft_float, options::OPT_mhard_float)) {
    if (A->getOption().matches(options::OPT_mhard_float))
      SoftFloatABI = false;
  }
  if (SoftFloatABI)
    Features.push_back("+soft-float");
}

void Clang::AddSparcTargetArgs(const ArgList &Args,
                             ArgStringList &CmdArgs) const {
  const Driver &D = getToolChain().getDriver();

  // Select the float ABI as determined by -msoft-float, -mhard-float, and
  StringRef FloatABI;
  if (Arg *A = Args.getLastArg(options::OPT_msoft_float,
                               options::OPT_mhard_float)) {
    if (A->getOption().matches(options::OPT_msoft_float))
      FloatABI = "soft";
    else if (A->getOption().matches(options::OPT_mhard_float))
      FloatABI = "hard";
  }

  // If unspecified, choose the default based on the platform.
  if (FloatABI.empty()) {
    // Assume "soft", but warn the user we are guessing.
    FloatABI = "soft";
    D.Diag(diag::warn_drv_assuming_mfloat_abi_is) << "soft";
  }

  if (FloatABI == "soft") {
    // Floating point operations and argument passing are soft.
    //
    // FIXME: This changes CPP defines, we need -target-soft-float.
    CmdArgs.push_back("-msoft-float");
  } else {
    assert(FloatABI == "hard" && "Invalid float abi!");
    CmdArgs.push_back("-mhard-float");
  }
}

static const char *getSystemZTargetCPU(const ArgList &Args) {
  if (const Arg *A = Args.getLastArg(options::OPT_march_EQ))
    return A->getValue();
  return "z10";
}

static const char *getX86TargetCPU(const ArgList &Args,
                                   const llvm::Triple &Triple) {
  if (const Arg *A = Args.getLastArg(options::OPT_march_EQ)) {
    if (StringRef(A->getValue()) != "native") {
      if (Triple.isOSDarwin() && Triple.getArchName() == "x86_64h")
        return "core-avx2";

      return A->getValue();
    }

    // FIXME: Reject attempts to use -march=native unless the target matches
    // the host.
    //
    // FIXME: We should also incorporate the detected target features for use
    // with -native.
    std::string CPU = llvm::sys::getHostCPUName();
    if (!CPU.empty() && CPU != "generic")
      return Args.MakeArgString(CPU);
  }

  // Select the default CPU if none was given (or detection failed).

  if (Triple.getArch() != llvm::Triple::x86_64 &&
      Triple.getArch() != llvm::Triple::x86)
    return 0; // This routine is only handling x86 targets.

  bool Is64Bit = Triple.getArch() == llvm::Triple::x86_64;

  // FIXME: Need target hooks.
  if (Triple.isOSDarwin()) {
    if (Triple.getArchName() == "x86_64h")
      return "core-avx2";
    return Is64Bit ? "core2" : "yonah";
  }

  // On Android use targets compatible with gcc
  if (Triple.getEnvironment() == llvm::Triple::Android)
    return Is64Bit ? "x86-64" : "i686";

  // Everything else goes to x86-64 in 64-bit mode.
  if (Is64Bit)
    return "x86-64";

  switch (Triple.getOS()) {
  case llvm::Triple::FreeBSD:
  case llvm::Triple::NetBSD:
  case llvm::Triple::OpenBSD:
    return "i486";
  case llvm::Triple::Haiku:
    return "i586";
  case llvm::Triple::Bitrig:
    return "i686";
  default:
    // Fallback to p4.
    return "pentium4";
  }
}

static std::string getCPUName(const ArgList &Args, const llvm::Triple &T) {
  switch(T.getArch()) {
  default:
    return "";

  case llvm::Triple::aarch64:
  case llvm::Triple::aarch64_be:
    return getAArch64TargetCPU(Args, T);

  case llvm::Triple::arm:
  case llvm::Triple::thumb:
    return arm::getARMTargetCPU(Args, T);

  case llvm::Triple::mips:
  case llvm::Triple::mipsel:
  case llvm::Triple::mips64:
  case llvm::Triple::mips64el: {
    StringRef CPUName;
    StringRef ABIName;
    getMipsCPUAndABI(Args, T, CPUName, ABIName);
    return CPUName;
  }

  case llvm::Triple::ppc:
  case llvm::Triple::ppc64:
  case llvm::Triple::ppc64le: {
    std::string TargetCPUName = getPPCTargetCPU(Args);
    // LLVM may default to generating code for the native CPU,
    // but, like gcc, we default to a more generic option for
    // each architecture. (except on Darwin)
    if (TargetCPUName.empty() && !T.isOSDarwin()) {
      if (T.getArch() == llvm::Triple::ppc64)
        TargetCPUName = "ppc64";
      else if (T.getArch() == llvm::Triple::ppc64le)
        TargetCPUName = "ppc64le";
      else
        TargetCPUName = "ppc";
    }
    return TargetCPUName;
  }

  case llvm::Triple::sparc:
  case llvm::Triple::sparcv9:
    if (const Arg *A = Args.getLastArg(options::OPT_mcpu_EQ))
      return A->getValue();
    return "";

  case llvm::Triple::x86:
  case llvm::Triple::x86_64:
    return getX86TargetCPU(Args, T);

  case llvm::Triple::hexagon:
    return "hexagon" + toolchains::Hexagon_TC::GetTargetCPU(Args).str();

  case llvm::Triple::systemz:
    return getSystemZTargetCPU(Args);

  case llvm::Triple::r600:
    return getR600TargetGPU(Args);
  }
}

static void AddGoldPlugin(const ToolChain &ToolChain, const ArgList &Args,
                          ArgStringList &CmdArgs) {
  // Tell the linker to load the plugin. This has to come before AddLinkerInputs
  // as gold requires -plugin to come before any -plugin-opt that -Wl might
  // forward.
  CmdArgs.push_back("-plugin");
  std::string Plugin = ToolChain.getDriver().Dir + "/../lib/LLVMgold.so";
  CmdArgs.push_back(Args.MakeArgString(Plugin));

  // Try to pass driver level flags relevant to LTO code generation down to
  // the plugin.

  // Handle flags for selecting CPU variants.
  std::string CPU = getCPUName(Args, ToolChain.getTriple());
  if (!CPU.empty())
    CmdArgs.push_back(Args.MakeArgString(Twine("-plugin-opt=mcpu=") + CPU));
}

static void getX86TargetFeatures(const llvm::Triple &Triple,
                                 const ArgList &Args,
                                 std::vector<const char *> &Features) {
  if (Triple.getArchName() == "x86_64h") {
    // x86_64h implies quite a few of the more modern subtarget features
    // for Haswell class CPUs, but not all of them. Opt-out of a few.
    Features.push_back("-rdrnd");
    Features.push_back("-aes");
    Features.push_back("-pclmul");
    Features.push_back("-rtm");
    Features.push_back("-hle");
    Features.push_back("-fsgsbase");
  }

  if (Triple.getEnvironment() == llvm::Triple::Android) {
    // Add sse3 feature to comply with gcc on Android
    Features.push_back("+sse3");
  }

  // Now add any that the user explicitly requested on the command line,
  // which may override the defaults.
  for (arg_iterator it = Args.filtered_begin(options::OPT_m_x86_Features_Group),
                    ie = Args.filtered_end();
       it != ie; ++it) {
    StringRef Name = (*it)->getOption().getName();
    (*it)->claim();

    // Skip over "-m".
    assert(Name.startswith("m") && "Invalid feature name.");
    Name = Name.substr(1);

    bool IsNegative = Name.startswith("no-");
    if (IsNegative)
      Name = Name.substr(3);

    Features.push_back(Args.MakeArgString((IsNegative ? "-" : "+") + Name));
  }
}

void Clang::AddX86TargetArgs(const ArgList &Args,
                             ArgStringList &CmdArgs) const {
  if (!Args.hasFlag(options::OPT_mred_zone,
                    options::OPT_mno_red_zone,
                    true) ||
      Args.hasArg(options::OPT_mkernel) ||
      Args.hasArg(options::OPT_fapple_kext))
    CmdArgs.push_back("-disable-red-zone");

  // Default to avoid implicit floating-point for kernel/kext code, but allow
  // that to be overridden with -mno-soft-float.
  bool NoImplicitFloat = (Args.hasArg(options::OPT_mkernel) ||
                          Args.hasArg(options::OPT_fapple_kext));
  if (Arg *A = Args.getLastArg(options::OPT_msoft_float,
                               options::OPT_mno_soft_float,
                               options::OPT_mimplicit_float,
                               options::OPT_mno_implicit_float)) {
    const Option &O = A->getOption();
    NoImplicitFloat = (O.matches(options::OPT_mno_implicit_float) ||
                       O.matches(options::OPT_msoft_float));
  }
  if (NoImplicitFloat)
    CmdArgs.push_back("-no-implicit-float");
}

static inline bool HasPICArg(const ArgList &Args) {
  return Args.hasArg(options::OPT_fPIC)
    || Args.hasArg(options::OPT_fpic);
}

static Arg *GetLastSmallDataThresholdArg(const ArgList &Args) {
  return Args.getLastArg(options::OPT_G,
                         options::OPT_G_EQ,
                         options::OPT_msmall_data_threshold_EQ);
}

static std::string GetHexagonSmallDataThresholdValue(const ArgList &Args) {
  std::string value;
  if (HasPICArg(Args))
    value = "0";
  else if (Arg *A = GetLastSmallDataThresholdArg(Args)) {
    value = A->getValue();
    A->claim();
  }
  return value;
}

void Clang::AddHexagonTargetArgs(const ArgList &Args,
                                 ArgStringList &CmdArgs) const {
  CmdArgs.push_back("-fno-signed-char");
  CmdArgs.push_back("-mqdsp6-compat");
  CmdArgs.push_back("-Wreturn-type");

  std::string SmallDataThreshold = GetHexagonSmallDataThresholdValue(Args);
  if (!SmallDataThreshold.empty()) {
    CmdArgs.push_back ("-mllvm");
    CmdArgs.push_back(Args.MakeArgString(
                        "-hexagon-small-data-threshold=" + SmallDataThreshold));
  }

  if (!Args.hasArg(options::OPT_fno_short_enums))
    CmdArgs.push_back("-fshort-enums");
  if (Args.getLastArg(options::OPT_mieee_rnd_near)) {
    CmdArgs.push_back ("-mllvm");
    CmdArgs.push_back ("-enable-hexagon-ieee-rnd-near");
  }
  CmdArgs.push_back ("-mllvm");
  CmdArgs.push_back ("-machine-sink-split=0");
}

static void getAArch64TargetFeatures(const Driver &D, const ArgList &Args,
                                     std::vector<const char *> &Features) {
  // Honor -mfpu=.
  if (const Arg *A = Args.getLastArg(options::OPT_mfpu_EQ))
    getAArch64FPUFeatures(D, A, Args, Features);
  else
    Features.push_back("+neon");

  if (Args.getLastArg(options::OPT_mgeneral_regs_only)) {
    Features.push_back("-fp-armv8");
    Features.push_back("-crypto");
    Features.push_back("-neon");
  }
}

static void getTargetFeatures(const Driver &D, const llvm::Triple &Triple,
                              const ArgList &Args, ArgStringList &CmdArgs,
                              bool ForAS) {
  std::vector<const char *> Features;
  switch (Triple.getArch()) {
  default:
    break;
  case llvm::Triple::mips:
  case llvm::Triple::mipsel:
  case llvm::Triple::mips64:
  case llvm::Triple::mips64el:
    getMIPSTargetFeatures(D, Args, Features);
    break;

  case llvm::Triple::arm:
  case llvm::Triple::thumb:
    getARMTargetFeatures(D, Triple, Args, Features, ForAS);
    break;

  case llvm::Triple::ppc:
  case llvm::Triple::ppc64:
  case llvm::Triple::ppc64le:
    getPPCTargetFeatures(Args, Features);
    break;
  case llvm::Triple::sparc:
    getSparcTargetFeatures(Args, Features);
    break;
  case llvm::Triple::aarch64:
  case llvm::Triple::aarch64_be:
    getAArch64TargetFeatures(D, Args, Features);
    break;
  case llvm::Triple::x86:
  case llvm::Triple::x86_64:
    getX86TargetFeatures(Triple, Args, Features);
    break;
  }

  // Find the last of each feature.
  llvm::StringMap<unsigned> LastOpt;
  for (unsigned I = 0, N = Features.size(); I < N; ++I) {
    const char *Name = Features[I];
    assert(Name[0] == '-' || Name[0] == '+');
    LastOpt[Name + 1] = I;
  }

  for (unsigned I = 0, N = Features.size(); I < N; ++I) {
    // If this feature was overridden, ignore it.
    const char *Name = Features[I];
    llvm::StringMap<unsigned>::iterator LastI = LastOpt.find(Name + 1);
    assert(LastI != LastOpt.end());
    unsigned Last = LastI->second;
    if (Last != I)
      continue;

    CmdArgs.push_back("-target-feature");
    CmdArgs.push_back(Name);
  }
}

static bool
shouldUseExceptionTablesForObjCExceptions(const ObjCRuntime &runtime,
                                          const llvm::Triple &Triple) {
  // We use the zero-cost exception tables for Objective-C if the non-fragile
  // ABI is enabled or when compiling for x86_64 and ARM on Snow Leopard and
  // later.
  if (runtime.isNonFragile())
    return true;

  if (!Triple.isMacOSX())
    return false;

  return (!Triple.isMacOSXVersionLT(10,5) &&
          (Triple.getArch() == llvm::Triple::x86_64 ||
           Triple.getArch() == llvm::Triple::arm));
}

namespace {
  struct ExceptionSettings {
    bool ExceptionsEnabled;
    bool ShouldUseExceptionTables;
    ExceptionSettings() : ExceptionsEnabled(false),
                          ShouldUseExceptionTables(false) {}
  };
} // end anonymous namespace.

// exceptionSettings() exists to share the logic between -cc1 and linker invocations.
static ExceptionSettings exceptionSettings(const ArgList &Args,
                                           const llvm::Triple &Triple) {
  ExceptionSettings ES;

  // Are exceptions enabled by default?
  ES.ExceptionsEnabled = (Triple.getArch() != llvm::Triple::xcore);

  // This keeps track of whether exceptions were explicitly turned on or off.
  bool DidHaveExplicitExceptionFlag = false;

  if (Arg *A = Args.getLastArg(options::OPT_fexceptions,
                               options::OPT_fno_exceptions)) {
    if (A->getOption().matches(options::OPT_fexceptions))
      ES.ExceptionsEnabled = true;
    else
      ES.ExceptionsEnabled = false;

    DidHaveExplicitExceptionFlag = true;
  }

  // Exception tables and cleanups can be enabled with -fexceptions even if the
  // language itself doesn't support exceptions.
  if (ES.ExceptionsEnabled && DidHaveExplicitExceptionFlag)
    ES.ShouldUseExceptionTables = true;

  return ES;
}

/// addExceptionArgs - Adds exception related arguments to the driver command
/// arguments. There's a master flag, -fexceptions and also language specific
/// flags to enable/disable C++ and Objective-C exceptions.
/// This makes it possible to for example disable C++ exceptions but enable
/// Objective-C exceptions.
static void addExceptionArgs(const ArgList &Args, types::ID InputType,
                             const llvm::Triple &Triple,
                             bool KernelOrKext,
                             const ObjCRuntime &objcRuntime,
                             ArgStringList &CmdArgs) {
  if (KernelOrKext) {
    // -mkernel and -fapple-kext imply no exceptions, so claim exception related
    // arguments now to avoid warnings about unused arguments.
    Args.ClaimAllArgs(options::OPT_fexceptions);
    Args.ClaimAllArgs(options::OPT_fno_exceptions);
    Args.ClaimAllArgs(options::OPT_fobjc_exceptions);
    Args.ClaimAllArgs(options::OPT_fno_objc_exceptions);
    Args.ClaimAllArgs(options::OPT_fcxx_exceptions);
    Args.ClaimAllArgs(options::OPT_fno_cxx_exceptions);
    return;
  }

   // Gather the exception settings from the command line arguments.
   ExceptionSettings ES = exceptionSettings(Args, Triple);

  // Obj-C exceptions are enabled by default, regardless of -fexceptions. This
  // is not necessarily sensible, but follows GCC.
  if (types::isObjC(InputType) &&
      Args.hasFlag(options::OPT_fobjc_exceptions,
                   options::OPT_fno_objc_exceptions,
                   true)) {
    CmdArgs.push_back("-fobjc-exceptions");

    ES.ShouldUseExceptionTables |=
      shouldUseExceptionTablesForObjCExceptions(objcRuntime, Triple);
  }

  if (types::isCXX(InputType)) {
    bool CXXExceptionsEnabled = ES.ExceptionsEnabled;

    if (Arg *A = Args.getLastArg(options::OPT_fcxx_exceptions,
                                 options::OPT_fno_cxx_exceptions,
                                 options::OPT_fexceptions,
                                 options::OPT_fno_exceptions)) {
      if (A->getOption().matches(options::OPT_fcxx_exceptions))
        CXXExceptionsEnabled = true;
      else if (A->getOption().matches(options::OPT_fno_cxx_exceptions))
        CXXExceptionsEnabled = false;
    }

    if (CXXExceptionsEnabled) {
      CmdArgs.push_back("-fcxx-exceptions");

      ES.ShouldUseExceptionTables = true;
    }
  }

  if (ES.ShouldUseExceptionTables)
    CmdArgs.push_back("-fexceptions");
}

static bool ShouldDisableAutolink(const ArgList &Args,
                             const ToolChain &TC) {
  bool Default = true;
  if (TC.getTriple().isOSDarwin()) {
    // The native darwin assembler doesn't support the linker_option directives,
    // so we disable them if we think the .s file will be passed to it.
    Default = TC.useIntegratedAs();
  }
  return !Args.hasFlag(options::OPT_fautolink, options::OPT_fno_autolink,
                       Default);
}

static bool ShouldDisableCFI(const ArgList &Args,
                             const ToolChain &TC) {
  bool Default = true;
  if (TC.getTriple().isOSDarwin()) {
    // The native darwin assembler doesn't support cfi directives, so
    // we disable them if we think the .s file will be passed to it.
    Default = TC.useIntegratedAs();
  }
  return !Args.hasFlag(options::OPT_fdwarf2_cfi_asm,
                       options::OPT_fno_dwarf2_cfi_asm,
                       Default);
}

static bool ShouldDisableDwarfDirectory(const ArgList &Args,
                                        const ToolChain &TC) {
  bool UseDwarfDirectory = Args.hasFlag(options::OPT_fdwarf_directory_asm,
                                        options::OPT_fno_dwarf_directory_asm,
                                        TC.useIntegratedAs());
  return !UseDwarfDirectory;
}

/// \brief Check whether the given input tree contains any compilation actions.
static bool ContainsCompileAction(const Action *A) {
  if (isa<CompileJobAction>(A))
    return true;

  for (Action::const_iterator it = A->begin(), ie = A->end(); it != ie; ++it)
    if (ContainsCompileAction(*it))
      return true;

  return false;
}

/// \brief Check if -relax-all should be passed to the internal assembler.
/// This is done by default when compiling non-assembler source with -O0.
static bool UseRelaxAll(Compilation &C, const ArgList &Args) {
  bool RelaxDefault = true;

  if (Arg *A = Args.getLastArg(options::OPT_O_Group))
    RelaxDefault = A->getOption().matches(options::OPT_O0);

  if (RelaxDefault) {
    RelaxDefault = false;
    for (ActionList::const_iterator it = C.getActions().begin(),
           ie = C.getActions().end(); it != ie; ++it) {
      if (ContainsCompileAction(*it)) {
        RelaxDefault = true;
        break;
      }
    }
  }

  return Args.hasFlag(options::OPT_mrelax_all, options::OPT_mno_relax_all,
    RelaxDefault);
}

static void CollectArgsForIntegratedAssembler(Compilation &C,
                                              const ArgList &Args,
                                              ArgStringList &CmdArgs,
                                              const Driver &D) {
    if (UseRelaxAll(C, Args))
      CmdArgs.push_back("-mrelax-all");

    // When passing -I arguments to the assembler we sometimes need to
    // unconditionally take the next argument.  For example, when parsing
    // '-Wa,-I -Wa,foo' we need to accept the -Wa,foo arg after seeing the
    // -Wa,-I arg and when parsing '-Wa,-I,foo' we need to accept the 'foo'
    // arg after parsing the '-I' arg.
    bool TakeNextArg = false;

    // When using an integrated assembler, translate -Wa, and -Xassembler
    // options.
    for (arg_iterator it = Args.filtered_begin(options::OPT_Wa_COMMA,
                                               options::OPT_Xassembler),
           ie = Args.filtered_end(); it != ie; ++it) {
      const Arg *A = *it;
      A->claim();

      for (unsigned i = 0, e = A->getNumValues(); i != e; ++i) {
        StringRef Value = A->getValue(i);
        if (TakeNextArg) {
          CmdArgs.push_back(Value.data());
          TakeNextArg = false;
          continue;
        }

        if (Value == "-force_cpusubtype_ALL") {
          // Do nothing, this is the default and we don't support anything else.
        } else if (Value == "-L") {
          CmdArgs.push_back("-msave-temp-labels");
        } else if (Value == "--fatal-warnings") {
          CmdArgs.push_back("-mllvm");
          CmdArgs.push_back("-fatal-assembler-warnings");
        } else if (Value == "--noexecstack") {
          CmdArgs.push_back("-mnoexecstack");
        } else if (Value == "-compress-debug-sections" ||
                   Value == "--compress-debug-sections") {
          D.Diag(diag::warn_missing_debug_compression);
        } else if (Value.startswith("-I")) {
          CmdArgs.push_back(Value.data());
          // We need to consume the next argument if the current arg is a plain
          // -I. The next arg will be the include directory.
          if (Value == "-I")
            TakeNextArg = true;
        } else {
          D.Diag(diag::err_drv_unsupported_option_argument)
            << A->getOption().getName() << Value;
        }
      }
    }
}

// Until ARM libraries are build separately, we have them all in one library
static StringRef getArchNameForCompilerRTLib(const ToolChain &TC) {
  if (TC.getArch() == llvm::Triple::arm)
    return "arm";
  else
    return TC.getArchName();
}

static SmallString<128> getCompilerRTLibDir(const ToolChain &TC) {
  // The runtimes are located in the OS-specific resource directory.
  SmallString<128> Res(TC.getDriver().ResourceDir);
  llvm::sys::path::append(Res, "lib", TC.getOS());
  return Res;
}

// This adds the static libclang_rt.arch.a directly to the command line
// FIXME: Make sure we can also emit shared objects if they're requested
// and available, check for possible errors, etc.
static void addClangRTLinux(
    const ToolChain &TC, const ArgList &Args, ArgStringList &CmdArgs) {
  SmallString<128> LibClangRT = getCompilerRTLibDir(TC);
  llvm::sys::path::append(LibClangRT,
      Twine("libclang_rt.") + getArchNameForCompilerRTLib(TC) + ".a");

  CmdArgs.push_back(Args.MakeArgString(LibClangRT));
  CmdArgs.push_back("-lgcc_s");
  if (TC.getDriver().CCCIsCXX())
    CmdArgs.push_back("-lgcc_eh");
}

static void addProfileRT(
    const ToolChain &TC, const ArgList &Args, ArgStringList &CmdArgs) {
  if (!(Args.hasArg(options::OPT_fprofile_arcs) ||
        Args.hasArg(options::OPT_fprofile_generate) ||
        Args.hasArg(options::OPT_fprofile_instr_generate) ||
        Args.hasArg(options::OPT_fcreate_profile) ||
        Args.hasArg(options::OPT_coverage)))
    return;

  SmallString<128> LibProfile = getCompilerRTLibDir(TC);
  llvm::sys::path::append(LibProfile,
      Twine("libclang_rt.profile-") + getArchNameForCompilerRTLib(TC) + ".a");

  CmdArgs.push_back(Args.MakeArgString(LibProfile));
}

static void addSanitizerRTLinkFlags(
    const ToolChain &TC, const ArgList &Args, ArgStringList &CmdArgs,
    const StringRef Sanitizer, bool BeforeLibStdCXX,
    bool ExportSymbols = true) {
  // Sanitizer runtime has name "libclang_rt.<Sanitizer>-<ArchName>.a".
  SmallString<128> LibSanitizer = getCompilerRTLibDir(TC);
  llvm::sys::path::append(LibSanitizer,
                          (Twine("libclang_rt.") + Sanitizer + "-" +
                           getArchNameForCompilerRTLib(TC) + ".a"));

  // Sanitizer runtime may need to come before -lstdc++ (or -lc++, libstdc++.a,
  // etc.) so that the linker picks custom versions of the global 'operator
  // new' and 'operator delete' symbols. We take the extreme (but simple)
  // strategy of inserting it at the front of the link command. It also
  // needs to be forced to end up in the executable, so wrap it in
  // whole-archive.
  SmallVector<const char *, 3> LibSanitizerArgs;
  LibSanitizerArgs.push_back("-whole-archive");
  LibSanitizerArgs.push_back(Args.MakeArgString(LibSanitizer));
  LibSanitizerArgs.push_back("-no-whole-archive");

  CmdArgs.insert(BeforeLibStdCXX ? CmdArgs.begin() : CmdArgs.end(),
                 LibSanitizerArgs.begin(), LibSanitizerArgs.end());

  CmdArgs.push_back("-lpthread");
  CmdArgs.push_back("-lrt");
  CmdArgs.push_back("-ldl");
  CmdArgs.push_back("-lm");

  // If possible, use a dynamic symbols file to export the symbols from the
  // runtime library. If we can't do so, use -export-dynamic instead to export
  // all symbols from the binary.
  if (ExportSymbols) {
    if (llvm::sys::fs::exists(LibSanitizer + ".syms"))
      CmdArgs.push_back(
          Args.MakeArgString("--dynamic-list=" + LibSanitizer + ".syms"));
    else
      CmdArgs.push_back("-export-dynamic");
  }
}

/// If AddressSanitizer is enabled, add appropriate linker flags (Linux).
/// This needs to be called before we add the C run-time (malloc, etc).
static void addAsanRT(const ToolChain &TC, const ArgList &Args,
                      ArgStringList &CmdArgs) {
  if (TC.getTriple().getEnvironment() == llvm::Triple::Android) {
    SmallString<128> LibAsan = getCompilerRTLibDir(TC);
    llvm::sys::path::append(LibAsan,
                            (Twine("libclang_rt.asan-") +
                             getArchNameForCompilerRTLib(TC) + "-android.so"));
    CmdArgs.insert(CmdArgs.begin(), Args.MakeArgString(LibAsan));
  } else {
    if (!Args.hasArg(options::OPT_shared))
      addSanitizerRTLinkFlags(TC, Args, CmdArgs, "asan", true);
  }
}

/// If ThreadSanitizer is enabled, add appropriate linker flags (Linux).
/// This needs to be called before we add the C run-time (malloc, etc).
static void addTsanRT(const ToolChain &TC, const ArgList &Args,
                      ArgStringList &CmdArgs) {
  if (!Args.hasArg(options::OPT_shared))
    addSanitizerRTLinkFlags(TC, Args, CmdArgs, "tsan", true);
}

/// If MemorySanitizer is enabled, add appropriate linker flags (Linux).
/// This needs to be called before we add the C run-time (malloc, etc).
static void addMsanRT(const ToolChain &TC, const ArgList &Args,
                      ArgStringList &CmdArgs) {
  if (!Args.hasArg(options::OPT_shared))
    addSanitizerRTLinkFlags(TC, Args, CmdArgs, "msan", true);
}

/// If LeakSanitizer is enabled, add appropriate linker flags (Linux).
/// This needs to be called before we add the C run-time (malloc, etc).
static void addLsanRT(const ToolChain &TC, const ArgList &Args,
                      ArgStringList &CmdArgs) {
  if (!Args.hasArg(options::OPT_shared))
    addSanitizerRTLinkFlags(TC, Args, CmdArgs, "lsan", true);
}

/// If UndefinedBehaviorSanitizer is enabled, add appropriate linker flags
/// (Linux).
static void addUbsanRT(const ToolChain &TC, const ArgList &Args,
                       ArgStringList &CmdArgs, bool IsCXX,
                       bool HasOtherSanitizerRt) {
  // Need a copy of sanitizer_common. This could come from another sanitizer
  // runtime; if we're not including one, include our own copy.
  if (!HasOtherSanitizerRt)
    addSanitizerRTLinkFlags(TC, Args, CmdArgs, "san", true, false);

  addSanitizerRTLinkFlags(TC, Args, CmdArgs, "ubsan", false);

  // Only include the bits of the runtime which need a C++ ABI library if
  // we're linking in C++ mode.
  if (IsCXX)
    addSanitizerRTLinkFlags(TC, Args, CmdArgs, "ubsan_cxx", false);
}

static void addDfsanRT(const ToolChain &TC, const ArgList &Args,
                       ArgStringList &CmdArgs) {
  if (!Args.hasArg(options::OPT_shared))
    addSanitizerRTLinkFlags(TC, Args, CmdArgs, "dfsan", true);
}

// Should be called before we add C++ ABI library.
static void addSanitizerRuntimes(const ToolChain &TC, const ArgList &Args,
                                 ArgStringList &CmdArgs) {
  const SanitizerArgs &Sanitize = TC.getSanitizerArgs();
  const Driver &D = TC.getDriver();
  if (Sanitize.needsUbsanRt())
    addUbsanRT(TC, Args, CmdArgs, D.CCCIsCXX(),
                    Sanitize.needsAsanRt() || Sanitize.needsTsanRt() ||
                    Sanitize.needsMsanRt() || Sanitize.needsLsanRt());
  if (Sanitize.needsAsanRt())
    addAsanRT(TC, Args, CmdArgs);
  if (Sanitize.needsTsanRt())
    addTsanRT(TC, Args, CmdArgs);
  if (Sanitize.needsMsanRt())
    addMsanRT(TC, Args, CmdArgs);
  if (Sanitize.needsLsanRt())
    addLsanRT(TC, Args, CmdArgs);
  if (Sanitize.needsDfsanRt())
    addDfsanRT(TC, Args, CmdArgs);
}

static bool shouldUseFramePointerForTarget(const ArgList &Args,
                                           const llvm::Triple &Triple) {
  switch (Triple.getArch()) {
  // Don't use a frame pointer on linux if optimizing for certain targets.
  case llvm::Triple::mips64:
  case llvm::Triple::mips64el:
  case llvm::Triple::mips:
  case llvm::Triple::mipsel:
  case llvm::Triple::systemz:
  case llvm::Triple::x86:
  case llvm::Triple::x86_64:
    if (Triple.isOSLinux())
      if (Arg *A = Args.getLastArg(options::OPT_O_Group))
        if (!A->getOption().matches(options::OPT_O0))
          return false;
    return true;
  case llvm::Triple::xcore:
    return false;
  default:
    return true;
  }
}

static bool shouldUseFramePointer(const ArgList &Args,
                                  const llvm::Triple &Triple) {
  if (Arg *A = Args.getLastArg(options::OPT_fno_omit_frame_pointer,
                               options::OPT_fomit_frame_pointer))
    return A->getOption().matches(options::OPT_fno_omit_frame_pointer);

  return shouldUseFramePointerForTarget(Args, Triple);
}

static bool shouldUseLeafFramePointer(const ArgList &Args,
                                      const llvm::Triple &Triple) {
  if (Arg *A = Args.getLastArg(options::OPT_mno_omit_leaf_frame_pointer,
                               options::OPT_momit_leaf_frame_pointer))
    return A->getOption().matches(options::OPT_mno_omit_leaf_frame_pointer);

  return shouldUseFramePointerForTarget(Args, Triple);
}

/// Add a CC1 option to specify the debug compilation directory.
static void addDebugCompDirArg(const ArgList &Args, ArgStringList &CmdArgs) {
  SmallString<128> cwd;
  if (!llvm::sys::fs::current_path(cwd)) {
    CmdArgs.push_back("-fdebug-compilation-dir");
    CmdArgs.push_back(Args.MakeArgString(cwd));
  }
}

static const char *SplitDebugName(const ArgList &Args,
                                  const InputInfoList &Inputs) {
  Arg *FinalOutput = Args.getLastArg(options::OPT_o);
  if (FinalOutput && Args.hasArg(options::OPT_c)) {
    SmallString<128> T(FinalOutput->getValue());
    llvm::sys::path::replace_extension(T, "dwo");
    return Args.MakeArgString(T);
  } else {
    // Use the compilation dir.
    SmallString<128> T(Args.getLastArgValue(options::OPT_fdebug_compilation_dir));
    SmallString<128> F(llvm::sys::path::stem(Inputs[0].getBaseInput()));
    llvm::sys::path::replace_extension(F, "dwo");
    T += F;
    return Args.MakeArgString(F);
  }
}

static void SplitDebugInfo(const ToolChain &TC, Compilation &C,
                           const Tool &T, const JobAction &JA,
                           const ArgList &Args, const InputInfo &Output,
                           const char *OutFile) {
  ArgStringList ExtractArgs;
  ExtractArgs.push_back("--extract-dwo");

  ArgStringList StripArgs;
  StripArgs.push_back("--strip-dwo");

  // Grabbing the output of the earlier compile step.
  StripArgs.push_back(Output.getFilename());
  ExtractArgs.push_back(Output.getFilename());
  ExtractArgs.push_back(OutFile);

  const char *Exec =
    Args.MakeArgString(TC.GetProgramPath("objcopy"));

  // First extract the dwo sections.
  C.addCommand(new Command(JA, T, Exec, ExtractArgs));

  // Then remove them from the original .o file.
  C.addCommand(new Command(JA, T, Exec, StripArgs));
}

static bool isOptimizationLevelFast(const ArgList &Args) {
  if (Arg *A = Args.getLastArg(options::OPT_O_Group))
    if (A->getOption().matches(options::OPT_Ofast))
      return true;
  return false;
}

/// \brief Vectorize at all optimization levels greater than 1 except for -Oz.
static bool shouldEnableVectorizerAtOLevel(const ArgList &Args) {
  if (Arg *A = Args.getLastArg(options::OPT_O_Group)) {
    if (A->getOption().matches(options::OPT_O4) ||
        A->getOption().matches(options::OPT_Ofast))
      return true;

    if (A->getOption().matches(options::OPT_O0))
      return false;

    assert(A->getOption().matches(options::OPT_O) && "Must have a -O flag");

    // Vectorize -Os.
    StringRef S(A->getValue());
    if (S == "s")
      return true;

    // Don't vectorize -Oz.
    if (S == "z")
      return false;

    unsigned OptLevel = 0;
    if (S.getAsInteger(10, OptLevel))
      return false;

    return OptLevel > 1;
  }

  return false;
}

/// Add -x lang to \p CmdArgs for \p Input.
static void addDashXForInput(const ArgList &Args, const InputInfo &Input,
                             ArgStringList &CmdArgs) {
  // When using -verify-pch, we don't want to provide the type
  // 'precompiled-header' if it was inferred from the file extension
  if (Args.hasArg(options::OPT_verify_pch) && Input.getType() == types::TY_PCH)
    return;

  CmdArgs.push_back("-x");
  if (Args.hasArg(options::OPT_rewrite_objc))
    CmdArgs.push_back(types::getTypeName(types::TY_PP_ObjCXX));
  else
    CmdArgs.push_back(types::getTypeName(Input.getType()));
}

void Clang::ConstructJob(Compilation &C, const JobAction &JA,
                         const InputInfo &Output,
                         const InputInfoList &Inputs,
                         const ArgList &Args,
                         const char *LinkingOutput) const {
  bool KernelOrKext = Args.hasArg(options::OPT_mkernel,
                                  options::OPT_fapple_kext);
  const Driver &D = getToolChain().getDriver();
  ArgStringList CmdArgs;

  assert(Inputs.size() == 1 && "Unable to handle multiple inputs.");

  // Invoke ourselves in -cc1 mode.
  //
  // FIXME: Implement custom jobs for internal actions.
  CmdArgs.push_back("-cc1");

  if (Args.hasArg(options::OPT_fopenmp))
    CmdArgs.push_back("-fopenmp");

  // Add the "effective" target triple.
  CmdArgs.push_back("-triple");
  std::string TripleStr = getToolChain().ComputeEffectiveClangTriple(Args);
  CmdArgs.push_back(Args.MakeArgString(TripleStr));

  // Select the appropriate action.
  RewriteKind rewriteKind = RK_None;
  
  if (isa<AnalyzeJobAction>(JA)) {
    assert(JA.getType() == types::TY_Plist && "Invalid output type.");
    CmdArgs.push_back("-analyze");
  } else if (isa<MigrateJobAction>(JA)) {
    CmdArgs.push_back("-migrate");
  } else if (isa<PreprocessJobAction>(JA)) {
    if (Output.getType() == types::TY_Dependencies)
      CmdArgs.push_back("-Eonly");
    else {
      CmdArgs.push_back("-E");
      if (Args.hasArg(options::OPT_rewrite_objc) &&
          !Args.hasArg(options::OPT_g_Group))
        CmdArgs.push_back("-P");
    }
  } else if (isa<AssembleJobAction>(JA)) {
    CmdArgs.push_back("-emit-obj");

    CollectArgsForIntegratedAssembler(C, Args, CmdArgs, D);

    // Also ignore explicit -force_cpusubtype_ALL option.
    (void) Args.hasArg(options::OPT_force__cpusubtype__ALL);
  } else if (isa<PrecompileJobAction>(JA)) {
    // Use PCH if the user requested it.
    bool UsePCH = D.CCCUsePCH;

    if (JA.getType() == types::TY_Nothing)
      CmdArgs.push_back("-fsyntax-only");
    else if (UsePCH)
      CmdArgs.push_back("-emit-pch");
    else
      CmdArgs.push_back("-emit-pth");
  } else if (isa<VerifyPCHJobAction>(JA)) {
    CmdArgs.push_back("-verify-pch");
  } else {
    assert(isa<CompileJobAction>(JA) && "Invalid action for clang tool.");

    if (JA.getType() == types::TY_Nothing) {
      CmdArgs.push_back("-fsyntax-only");
    } else if (JA.getType() == types::TY_LLVM_IR ||
               JA.getType() == types::TY_LTO_IR) {
      CmdArgs.push_back("-emit-llvm");
    } else if (JA.getType() == types::TY_LLVM_BC ||
               JA.getType() == types::TY_LTO_BC) {
      CmdArgs.push_back("-emit-llvm-bc");
    } else if (JA.getType() == types::TY_PP_Asm) {
      CmdArgs.push_back("-S");
    } else if (JA.getType() == types::TY_AST) {
      CmdArgs.push_back("-emit-pch");
    } else if (JA.getType() == types::TY_ModuleFile) {
      CmdArgs.push_back("-module-file-info");
    } else if (JA.getType() == types::TY_RewrittenObjC) {
      CmdArgs.push_back("-rewrite-objc");
      rewriteKind = RK_NonFragile;
    } else if (JA.getType() == types::TY_RewrittenLegacyObjC) {
      CmdArgs.push_back("-rewrite-objc");
      rewriteKind = RK_Fragile;
    } else {
      assert(JA.getType() == types::TY_PP_Asm &&
             "Unexpected output type!");
    }
  }

  // The make clang go fast button.
  CmdArgs.push_back("-disable-free");

  // Disable the verification pass in -asserts builds.
#ifdef NDEBUG
  CmdArgs.push_back("-disable-llvm-verifier");
#endif

  // Set the main file name, so that debug info works even with
  // -save-temps.
  CmdArgs.push_back("-main-file-name");
  CmdArgs.push_back(getBaseInputName(Args, Inputs));

  // Some flags which affect the language (via preprocessor
  // defines).
  if (Args.hasArg(options::OPT_static))
    CmdArgs.push_back("-static-define");

  if (isa<AnalyzeJobAction>(JA)) {
    // Enable region store model by default.
    CmdArgs.push_back("-analyzer-store=region");

    // Treat blocks as analysis entry points.
    CmdArgs.push_back("-analyzer-opt-analyze-nested-blocks");

    CmdArgs.push_back("-analyzer-eagerly-assume");

    // Add default argument set.
    if (!Args.hasArg(options::OPT__analyzer_no_default_checks)) {
      CmdArgs.push_back("-analyzer-checker=core");

      if (getToolChain().getTriple().getOS() != llvm::Triple::Win32)
        CmdArgs.push_back("-analyzer-checker=unix");

      if (getToolChain().getTriple().getVendor() == llvm::Triple::Apple)
        CmdArgs.push_back("-analyzer-checker=osx");
      
      CmdArgs.push_back("-analyzer-checker=deadcode");
      
      if (types::isCXX(Inputs[0].getType()))
        CmdArgs.push_back("-analyzer-checker=cplusplus");

      // Enable the following experimental checkers for testing. 
      CmdArgs.push_back("-analyzer-checker=security.insecureAPI.UncheckedReturn");
      CmdArgs.push_back("-analyzer-checker=security.insecureAPI.getpw");
      CmdArgs.push_back("-analyzer-checker=security.insecureAPI.gets");
      CmdArgs.push_back("-analyzer-checker=security.insecureAPI.mktemp");      
      CmdArgs.push_back("-analyzer-checker=security.insecureAPI.mkstemp");
      CmdArgs.push_back("-analyzer-checker=security.insecureAPI.vfork");
    }

    // Set the output format. The default is plist, for (lame) historical
    // reasons.
    CmdArgs.push_back("-analyzer-output");
    if (Arg *A = Args.getLastArg(options::OPT__analyzer_output))
      CmdArgs.push_back(A->getValue());
    else
      CmdArgs.push_back("plist");

    // Disable the presentation of standard compiler warnings when
    // using --analyze.  We only want to show static analyzer diagnostics
    // or frontend errors.
    CmdArgs.push_back("-w");

    // Add -Xanalyzer arguments when running as analyzer.
    Args.AddAllArgValues(CmdArgs, options::OPT_Xanalyzer);
  }

  CheckCodeGenerationOptions(D, Args);

  bool PIE = getToolChain().isPIEDefault();
  bool PIC = PIE || getToolChain().isPICDefault();
  bool IsPICLevelTwo = PIC;

  // Android-specific defaults for PIC/PIE
  if (getToolChain().getTriple().getEnvironment() == llvm::Triple::Android) {
    switch (getToolChain().getTriple().getArch()) {
    case llvm::Triple::arm:
    case llvm::Triple::thumb:
    case llvm::Triple::mips:
    case llvm::Triple::mipsel:
    case llvm::Triple::mips64:
    case llvm::Triple::mips64el:
      PIC = true; // "-fpic"
      break;

    case llvm::Triple::x86:
    case llvm::Triple::x86_64:
      PIC = true; // "-fPIC"
      IsPICLevelTwo = true;
      break;

    default:
      break;
    }
  }

  // For the PIC and PIE flag options, this logic is different from the
  // legacy logic in very old versions of GCC, as that logic was just
  // a bug no one had ever fixed. This logic is both more rational and
  // consistent with GCC's new logic now that the bugs are fixed. The last
  // argument relating to either PIC or PIE wins, and no other argument is
  // used. If the last argument is any flavor of the '-fno-...' arguments,
  // both PIC and PIE are disabled. Any PIE option implicitly enables PIC
  // at the same level.
  Arg *LastPICArg =Args.getLastArg(options::OPT_fPIC, options::OPT_fno_PIC,
                                 options::OPT_fpic, options::OPT_fno_pic,
                                 options::OPT_fPIE, options::OPT_fno_PIE,
                                 options::OPT_fpie, options::OPT_fno_pie);
  // Check whether the tool chain trumps the PIC-ness decision. If the PIC-ness
  // is forced, then neither PIC nor PIE flags will have no effect.
  if (!getToolChain().isPICDefaultForced()) {
    if (LastPICArg) {
      Option O = LastPICArg->getOption();
      if (O.matches(options::OPT_fPIC) || O.matches(options::OPT_fpic) ||
          O.matches(options::OPT_fPIE) || O.matches(options::OPT_fpie)) {
        PIE = O.matches(options::OPT_fPIE) || O.matches(options::OPT_fpie);
        PIC = PIE || O.matches(options::OPT_fPIC) ||
              O.matches(options::OPT_fpic);
        IsPICLevelTwo = O.matches(options::OPT_fPIE) ||
                        O.matches(options::OPT_fPIC);
      } else {
        PIE = PIC = false;
      }
    }
  }

  // Introduce a Darwin-specific hack. If the default is PIC but the flags
  // specified while enabling PIC enabled level 1 PIC, just force it back to
  // level 2 PIC instead. This matches the behavior of Darwin GCC (based on my
  // informal testing).
  if (PIC && getToolChain().getTriple().isOSDarwin())
    IsPICLevelTwo |= getToolChain().isPICDefault();

  // Note that these flags are trump-cards. Regardless of the order w.r.t. the
  // PIC or PIE options above, if these show up, PIC is disabled.
  llvm::Triple Triple(TripleStr);
  if (KernelOrKext &&
      (!Triple.isiOS() || Triple.isOSVersionLT(6)))
    PIC = PIE = false;
  if (Args.hasArg(options::OPT_static))
    PIC = PIE = false;

  if (Arg *A = Args.getLastArg(options::OPT_mdynamic_no_pic)) {
    // This is a very special mode. It trumps the other modes, almost no one
    // uses it, and it isn't even valid on any OS but Darwin.
    if (!getToolChain().getTriple().isOSDarwin())
      D.Diag(diag::err_drv_unsupported_opt_for_target)
        << A->getSpelling() << getToolChain().getTriple().str();

    // FIXME: Warn when this flag trumps some other PIC or PIE flag.

    CmdArgs.push_back("-mrelocation-model");
    CmdArgs.push_back("dynamic-no-pic");

    // Only a forced PIC mode can cause the actual compile to have PIC defines
    // etc., no flags are sufficient. This behavior was selected to closely
    // match that of llvm-gcc and Apple GCC before that.
    if (getToolChain().isPICDefault() && getToolChain().isPICDefaultForced()) {
      CmdArgs.push_back("-pic-level");
      CmdArgs.push_back("2");
    }
  } else {
    // Currently, LLVM only knows about PIC vs. static; the PIE differences are
    // handled in Clang's IRGen by the -pie-level flag.
    CmdArgs.push_back("-mrelocation-model");
    CmdArgs.push_back(PIC ? "pic" : "static");

    if (PIC) {
      CmdArgs.push_back("-pic-level");
      CmdArgs.push_back(IsPICLevelTwo ? "2" : "1");
      if (PIE) {
        CmdArgs.push_back("-pie-level");
        CmdArgs.push_back(IsPICLevelTwo ? "2" : "1");
      }
    }
  }

  if (!Args.hasFlag(options::OPT_fmerge_all_constants,
                    options::OPT_fno_merge_all_constants))
    CmdArgs.push_back("-fno-merge-all-constants");

  // LLVM Code Generator Options.

  if (Arg *A = Args.getLastArg(options::OPT_mregparm_EQ)) {
    CmdArgs.push_back("-mregparm");
    CmdArgs.push_back(A->getValue());
  }

  if (Arg *A = Args.getLastArg(options::OPT_fpcc_struct_return,
                               options::OPT_freg_struct_return)) {
    if (getToolChain().getArch() != llvm::Triple::x86) {
      D.Diag(diag::err_drv_unsupported_opt_for_target)
        << A->getSpelling() << getToolChain().getTriple().str();
    } else if (A->getOption().matches(options::OPT_fpcc_struct_return)) {
      CmdArgs.push_back("-fpcc-struct-return");
    } else {
      assert(A->getOption().matches(options::OPT_freg_struct_return));
      CmdArgs.push_back("-freg-struct-return");
    }
  }

  if (Args.hasFlag(options::OPT_mrtd, options::OPT_mno_rtd, false))
    CmdArgs.push_back("-mrtd");

  if (shouldUseFramePointer(Args, getToolChain().getTriple()))
    CmdArgs.push_back("-mdisable-fp-elim");
  if (!Args.hasFlag(options::OPT_fzero_initialized_in_bss,
                    options::OPT_fno_zero_initialized_in_bss))
    CmdArgs.push_back("-mno-zero-initialized-in-bss");

  bool OFastEnabled = isOptimizationLevelFast(Args);
  // If -Ofast is the optimization level, then -fstrict-aliasing should be
  // enabled.  This alias option is being used to simplify the hasFlag logic.
  OptSpecifier StrictAliasingAliasOption = OFastEnabled ? options::OPT_Ofast :
    options::OPT_fstrict_aliasing;
  if (!Args.hasFlag(options::OPT_fstrict_aliasing, StrictAliasingAliasOption,
                    options::OPT_fno_strict_aliasing, true))
    CmdArgs.push_back("-relaxed-aliasing");
  if (!Args.hasFlag(options::OPT_fstruct_path_tbaa,
                    options::OPT_fno_struct_path_tbaa))
    CmdArgs.push_back("-no-struct-path-tbaa");
  if (Args.hasFlag(options::OPT_fstrict_enums, options::OPT_fno_strict_enums,
                   false))
    CmdArgs.push_back("-fstrict-enums");
  if (!Args.hasFlag(options::OPT_foptimize_sibling_calls,
                    options::OPT_fno_optimize_sibling_calls))
    CmdArgs.push_back("-mdisable-tail-calls");

  // Handle segmented stacks.
  if (Args.hasArg(options::OPT_fsplit_stack))
    CmdArgs.push_back("-split-stacks");

  // If -Ofast is the optimization level, then -ffast-math should be enabled.
  // This alias option is being used to simplify the getLastArg logic.
  OptSpecifier FastMathAliasOption = OFastEnabled ? options::OPT_Ofast :
    options::OPT_ffast_math;
  
  // Handle various floating point optimization flags, mapping them to the
  // appropriate LLVM code generation flags. The pattern for all of these is to
  // default off the codegen optimizations, and if any flag enables them and no
  // flag disables them after the flag enabling them, enable the codegen
  // optimization. This is complicated by several "umbrella" flags.
  if (Arg *A = Args.getLastArg(options::OPT_ffast_math, FastMathAliasOption,
                               options::OPT_fno_fast_math,
                               options::OPT_ffinite_math_only,
                               options::OPT_fno_finite_math_only,
                               options::OPT_fhonor_infinities,
                               options::OPT_fno_honor_infinities))
    if (A->getOption().getID() != options::OPT_fno_fast_math &&
        A->getOption().getID() != options::OPT_fno_finite_math_only &&
        A->getOption().getID() != options::OPT_fhonor_infinities)
      CmdArgs.push_back("-menable-no-infs");
  if (Arg *A = Args.getLastArg(options::OPT_ffast_math, FastMathAliasOption,
                               options::OPT_fno_fast_math,
                               options::OPT_ffinite_math_only,
                               options::OPT_fno_finite_math_only,
                               options::OPT_fhonor_nans,
                               options::OPT_fno_honor_nans))
    if (A->getOption().getID() != options::OPT_fno_fast_math &&
        A->getOption().getID() != options::OPT_fno_finite_math_only &&
        A->getOption().getID() != options::OPT_fhonor_nans)
      CmdArgs.push_back("-menable-no-nans");

  // -fmath-errno is the default on some platforms, e.g. BSD-derived OSes.
  bool MathErrno = getToolChain().IsMathErrnoDefault();
  if (Arg *A = Args.getLastArg(options::OPT_ffast_math, FastMathAliasOption,
                               options::OPT_fno_fast_math,
                               options::OPT_fmath_errno,
                               options::OPT_fno_math_errno)) {
    // Turning on -ffast_math (with either flag) removes the need for MathErrno.
    // However, turning *off* -ffast_math merely restores the toolchain default
    // (which may be false).
    if (A->getOption().getID() == options::OPT_fno_math_errno ||
        A->getOption().getID() == options::OPT_ffast_math ||
        A->getOption().getID() == options::OPT_Ofast)
      MathErrno = false;
    else if (A->getOption().getID() == options::OPT_fmath_errno)
      MathErrno = true;
  }
  if (MathErrno)
    CmdArgs.push_back("-fmath-errno");

  // There are several flags which require disabling very specific
  // optimizations. Any of these being disabled forces us to turn off the
  // entire set of LLVM optimizations, so collect them through all the flag
  // madness.
  bool AssociativeMath = false;
  if (Arg *A = Args.getLastArg(options::OPT_ffast_math, FastMathAliasOption,
                               options::OPT_fno_fast_math,
                               options::OPT_funsafe_math_optimizations,
                               options::OPT_fno_unsafe_math_optimizations,
                               options::OPT_fassociative_math,
                               options::OPT_fno_associative_math))
    if (A->getOption().getID() != options::OPT_fno_fast_math &&
        A->getOption().getID() != options::OPT_fno_unsafe_math_optimizations &&
        A->getOption().getID() != options::OPT_fno_associative_math)
      AssociativeMath = true;
  bool ReciprocalMath = false;
  if (Arg *A = Args.getLastArg(options::OPT_ffast_math, FastMathAliasOption,
                               options::OPT_fno_fast_math,
                               options::OPT_funsafe_math_optimizations,
                               options::OPT_fno_unsafe_math_optimizations,
                               options::OPT_freciprocal_math,
                               options::OPT_fno_reciprocal_math))
    if (A->getOption().getID() != options::OPT_fno_fast_math &&
        A->getOption().getID() != options::OPT_fno_unsafe_math_optimizations &&
        A->getOption().getID() != options::OPT_fno_reciprocal_math)
      ReciprocalMath = true;
  bool SignedZeros = true;
  if (Arg *A = Args.getLastArg(options::OPT_ffast_math, FastMathAliasOption,
                               options::OPT_fno_fast_math,
                               options::OPT_funsafe_math_optimizations,
                               options::OPT_fno_unsafe_math_optimizations,
                               options::OPT_fsigned_zeros,
                               options::OPT_fno_signed_zeros))
    if (A->getOption().getID() != options::OPT_fno_fast_math &&
        A->getOption().getID() != options::OPT_fno_unsafe_math_optimizations &&
        A->getOption().getID() != options::OPT_fsigned_zeros)
      SignedZeros = false;
  bool TrappingMath = true;
  if (Arg *A = Args.getLastArg(options::OPT_ffast_math, FastMathAliasOption,
                               options::OPT_fno_fast_math,
                               options::OPT_funsafe_math_optimizations,
                               options::OPT_fno_unsafe_math_optimizations,
                               options::OPT_ftrapping_math,
                               options::OPT_fno_trapping_math))
    if (A->getOption().getID() != options::OPT_fno_fast_math &&
        A->getOption().getID() != options::OPT_fno_unsafe_math_optimizations &&
        A->getOption().getID() != options::OPT_ftrapping_math)
      TrappingMath = false;
  if (!MathErrno && AssociativeMath && ReciprocalMath && !SignedZeros &&
      !TrappingMath)
    CmdArgs.push_back("-menable-unsafe-fp-math");


  // Validate and pass through -fp-contract option. 
  if (Arg *A = Args.getLastArg(options::OPT_ffast_math, FastMathAliasOption,
                               options::OPT_fno_fast_math,
                               options::OPT_ffp_contract)) {
    if (A->getOption().getID() == options::OPT_ffp_contract) {
      StringRef Val = A->getValue();
      if (Val == "fast" || Val == "on" || Val == "off") {
        CmdArgs.push_back(Args.MakeArgString("-ffp-contract=" + Val));
      } else {
        D.Diag(diag::err_drv_unsupported_option_argument)
          << A->getOption().getName() << Val;
      }
    } else if (A->getOption().matches(options::OPT_ffast_math) ||
               (OFastEnabled && A->getOption().matches(options::OPT_Ofast))) {
      // If fast-math is set then set the fp-contract mode to fast.
      CmdArgs.push_back(Args.MakeArgString("-ffp-contract=fast"));
    }
  }

  // We separately look for the '-ffast-math' and '-ffinite-math-only' flags,
  // and if we find them, tell the frontend to provide the appropriate
  // preprocessor macros. This is distinct from enabling any optimizations as
  // these options induce language changes which must survive serialization
  // and deserialization, etc.
  if (Arg *A = Args.getLastArg(options::OPT_ffast_math, FastMathAliasOption,
                               options::OPT_fno_fast_math))
      if (!A->getOption().matches(options::OPT_fno_fast_math))
        CmdArgs.push_back("-ffast-math");
  if (Arg *A = Args.getLastArg(options::OPT_ffinite_math_only, options::OPT_fno_fast_math))
    if (A->getOption().matches(options::OPT_ffinite_math_only))
      CmdArgs.push_back("-ffinite-math-only");

  // Decide whether to use verbose asm. Verbose assembly is the default on
  // toolchains which have the integrated assembler on by default.
  bool IsIntegratedAssemblerDefault =
      getToolChain().IsIntegratedAssemblerDefault();
  if (Args.hasFlag(options::OPT_fverbose_asm, options::OPT_fno_verbose_asm,
                   IsIntegratedAssemblerDefault) ||
      Args.hasArg(options::OPT_dA))
    CmdArgs.push_back("-masm-verbose");

  if (!Args.hasFlag(options::OPT_fintegrated_as, options::OPT_fno_integrated_as,
                    IsIntegratedAssemblerDefault))
    CmdArgs.push_back("-no-integrated-as");

  if (Args.hasArg(options::OPT_fdebug_pass_structure)) {
    CmdArgs.push_back("-mdebug-pass");
    CmdArgs.push_back("Structure");
  }
  if (Args.hasArg(options::OPT_fdebug_pass_arguments)) {
    CmdArgs.push_back("-mdebug-pass");
    CmdArgs.push_back("Arguments");
  }

  // Enable -mconstructor-aliases except on darwin, where we have to
  // work around a linker bug;  see <rdar://problem/7651567>.
  if (!getToolChain().getTriple().isOSDarwin())
    CmdArgs.push_back("-mconstructor-aliases");

  // Darwin's kernel doesn't support guard variables; just die if we
  // try to use them.
  if (KernelOrKext && getToolChain().getTriple().isOSDarwin())
    CmdArgs.push_back("-fforbid-guard-variables");

  if (Args.hasArg(options::OPT_mms_bitfields)) {
    CmdArgs.push_back("-mms-bitfields");
  }

  // This is a coarse approximation of what llvm-gcc actually does, both
  // -fasynchronous-unwind-tables and -fnon-call-exceptions interact in more
  // complicated ways.
  bool AsynchronousUnwindTables =
      Args.hasFlag(options::OPT_fasynchronous_unwind_tables,
                   options::OPT_fno_asynchronous_unwind_tables,
                   (getToolChain().IsUnwindTablesDefault() ||
                    getToolChain().getSanitizerArgs().needsUnwindTables()) &&
                       !KernelOrKext);
  if (Args.hasFlag(options::OPT_funwind_tables, options::OPT_fno_unwind_tables,
                   AsynchronousUnwindTables))
    CmdArgs.push_back("-munwind-tables");

  getToolChain().addClangTargetOptions(Args, CmdArgs);

  if (Arg *A = Args.getLastArg(options::OPT_flimited_precision_EQ)) {
    CmdArgs.push_back("-mlimit-float-precision");
    CmdArgs.push_back(A->getValue());
  }

  // FIXME: Handle -mtune=.
  (void) Args.hasArg(options::OPT_mtune_EQ);

  if (Arg *A = Args.getLastArg(options::OPT_mcmodel_EQ)) {
    CmdArgs.push_back("-mcode-model");
    CmdArgs.push_back(A->getValue());
  }

  // Add the target cpu
  std::string ETripleStr = getToolChain().ComputeEffectiveClangTriple(Args);
  llvm::Triple ETriple(ETripleStr);
  std::string CPU = getCPUName(Args, ETriple);
  if (!CPU.empty()) {
    CmdArgs.push_back("-target-cpu");
    CmdArgs.push_back(Args.MakeArgString(CPU));
  }

  if (const Arg *A = Args.getLastArg(options::OPT_mfpmath_EQ)) {
    CmdArgs.push_back("-mfpmath");
    CmdArgs.push_back(A->getValue());
  }

  // Add the target features
  getTargetFeatures(D, ETriple, Args, CmdArgs, false);

  // Add target specific flags.
  switch(getToolChain().getArch()) {
  default:
    break;

  case llvm::Triple::arm:
  case llvm::Triple::thumb:
    AddARMTargetArgs(Args, CmdArgs, KernelOrKext);
    break;

  case llvm::Triple::mips:
  case llvm::Triple::mipsel:
  case llvm::Triple::mips64:
  case llvm::Triple::mips64el:
    AddMIPSTargetArgs(Args, CmdArgs);
    break;

  case llvm::Triple::sparc:
    AddSparcTargetArgs(Args, CmdArgs);
    break;

  case llvm::Triple::x86:
  case llvm::Triple::x86_64:
    AddX86TargetArgs(Args, CmdArgs);
    break;

  case llvm::Triple::hexagon:
    AddHexagonTargetArgs(Args, CmdArgs);
    break;
  }

  // Add clang-cl arguments.
  if (getToolChain().getDriver().IsCLMode())
    AddClangCLArgs(Args, CmdArgs);

  // Pass the linker version in use.
  if (Arg *A = Args.getLastArg(options::OPT_mlinker_version_EQ)) {
    CmdArgs.push_back("-target-linker-version");
    CmdArgs.push_back(A->getValue());
  }

  if (!shouldUseLeafFramePointer(Args, getToolChain().getTriple()))
    CmdArgs.push_back("-momit-leaf-frame-pointer");

  // Explicitly error on some things we know we don't support and can't just
  // ignore.
  types::ID InputType = Inputs[0].getType();
  if (!Args.hasArg(options::OPT_fallow_unsupported)) {
    Arg *Unsupported;
    if (types::isCXX(InputType) &&
        getToolChain().getTriple().isOSDarwin() &&
        getToolChain().getArch() == llvm::Triple::x86) {
      if ((Unsupported = Args.getLastArg(options::OPT_fapple_kext)) ||
          (Unsupported = Args.getLastArg(options::OPT_mkernel)))
        D.Diag(diag::err_drv_clang_unsupported_opt_cxx_darwin_i386)
          << Unsupported->getOption().getName();
    }
  }

  Args.AddAllArgs(CmdArgs, options::OPT_v);
  Args.AddLastArg(CmdArgs, options::OPT_H);
  if (D.CCPrintHeaders && !D.CCGenDiagnostics) {
    CmdArgs.push_back("-header-include-file");
    CmdArgs.push_back(D.CCPrintHeadersFilename ?
                      D.CCPrintHeadersFilename : "-");
  }
  Args.AddLastArg(CmdArgs, options::OPT_P);
  Args.AddLastArg(CmdArgs, options::OPT_print_ivar_layout);

  if (D.CCLogDiagnostics && !D.CCGenDiagnostics) {
    CmdArgs.push_back("-diagnostic-log-file");
    CmdArgs.push_back(D.CCLogDiagnosticsFilename ?
                      D.CCLogDiagnosticsFilename : "-");
  }

  // Use the last option from "-g" group. "-gline-tables-only" and "-gdwarf-x"
  // are preserved, all other debug options are substituted with "-g".
  Args.ClaimAllArgs(options::OPT_g_Group);
  if (Arg *A = Args.getLastArg(options::OPT_g_Group)) {
    if (A->getOption().matches(options::OPT_gline_tables_only)) {
      // FIXME: we should support specifying dwarf version with
      // -gline-tables-only.
      CmdArgs.push_back("-gline-tables-only");
      // Default is dwarf-2 for darwin.
      if (getToolChain().getTriple().isOSDarwin())
        CmdArgs.push_back("-gdwarf-2");
    } else if (A->getOption().matches(options::OPT_gdwarf_2))
      CmdArgs.push_back("-gdwarf-2");
    else if (A->getOption().matches(options::OPT_gdwarf_3))
      CmdArgs.push_back("-gdwarf-3");
    else if (A->getOption().matches(options::OPT_gdwarf_4))
      CmdArgs.push_back("-gdwarf-4");
    else if (!A->getOption().matches(options::OPT_g0) &&
             !A->getOption().matches(options::OPT_ggdb0)) {
      // Default is dwarf-2 for darwin.
      if (getToolChain().getTriple().isOSDarwin())
        CmdArgs.push_back("-gdwarf-2");
      else
        CmdArgs.push_back("-g");
    }
  }

  // We ignore flags -gstrict-dwarf and -grecord-gcc-switches for now.
  Args.ClaimAllArgs(options::OPT_g_flags_Group);
  if (Args.hasArg(options::OPT_gcolumn_info))
    CmdArgs.push_back("-dwarf-column-info");

  // FIXME: Move backend command line options to the module.
  // -gsplit-dwarf should turn on -g and enable the backend dwarf
  // splitting and extraction.
  // FIXME: Currently only works on Linux.
  if (getToolChain().getTriple().isOSLinux() &&
      Args.hasArg(options::OPT_gsplit_dwarf)) {
    CmdArgs.push_back("-g");
    CmdArgs.push_back("-backend-option");
    CmdArgs.push_back("-split-dwarf=Enable");
  }

  // -ggnu-pubnames turns on gnu style pubnames in the backend.
  if (Args.hasArg(options::OPT_ggnu_pubnames)) {
    CmdArgs.push_back("-backend-option");
    CmdArgs.push_back("-generate-gnu-dwarf-pub-sections");
  }

  // -gdwarf-aranges turns on the emission of the aranges section in the
  // backend.
  if (Args.hasArg(options::OPT_gdwarf_aranges)) {
    CmdArgs.push_back("-backend-option");
    CmdArgs.push_back("-generate-arange-section");
  }

  if (Args.hasFlag(options::OPT_fdebug_types_section,
                   options::OPT_fno_debug_types_section, false)) {
    CmdArgs.push_back("-backend-option");
    CmdArgs.push_back("-generate-type-units");
  }

  if (Args.hasFlag(options::OPT_ffunction_sections,
                   options::OPT_fno_function_sections, false)) {
    CmdArgs.push_back("-ffunction-sections");
  }

  if (Args.hasFlag(options::OPT_fdata_sections,
                   options::OPT_fno_data_sections, false)) {
    CmdArgs.push_back("-fdata-sections");
  }

  Args.AddAllArgs(CmdArgs, options::OPT_finstrument_functions);

  if (Args.hasArg(options::OPT_fprofile_instr_generate) &&
      (Args.hasArg(options::OPT_fprofile_instr_use) ||
       Args.hasArg(options::OPT_fprofile_instr_use_EQ)))
    D.Diag(diag::err_drv_argument_not_allowed_with)
      << "-fprofile-instr-generate" << "-fprofile-instr-use";

  Args.AddAllArgs(CmdArgs, options::OPT_fprofile_instr_generate);

  if (Arg *A = Args.getLastArg(options::OPT_fprofile_instr_use_EQ))
    A->render(Args, CmdArgs);
  else if (Args.hasArg(options::OPT_fprofile_instr_use))
    CmdArgs.push_back("-fprofile-instr-use=pgo-data");

  if (Args.hasArg(options::OPT_ftest_coverage) ||
      Args.hasArg(options::OPT_coverage))
    CmdArgs.push_back("-femit-coverage-notes");
  if (Args.hasArg(options::OPT_fprofile_arcs) ||
      Args.hasArg(options::OPT_coverage))
    CmdArgs.push_back("-femit-coverage-data");

  if (C.getArgs().hasArg(options::OPT_c) ||
      C.getArgs().hasArg(options::OPT_S)) {
    if (Output.isFilename()) {
      CmdArgs.push_back("-coverage-file");
      SmallString<128> CoverageFilename(Output.getFilename());
      if (llvm::sys::path::is_relative(CoverageFilename.str())) {
        SmallString<128> Pwd;
        if (!llvm::sys::fs::current_path(Pwd)) {
          llvm::sys::path::append(Pwd, CoverageFilename.str());
          CoverageFilename.swap(Pwd);
        }
      }
      CmdArgs.push_back(Args.MakeArgString(CoverageFilename));
    }
  }

  // Pass options for controlling the default header search paths.
  if (Args.hasArg(options::OPT_nostdinc)) {
    CmdArgs.push_back("-nostdsysteminc");
    CmdArgs.push_back("-nobuiltininc");
  } else {
    if (Args.hasArg(options::OPT_nostdlibinc))
        CmdArgs.push_back("-nostdsysteminc");
    Args.AddLastArg(CmdArgs, options::OPT_nostdincxx);
    Args.AddLastArg(CmdArgs, options::OPT_nobuiltininc);
  }

  // Pass the path to compiler resource files.
  CmdArgs.push_back("-resource-dir");
  CmdArgs.push_back(D.ResourceDir.c_str());

  Args.AddLastArg(CmdArgs, options::OPT_working_directory);

  bool ARCMTEnabled = false;
  if (!Args.hasArg(options::OPT_fno_objc_arc, options::OPT_fobjc_arc)) {
    if (const Arg *A = Args.getLastArg(options::OPT_ccc_arcmt_check,
                                       options::OPT_ccc_arcmt_modify,
                                       options::OPT_ccc_arcmt_migrate)) {
      ARCMTEnabled = true;
      switch (A->getOption().getID()) {
      default:
        llvm_unreachable("missed a case");
      case options::OPT_ccc_arcmt_check:
        CmdArgs.push_back("-arcmt-check");
        break;
      case options::OPT_ccc_arcmt_modify:
        CmdArgs.push_back("-arcmt-modify");
        break;
      case options::OPT_ccc_arcmt_migrate:
        CmdArgs.push_back("-arcmt-migrate");
        CmdArgs.push_back("-mt-migrate-directory");
        CmdArgs.push_back(A->getValue());

        Args.AddLastArg(CmdArgs, options::OPT_arcmt_migrate_report_output);
        Args.AddLastArg(CmdArgs, options::OPT_arcmt_migrate_emit_arc_errors);
        break;
      }
    }
  } else {
    Args.ClaimAllArgs(options::OPT_ccc_arcmt_check);
    Args.ClaimAllArgs(options::OPT_ccc_arcmt_modify);
    Args.ClaimAllArgs(options::OPT_ccc_arcmt_migrate);
  }

  if (const Arg *A = Args.getLastArg(options::OPT_ccc_objcmt_migrate)) {
    if (ARCMTEnabled) {
      D.Diag(diag::err_drv_argument_not_allowed_with)
        << A->getAsString(Args) << "-ccc-arcmt-migrate";
    }
    CmdArgs.push_back("-mt-migrate-directory");
    CmdArgs.push_back(A->getValue());

    if (!Args.hasArg(options::OPT_objcmt_migrate_literals,
                     options::OPT_objcmt_migrate_subscripting,
                     options::OPT_objcmt_migrate_property)) {
      // None specified, means enable them all.
      CmdArgs.push_back("-objcmt-migrate-literals");
      CmdArgs.push_back("-objcmt-migrate-subscripting");
      CmdArgs.push_back("-objcmt-migrate-property");
    } else {
      Args.AddLastArg(CmdArgs, options::OPT_objcmt_migrate_literals);
      Args.AddLastArg(CmdArgs, options::OPT_objcmt_migrate_subscripting);
      Args.AddLastArg(CmdArgs, options::OPT_objcmt_migrate_property);
    }
  } else {
    Args.AddLastArg(CmdArgs, options::OPT_objcmt_migrate_literals);
    Args.AddLastArg(CmdArgs, options::OPT_objcmt_migrate_subscripting);
    Args.AddLastArg(CmdArgs, options::OPT_objcmt_migrate_property);
    Args.AddLastArg(CmdArgs, options::OPT_objcmt_migrate_all);
    Args.AddLastArg(CmdArgs, options::OPT_objcmt_migrate_readonly_property);
    Args.AddLastArg(CmdArgs, options::OPT_objcmt_migrate_readwrite_property);
    Args.AddLastArg(CmdArgs, options::OPT_objcmt_migrate_annotation);
    Args.AddLastArg(CmdArgs, options::OPT_objcmt_migrate_instancetype);
    Args.AddLastArg(CmdArgs, options::OPT_objcmt_migrate_nsmacros);
    Args.AddLastArg(CmdArgs, options::OPT_objcmt_migrate_protocol_conformance);
    Args.AddLastArg(CmdArgs, options::OPT_objcmt_atomic_property);
    Args.AddLastArg(CmdArgs, options::OPT_objcmt_returns_innerpointer_property);
    Args.AddLastArg(CmdArgs, options::OPT_objcmt_ns_nonatomic_iosonly);
    Args.AddLastArg(CmdArgs, options::OPT_objcmt_migrate_designated_init);
    Args.AddLastArg(CmdArgs, options::OPT_objcmt_whitelist_dir_path);
  }

  // Add preprocessing options like -I, -D, etc. if we are using the
  // preprocessor.
  //
  // FIXME: Support -fpreprocessed
  if (types::getPreprocessedType(InputType) != types::TY_INVALID)
    AddPreprocessingOptions(C, JA, D, Args, CmdArgs, Output, Inputs);

  // Don't warn about "clang -c -DPIC -fPIC test.i" because libtool.m4 assumes
  // that "The compiler can only warn and ignore the option if not recognized".
  // When building with ccache, it will pass -D options to clang even on
  // preprocessed inputs and configure concludes that -fPIC is not supported.
  Args.ClaimAllArgs(options::OPT_D);

  // Manually translate -O4 to -O3; let clang reject others.
  if (Arg *A = Args.getLastArg(options::OPT_O_Group)) {
    if (A->getOption().matches(options::OPT_O4)) {
      CmdArgs.push_back("-O3");
      D.Diag(diag::warn_O4_is_O3);
    } else {
      A->render(Args, CmdArgs);
    }
  }

  // Don't warn about unused -flto.  This can happen when we're preprocessing or
  // precompiling.
  Args.ClaimAllArgs(options::OPT_flto);

  Args.AddAllArgs(CmdArgs, options::OPT_W_Group);
  if (Args.hasFlag(options::OPT_pedantic, options::OPT_no_pedantic, false))
    CmdArgs.push_back("-pedantic");
  Args.AddLastArg(CmdArgs, options::OPT_pedantic_errors);
  Args.AddLastArg(CmdArgs, options::OPT_w);

  // Handle -{std, ansi, trigraphs} -- take the last of -{std, ansi}
  // (-ansi is equivalent to -std=c89 or -std=c++98).
  //
  // If a std is supplied, only add -trigraphs if it follows the
  // option.
  if (Arg *Std = Args.getLastArg(options::OPT_std_EQ, options::OPT_ansi)) {
    if (Std->getOption().matches(options::OPT_ansi))
      if (types::isCXX(InputType))
        CmdArgs.push_back("-std=c++98");
      else
        CmdArgs.push_back("-std=c89");
    else
      Std->render(Args, CmdArgs);

    if (Arg *A = Args.getLastArg(options::OPT_std_EQ, options::OPT_ansi,
                                 options::OPT_trigraphs))
      if (A != Std)
        A->render(Args, CmdArgs);
  } else {
    // Honor -std-default.
    //
    // FIXME: Clang doesn't correctly handle -std= when the input language
    // doesn't match. For the time being just ignore this for C++ inputs;
    // eventually we want to do all the standard defaulting here instead of
    // splitting it between the driver and clang -cc1.
    if (!types::isCXX(InputType))
      Args.AddAllArgsTranslated(CmdArgs, options::OPT_std_default_EQ,
                                "-std=", /*Joined=*/true);
    else if (getToolChain().getTriple().getOS() == llvm::Triple::Win32)
      CmdArgs.push_back("-std=c++11");

    Args.AddLastArg(CmdArgs, options::OPT_trigraphs);
  }

  // GCC's behavior for -Wwrite-strings is a bit strange:
  //  * In C, this "warning flag" changes the types of string literals from
  //    'char[N]' to 'const char[N]', and thus triggers an unrelated warning
  //    for the discarded qualifier.
  //  * In C++, this is just a normal warning flag.
  //
  // Implementing this warning correctly in C is hard, so we follow GCC's
  // behavior for now. FIXME: Directly diagnose uses of a string literal as
  // a non-const char* in C, rather than using this crude hack.
  if (!types::isCXX(InputType)) {
    // FIXME: This should behave just like a warning flag, and thus should also
    // respect -Weverything, -Wno-everything, -Werror=write-strings, and so on.
    Arg *WriteStrings =
        Args.getLastArg(options::OPT_Wwrite_strings,
                        options::OPT_Wno_write_strings, options::OPT_w);
    if (WriteStrings &&
        WriteStrings->getOption().matches(options::OPT_Wwrite_strings))
      CmdArgs.push_back("-fconst-strings");
  }

  // GCC provides a macro definition '__DEPRECATED' when -Wdeprecated is active
  // during C++ compilation, which it is by default. GCC keeps this define even
  // in the presence of '-w', match this behavior bug-for-bug.
  if (types::isCXX(InputType) &&
      Args.hasFlag(options::OPT_Wdeprecated, options::OPT_Wno_deprecated,
                   true)) {
    CmdArgs.push_back("-fdeprecated-macro");
  }

  // Translate GCC's misnamer '-fasm' arguments to '-fgnu-keywords'.
  if (Arg *Asm = Args.getLastArg(options::OPT_fasm, options::OPT_fno_asm)) {
    if (Asm->getOption().matches(options::OPT_fasm))
      CmdArgs.push_back("-fgnu-keywords");
    else
      CmdArgs.push_back("-fno-gnu-keywords");
  }

  if (ShouldDisableCFI(Args, getToolChain()))
    CmdArgs.push_back("-fno-dwarf2-cfi-asm");

  if (ShouldDisableDwarfDirectory(Args, getToolChain()))
    CmdArgs.push_back("-fno-dwarf-directory-asm");

  if (ShouldDisableAutolink(Args, getToolChain()))
    CmdArgs.push_back("-fno-autolink");

  // Add in -fdebug-compilation-dir if necessary.
  addDebugCompDirArg(Args, CmdArgs);

  if (Arg *A = Args.getLastArg(options::OPT_ftemplate_depth_,
                               options::OPT_ftemplate_depth_EQ)) {
    CmdArgs.push_back("-ftemplate-depth");
    CmdArgs.push_back(A->getValue());
  }

  if (Arg *A = Args.getLastArg(options::OPT_foperator_arrow_depth_EQ)) {
    CmdArgs.push_back("-foperator-arrow-depth");
    CmdArgs.push_back(A->getValue());
  }

  if (Arg *A = Args.getLastArg(options::OPT_fconstexpr_depth_EQ)) {
    CmdArgs.push_back("-fconstexpr-depth");
    CmdArgs.push_back(A->getValue());
  }

  if (Arg *A = Args.getLastArg(options::OPT_fconstexpr_steps_EQ)) {
    CmdArgs.push_back("-fconstexpr-steps");
    CmdArgs.push_back(A->getValue());
  }

  if (Arg *A = Args.getLastArg(options::OPT_fbracket_depth_EQ)) {
    CmdArgs.push_back("-fbracket-depth");
    CmdArgs.push_back(A->getValue());
  }

  if (Arg *A = Args.getLastArg(options::OPT_Wlarge_by_value_copy_EQ,
                               options::OPT_Wlarge_by_value_copy_def)) {
    if (A->getNumValues()) {
      StringRef bytes = A->getValue();
      CmdArgs.push_back(Args.MakeArgString("-Wlarge-by-value-copy=" + bytes));
    } else
      CmdArgs.push_back("-Wlarge-by-value-copy=64"); // default value
  }


  if (Args.hasArg(options::OPT_relocatable_pch))
    CmdArgs.push_back("-relocatable-pch");

  if (Arg *A = Args.getLastArg(options::OPT_fconstant_string_class_EQ)) {
    CmdArgs.push_back("-fconstant-string-class");
    CmdArgs.push_back(A->getValue());
  }

  if (Arg *A = Args.getLastArg(options::OPT_ftabstop_EQ)) {
    CmdArgs.push_back("-ftabstop");
    CmdArgs.push_back(A->getValue());
  }

  CmdArgs.push_back("-ferror-limit");
  if (Arg *A = Args.getLastArg(options::OPT_ferror_limit_EQ))
    CmdArgs.push_back(A->getValue());
  else
    CmdArgs.push_back("19");

  if (Arg *A = Args.getLastArg(options::OPT_fmacro_backtrace_limit_EQ)) {
    CmdArgs.push_back("-fmacro-backtrace-limit");
    CmdArgs.push_back(A->getValue());
  }

  if (Arg *A = Args.getLastArg(options::OPT_ftemplate_backtrace_limit_EQ)) {
    CmdArgs.push_back("-ftemplate-backtrace-limit");
    CmdArgs.push_back(A->getValue());
  }

  if (Arg *A = Args.getLastArg(options::OPT_fconstexpr_backtrace_limit_EQ)) {
    CmdArgs.push_back("-fconstexpr-backtrace-limit");
    CmdArgs.push_back(A->getValue());
  }

  // Pass -fmessage-length=.
  CmdArgs.push_back("-fmessage-length");
  if (Arg *A = Args.getLastArg(options::OPT_fmessage_length_EQ)) {
    CmdArgs.push_back(A->getValue());
  } else {
    // If -fmessage-length=N was not specified, determine whether this is a
    // terminal and, if so, implicitly define -fmessage-length appropriately.
    unsigned N = llvm::sys::Process::StandardErrColumns();
    CmdArgs.push_back(Args.MakeArgString(Twine(N)));
  }

  // -fvisibility= and -fvisibility-ms-compat are of a piece.
  if (const Arg *A = Args.getLastArg(options::OPT_fvisibility_EQ,
                                     options::OPT_fvisibility_ms_compat)) {
    if (A->getOption().matches(options::OPT_fvisibility_EQ)) {
      CmdArgs.push_back("-fvisibility");
      CmdArgs.push_back(A->getValue());
    } else {
      assert(A->getOption().matches(options::OPT_fvisibility_ms_compat));
      CmdArgs.push_back("-fvisibility");
      CmdArgs.push_back("hidden");
      CmdArgs.push_back("-ftype-visibility");
      CmdArgs.push_back("default");
    }
  }

  Args.AddLastArg(CmdArgs, options::OPT_fvisibility_inlines_hidden);

  Args.AddLastArg(CmdArgs, options::OPT_ftlsmodel_EQ);

  // -fhosted is default.
  if (Args.hasFlag(options::OPT_ffreestanding, options::OPT_fhosted, false) ||
      KernelOrKext)
    CmdArgs.push_back("-ffreestanding");

  // Forward -f (flag) options which we can pass directly.
  Args.AddLastArg(CmdArgs, options::OPT_femit_all_decls);
  Args.AddLastArg(CmdArgs, options::OPT_fheinous_gnu_extensions);
  Args.AddLastArg(CmdArgs, options::OPT_fstandalone_debug);
  Args.AddLastArg(CmdArgs, options::OPT_fno_standalone_debug);
  Args.AddLastArg(CmdArgs, options::OPT_fno_operator_names);
  // AltiVec language extensions aren't relevant for assembling.
  if (!isa<PreprocessJobAction>(JA) || 
      Output.getType() != types::TY_PP_Asm)
    Args.AddLastArg(CmdArgs, options::OPT_faltivec);
  Args.AddLastArg(CmdArgs, options::OPT_fdiagnostics_show_template_tree);
  Args.AddLastArg(CmdArgs, options::OPT_fno_elide_type);

  const SanitizerArgs &Sanitize = getToolChain().getSanitizerArgs();
  Sanitize.addArgs(Args, CmdArgs);

  if (!Args.hasFlag(options::OPT_fsanitize_recover,
                    options::OPT_fno_sanitize_recover,
                    true))
    CmdArgs.push_back("-fno-sanitize-recover");

  if (Args.hasArg(options::OPT_fcatch_undefined_behavior) ||
      Args.hasFlag(options::OPT_fsanitize_undefined_trap_on_error,
                   options::OPT_fno_sanitize_undefined_trap_on_error, false))
    CmdArgs.push_back("-fsanitize-undefined-trap-on-error");

  // Report an error for -faltivec on anything other than PowerPC.
  if (const Arg *A = Args.getLastArg(options::OPT_faltivec))
    if (!(getToolChain().getArch() == llvm::Triple::ppc ||
          getToolChain().getArch() == llvm::Triple::ppc64 ||
          getToolChain().getArch() == llvm::Triple::ppc64le))
      D.Diag(diag::err_drv_argument_only_allowed_with)
        << A->getAsString(Args) << "ppc/ppc64/ppc64le";

  if (getToolChain().SupportsProfiling())
    Args.AddLastArg(CmdArgs, options::OPT_pg);

  // -flax-vector-conversions is default.
  if (!Args.hasFlag(options::OPT_flax_vector_conversions,
                    options::OPT_fno_lax_vector_conversions))
    CmdArgs.push_back("-fno-lax-vector-conversions");

  if (Args.getLastArg(options::OPT_fapple_kext))
    CmdArgs.push_back("-fapple-kext");

  if (Args.hasFlag(options::OPT_frewrite_includes,
                   options::OPT_fno_rewrite_includes, false))
    CmdArgs.push_back("-frewrite-includes");

  Args.AddLastArg(CmdArgs, options::OPT_fobjc_sender_dependent_dispatch);
  Args.AddLastArg(CmdArgs, options::OPT_fdiagnostics_print_source_range_info);
  Args.AddLastArg(CmdArgs, options::OPT_fdiagnostics_parseable_fixits);
  Args.AddLastArg(CmdArgs, options::OPT_ftime_report);
  Args.AddLastArg(CmdArgs, options::OPT_ftrapv);

  if (Arg *A = Args.getLastArg(options::OPT_ftrapv_handler_EQ)) {
    CmdArgs.push_back("-ftrapv-handler");
    CmdArgs.push_back(A->getValue());
  }

  Args.AddLastArg(CmdArgs, options::OPT_ftrap_function_EQ);

  // -fno-strict-overflow implies -fwrapv if it isn't disabled, but
  // -fstrict-overflow won't turn off an explicitly enabled -fwrapv.
  if (Arg *A = Args.getLastArg(options::OPT_fwrapv,
                               options::OPT_fno_wrapv)) {
    if (A->getOption().matches(options::OPT_fwrapv))
      CmdArgs.push_back("-fwrapv");
  } else if (Arg *A = Args.getLastArg(options::OPT_fstrict_overflow,
                                      options::OPT_fno_strict_overflow)) {
    if (A->getOption().matches(options::OPT_fno_strict_overflow))
      CmdArgs.push_back("-fwrapv");
  }

  if (Arg *A = Args.getLastArg(options::OPT_freroll_loops,
                               options::OPT_fno_reroll_loops))
    if (A->getOption().matches(options::OPT_freroll_loops))
      CmdArgs.push_back("-freroll-loops");

  Args.AddLastArg(CmdArgs, options::OPT_fwritable_strings);
  Args.AddLastArg(CmdArgs, options::OPT_funroll_loops,
                  options::OPT_fno_unroll_loops);

  Args.AddLastArg(CmdArgs, options::OPT_pthread);


  // -stack-protector=0 is default.
  unsigned StackProtectorLevel = 0;
  if (Arg *A = Args.getLastArg(options::OPT_fno_stack_protector,
                               options::OPT_fstack_protector_all,
                               options::OPT_fstack_protector_strong,
                               options::OPT_fstack_protector)) {
    if (A->getOption().matches(options::OPT_fstack_protector))
      StackProtectorLevel = LangOptions::SSPOn;
    else if (A->getOption().matches(options::OPT_fstack_protector_strong))
      StackProtectorLevel = LangOptions::SSPStrong;
    else if (A->getOption().matches(options::OPT_fstack_protector_all))
      StackProtectorLevel = LangOptions::SSPReq;
  } else {
    StackProtectorLevel =
      getToolChain().GetDefaultStackProtectorLevel(KernelOrKext);
  }
  if (StackProtectorLevel) {
    CmdArgs.push_back("-stack-protector");
    CmdArgs.push_back(Args.MakeArgString(Twine(StackProtectorLevel)));
  }

  // --param ssp-buffer-size=
  for (arg_iterator it = Args.filtered_begin(options::OPT__param),
       ie = Args.filtered_end(); it != ie; ++it) {
    StringRef Str((*it)->getValue());
    if (Str.startswith("ssp-buffer-size=")) {
      if (StackProtectorLevel) {
        CmdArgs.push_back("-stack-protector-buffer-size");
        // FIXME: Verify the argument is a valid integer.
        CmdArgs.push_back(Args.MakeArgString(Str.drop_front(16)));
      }
      (*it)->claim();
    }
  }

  // Translate -mstackrealign
  if (Args.hasFlag(options::OPT_mstackrealign, options::OPT_mno_stackrealign,
                   false)) {
    CmdArgs.push_back("-backend-option");
    CmdArgs.push_back("-force-align-stack");
  }
  if (!Args.hasFlag(options::OPT_mno_stackrealign, options::OPT_mstackrealign,
                   false)) {
    CmdArgs.push_back(Args.MakeArgString("-mstackrealign"));
  }

  if (Args.hasArg(options::OPT_mstack_alignment)) {
    StringRef alignment = Args.getLastArgValue(options::OPT_mstack_alignment);
    CmdArgs.push_back(Args.MakeArgString("-mstack-alignment=" + alignment));
  }
  // -mkernel implies -mstrict-align; don't add the redundant option.
  if (!KernelOrKext) {
    if (Arg *A = Args.getLastArg(options::OPT_mno_unaligned_access,
                                 options::OPT_munaligned_access)) {
      if (A->getOption().matches(options::OPT_mno_unaligned_access)) {
        CmdArgs.push_back("-backend-option");
        CmdArgs.push_back("-arm-strict-align");
      } else {
        CmdArgs.push_back("-backend-option");
        CmdArgs.push_back("-arm-no-strict-align");
      }
    }
  }

  if (Arg *A = Args.getLastArg(options::OPT_mrestrict_it,
                               options::OPT_mno_restrict_it)) {
    if (A->getOption().matches(options::OPT_mrestrict_it)) {
      CmdArgs.push_back("-backend-option");
      CmdArgs.push_back("-arm-restrict-it");
    } else {
      CmdArgs.push_back("-backend-option");
      CmdArgs.push_back("-arm-no-restrict-it");
    }
  }

  // Forward -f options with positive and negative forms; we translate
  // these by hand.
  if (Arg *A = Args.getLastArg(options::OPT_fprofile_sample_use_EQ)) {
    StringRef fname = A->getValue();
    if (!llvm::sys::fs::exists(fname))
      D.Diag(diag::err_drv_no_such_file) << fname;
    else
      A->render(Args, CmdArgs);
  }

  if (Args.hasArg(options::OPT_mkernel)) {
    if (!Args.hasArg(options::OPT_fapple_kext) && types::isCXX(InputType))
      CmdArgs.push_back("-fapple-kext");
    if (!Args.hasArg(options::OPT_fbuiltin))
      CmdArgs.push_back("-fno-builtin");
    Args.ClaimAllArgs(options::OPT_fno_builtin);
  }
  // -fbuiltin is default.
  else if (!Args.hasFlag(options::OPT_fbuiltin, options::OPT_fno_builtin))
    CmdArgs.push_back("-fno-builtin");

  if (!Args.hasFlag(options::OPT_fassume_sane_operator_new,
                    options::OPT_fno_assume_sane_operator_new))
    CmdArgs.push_back("-fno-assume-sane-operator-new");

  // -fblocks=0 is default.
  if (Args.hasFlag(options::OPT_fblocks, options::OPT_fno_blocks,
                   getToolChain().IsBlocksDefault()) ||
        (Args.hasArg(options::OPT_fgnu_runtime) &&
         Args.hasArg(options::OPT_fobjc_nonfragile_abi) &&
         !Args.hasArg(options::OPT_fno_blocks))) {
    CmdArgs.push_back("-fblocks");

    if (!Args.hasArg(options::OPT_fgnu_runtime) && 
        !getToolChain().hasBlocksRuntime())
      CmdArgs.push_back("-fblocks-runtime-optional");
  }

  // -fmodules enables modules (off by default). However, for C++/Objective-C++,
  // users must also pass -fcxx-modules. The latter flag will disappear once the
  // modules implementation is solid for C++/Objective-C++ programs as well.
  bool HaveModules = false;
  if (Args.hasFlag(options::OPT_fmodules, options::OPT_fno_modules, false)) {
    bool AllowedInCXX = Args.hasFlag(options::OPT_fcxx_modules, 
                                     options::OPT_fno_cxx_modules, 
                                     false);
    if (AllowedInCXX || !types::isCXX(InputType)) {
      CmdArgs.push_back("-fmodules");
      HaveModules = true;
    }
  }

  // -fmodule-maps enables module map processing (off by default) for header
  // checking.  It is implied by -fmodules.
  if (Args.hasFlag(options::OPT_fmodule_maps, options::OPT_fno_module_maps,
                   false)) {
    CmdArgs.push_back("-fmodule-maps");
  }

  // -fmodules-decluse checks that modules used are declared so (off by
  // default).
  if (Args.hasFlag(options::OPT_fmodules_decluse,
                   options::OPT_fno_modules_decluse,
                   false)) {
    CmdArgs.push_back("-fmodules-decluse");
  }

  // -fmodule-name specifies the module that is currently being built (or
  // used for header checking by -fmodule-maps).
  if (Arg *A = Args.getLastArg(options::OPT_fmodule_name)) {
    A->claim();
    A->render(Args, CmdArgs);
  }

  // -fmodule-map-file can be used to specify a file containing module
  // definitions.
  if (Arg *A = Args.getLastArg(options::OPT_fmodule_map_file)) {
    A->claim();
    A->render(Args, CmdArgs);
  }

  // If a module path was provided, pass it along. Otherwise, use a temporary
  // directory.
  if (Arg *A = Args.getLastArg(options::OPT_fmodules_cache_path)) {
    A->claim();
    if (HaveModules) {
      A->render(Args, CmdArgs);
    }
  } else if (HaveModules) {
    SmallString<128> DefaultModuleCache;
    llvm::sys::path::system_temp_directory(/*erasedOnReboot=*/false,
                                           DefaultModuleCache);
    llvm::sys::path::append(DefaultModuleCache, "org.llvm.clang");
    llvm::sys::path::append(DefaultModuleCache, "ModuleCache");
    const char Arg[] = "-fmodules-cache-path=";
    DefaultModuleCache.insert(DefaultModuleCache.begin(),
                              Arg, Arg + strlen(Arg));
    CmdArgs.push_back(Args.MakeArgString(DefaultModuleCache));
  }

  if (Arg *A = Args.getLastArg(options::OPT_fmodules_user_build_path)) {
    A->claim();
    if (HaveModules) {
      A->render(Args, CmdArgs);
    }
  }

  // Pass through all -fmodules-ignore-macro arguments.
  Args.AddAllArgs(CmdArgs, options::OPT_fmodules_ignore_macro);
  Args.AddLastArg(CmdArgs, options::OPT_fmodules_prune_interval);
  Args.AddLastArg(CmdArgs, options::OPT_fmodules_prune_after);

  Args.AddLastArg(CmdArgs, options::OPT_fbuild_session_timestamp);

  if (Args.getLastArg(options::OPT_fmodules_validate_once_per_build_session)) {
    if (!Args.getLastArg(options::OPT_fbuild_session_timestamp))
      D.Diag(diag::err_drv_modules_validate_once_requires_timestamp);

    Args.AddLastArg(CmdArgs,
                    options::OPT_fmodules_validate_once_per_build_session);
  }

  // -faccess-control is default.
  if (Args.hasFlag(options::OPT_fno_access_control,
                   options::OPT_faccess_control,
                   false))
    CmdArgs.push_back("-fno-access-control");

  // -felide-constructors is the default.
  if (Args.hasFlag(options::OPT_fno_elide_constructors,
                   options::OPT_felide_constructors,
                   false))
    CmdArgs.push_back("-fno-elide-constructors");

  // -frtti is default.
  if (!Args.hasFlag(options::OPT_frtti, options::OPT_fno_rtti) ||
      KernelOrKext) {
    CmdArgs.push_back("-fno-rtti");

    // -fno-rtti cannot usefully be combined with -fsanitize=vptr.
    if (Sanitize.sanitizesVptr()) {
      std::string NoRttiArg =
        Args.getLastArg(options::OPT_mkernel,
                        options::OPT_fapple_kext,
                        options::OPT_fno_rtti)->getAsString(Args);
      D.Diag(diag::err_drv_argument_not_allowed_with)
        << "-fsanitize=vptr" << NoRttiArg;
    }
  }

  // -fshort-enums=0 is default for all architectures except Hexagon.
  if (Args.hasFlag(options::OPT_fshort_enums,
                   options::OPT_fno_short_enums,
                   getToolChain().getArch() ==
                   llvm::Triple::hexagon))
    CmdArgs.push_back("-fshort-enums");

  // -fsigned-char is default.
  if (!Args.hasFlag(options::OPT_fsigned_char, options::OPT_funsigned_char,
                    isSignedCharDefault(getToolChain().getTriple())))
    CmdArgs.push_back("-fno-signed-char");

  // -fthreadsafe-static is default.
  if (!Args.hasFlag(options::OPT_fthreadsafe_statics,
                    options::OPT_fno_threadsafe_statics))
    CmdArgs.push_back("-fno-threadsafe-statics");

  // -fuse-cxa-atexit is default.
  if (!Args.hasFlag(
           options::OPT_fuse_cxa_atexit, options::OPT_fno_use_cxa_atexit,
           getToolChain().getTriple().getOS() != llvm::Triple::Cygwin &&
               getToolChain().getTriple().getOS() != llvm::Triple::MinGW32 &&
               getToolChain().getArch() != llvm::Triple::hexagon &&
               getToolChain().getArch() != llvm::Triple::xcore) ||
      KernelOrKext)
    CmdArgs.push_back("-fno-use-cxa-atexit");

  // -fms-extensions=0 is default.
  if (Args.hasFlag(options::OPT_fms_extensions, options::OPT_fno_ms_extensions,
                   getToolChain().getTriple().getOS() == llvm::Triple::Win32))
    CmdArgs.push_back("-fms-extensions");

  // -fms-compatibility=0 is default.
  if (Args.hasFlag(options::OPT_fms_compatibility, 
                   options::OPT_fno_ms_compatibility,
                   (getToolChain().getTriple().getOS() == llvm::Triple::Win32 &&
                    Args.hasFlag(options::OPT_fms_extensions, 
                                 options::OPT_fno_ms_extensions,
                                 true))))
    CmdArgs.push_back("-fms-compatibility");

  // -fmsc-version=1700 is default.
  if (Args.hasFlag(options::OPT_fms_extensions, options::OPT_fno_ms_extensions,
                   getToolChain().getTriple().getOS() == llvm::Triple::Win32) ||
      Args.hasArg(options::OPT_fmsc_version)) {
    StringRef msc_ver = Args.getLastArgValue(options::OPT_fmsc_version);
    if (msc_ver.empty())
      CmdArgs.push_back("-fmsc-version=1700");
    else
      CmdArgs.push_back(Args.MakeArgString("-fmsc-version=" + msc_ver));
  }


  // -fno-borland-extensions is default.
  if (Args.hasFlag(options::OPT_fborland_extensions,
                   options::OPT_fno_borland_extensions, false))
    CmdArgs.push_back("-fborland-extensions");

  // -fno-delayed-template-parsing is default, except for Windows where MSVC STL
  // needs it.
  if (Args.hasFlag(options::OPT_fdelayed_template_parsing,
                   options::OPT_fno_delayed_template_parsing,
                   getToolChain().getTriple().getOS() == llvm::Triple::Win32))
    CmdArgs.push_back("-fdelayed-template-parsing");

  // -fgnu-keywords default varies depending on language; only pass if
  // specified.
  if (Arg *A = Args.getLastArg(options::OPT_fgnu_keywords,
                               options::OPT_fno_gnu_keywords))
    A->render(Args, CmdArgs);

  if (Args.hasFlag(options::OPT_fgnu89_inline,
                   options::OPT_fno_gnu89_inline,
                   false))
    CmdArgs.push_back("-fgnu89-inline");

  if (Args.hasArg(options::OPT_fno_inline))
    CmdArgs.push_back("-fno-inline");

  if (Args.hasArg(options::OPT_fno_inline_functions))
    CmdArgs.push_back("-fno-inline-functions");

  ObjCRuntime objcRuntime = AddObjCRuntimeArgs(Args, CmdArgs, rewriteKind);

  // -fobjc-dispatch-method is only relevant with the nonfragile-abi, and
  // legacy is the default. Except for deployment taget of 10.5,
  // next runtime is always legacy dispatch and -fno-objc-legacy-dispatch
  // gets ignored silently.
  if (objcRuntime.isNonFragile()) {
    if (!Args.hasFlag(options::OPT_fobjc_legacy_dispatch,
                      options::OPT_fno_objc_legacy_dispatch,
                      objcRuntime.isLegacyDispatchDefaultForArch(
                        getToolChain().getArch()))) {
      if (getToolChain().UseObjCMixedDispatch())
        CmdArgs.push_back("-fobjc-dispatch-method=mixed");
      else
        CmdArgs.push_back("-fobjc-dispatch-method=non-legacy");
    }
  }

  // When ObjectiveC legacy runtime is in effect on MacOSX,
  // turn on the option to do Array/Dictionary subscripting
  // by default.
  if (getToolChain().getTriple().getArch() == llvm::Triple::x86 &&
      getToolChain().getTriple().isMacOSX() &&
      !getToolChain().getTriple().isMacOSXVersionLT(10, 7) &&
      objcRuntime.getKind() == ObjCRuntime::FragileMacOSX &&
      objcRuntime.isNeXTFamily())
    CmdArgs.push_back("-fobjc-subscripting-legacy-runtime");
  
  // -fencode-extended-block-signature=1 is default.
  if (getToolChain().IsEncodeExtendedBlockSignatureDefault()) {
    CmdArgs.push_back("-fencode-extended-block-signature");
  }
  
  // Allow -fno-objc-arr to trump -fobjc-arr/-fobjc-arc.
  // NOTE: This logic is duplicated in ToolChains.cpp.
  bool ARC = isObjCAutoRefCount(Args);
  if (ARC) {
    getToolChain().CheckObjCARC();

    CmdArgs.push_back("-fobjc-arc");

    // FIXME: It seems like this entire block, and several around it should be
    // wrapped in isObjC, but for now we just use it here as this is where it
    // was being used previously.
    if (types::isCXX(InputType) && types::isObjC(InputType)) {
      if (getToolChain().GetCXXStdlibType(Args) == ToolChain::CST_Libcxx)
        CmdArgs.push_back("-fobjc-arc-cxxlib=libc++");
      else
        CmdArgs.push_back("-fobjc-arc-cxxlib=libstdc++");
    }

    // Allow the user to enable full exceptions code emission.
    // We define off for Objective-CC, on for Objective-C++.
    if (Args.hasFlag(options::OPT_fobjc_arc_exceptions,
                     options::OPT_fno_objc_arc_exceptions,
                     /*default*/ types::isCXX(InputType)))
      CmdArgs.push_back("-fobjc-arc-exceptions");
  }

  // -fobjc-infer-related-result-type is the default, except in the Objective-C
  // rewriter.
  if (rewriteKind != RK_None)
    CmdArgs.push_back("-fno-objc-infer-related-result-type");

  // Handle -fobjc-gc and -fobjc-gc-only. They are exclusive, and -fobjc-gc-only
  // takes precedence.
  const Arg *GCArg = Args.getLastArg(options::OPT_fobjc_gc_only);
  if (!GCArg)
    GCArg = Args.getLastArg(options::OPT_fobjc_gc);
  if (GCArg) {
    if (ARC) {
      D.Diag(diag::err_drv_objc_gc_arr)
        << GCArg->getAsString(Args);
    } else if (getToolChain().SupportsObjCGC()) {
      GCArg->render(Args, CmdArgs);
    } else {
      // FIXME: We should move this to a hard error.
      D.Diag(diag::warn_drv_objc_gc_unsupported)
        << GCArg->getAsString(Args);
    }
  }

  // Add exception args.
  addExceptionArgs(Args, InputType, getToolChain().getTriple(),
                   KernelOrKext, objcRuntime, CmdArgs);

  if (getToolChain().UseSjLjExceptions())
    CmdArgs.push_back("-fsjlj-exceptions");

  // C++ "sane" operator new.
  if (!Args.hasFlag(options::OPT_fassume_sane_operator_new,
                    options::OPT_fno_assume_sane_operator_new))
    CmdArgs.push_back("-fno-assume-sane-operator-new");

  // -fconstant-cfstrings is default, and may be subject to argument translation
  // on Darwin.
  if (!Args.hasFlag(options::OPT_fconstant_cfstrings,
                    options::OPT_fno_constant_cfstrings) ||
      !Args.hasFlag(options::OPT_mconstant_cfstrings,
                    options::OPT_mno_constant_cfstrings))
    CmdArgs.push_back("-fno-constant-cfstrings");

  // -fshort-wchar default varies depending on platform; only
  // pass if specified.
  if (Arg *A = Args.getLastArg(options::OPT_fshort_wchar,
                               options::OPT_fno_short_wchar))
    A->render(Args, CmdArgs);

  // -fno-pascal-strings is default, only pass non-default.
  if (Args.hasFlag(options::OPT_fpascal_strings,
                   options::OPT_fno_pascal_strings,
                   false))
    CmdArgs.push_back("-fpascal-strings");

  // Honor -fpack-struct= and -fpack-struct, if given. Note that
  // -fno-pack-struct doesn't apply to -fpack-struct=.
  if (Arg *A = Args.getLastArg(options::OPT_fpack_struct_EQ)) {
    std::string PackStructStr = "-fpack-struct=";
    PackStructStr += A->getValue();
    CmdArgs.push_back(Args.MakeArgString(PackStructStr));
  } else if (Args.hasFlag(options::OPT_fpack_struct,
                          options::OPT_fno_pack_struct, false)) {
    CmdArgs.push_back("-fpack-struct=1");
  }

  if (KernelOrKext || isNoCommonDefault(getToolChain().getTriple())) {
    if (!Args.hasArg(options::OPT_fcommon))
      CmdArgs.push_back("-fno-common");
    Args.ClaimAllArgs(options::OPT_fno_common);
  }

  // -fcommon is default, only pass non-default.
  else if (!Args.hasFlag(options::OPT_fcommon, options::OPT_fno_common))
    CmdArgs.push_back("-fno-common");

  // -fsigned-bitfields is default, and clang doesn't yet support
  // -funsigned-bitfields.
  if (!Args.hasFlag(options::OPT_fsigned_bitfields,
                    options::OPT_funsigned_bitfields))
    D.Diag(diag::warn_drv_clang_unsupported)
      << Args.getLastArg(options::OPT_funsigned_bitfields)->getAsString(Args);

  // -fsigned-bitfields is default, and clang doesn't support -fno-for-scope.
  if (!Args.hasFlag(options::OPT_ffor_scope,
                    options::OPT_fno_for_scope))
    D.Diag(diag::err_drv_clang_unsupported)
      << Args.getLastArg(options::OPT_fno_for_scope)->getAsString(Args);

  // -fcaret-diagnostics is default.
  if (!Args.hasFlag(options::OPT_fcaret_diagnostics,
                    options::OPT_fno_caret_diagnostics, true))
    CmdArgs.push_back("-fno-caret-diagnostics");

  // -fdiagnostics-fixit-info is default, only pass non-default.
  if (!Args.hasFlag(options::OPT_fdiagnostics_fixit_info,
                    options::OPT_fno_diagnostics_fixit_info))
    CmdArgs.push_back("-fno-diagnostics-fixit-info");

  // Enable -fdiagnostics-show-option by default.
  if (Args.hasFlag(options::OPT_fdiagnostics_show_option,
                   options::OPT_fno_diagnostics_show_option))
    CmdArgs.push_back("-fdiagnostics-show-option");

  if (const Arg *A =
        Args.getLastArg(options::OPT_fdiagnostics_show_category_EQ)) {
    CmdArgs.push_back("-fdiagnostics-show-category");
    CmdArgs.push_back(A->getValue());
  }

  if (const Arg *A =
        Args.getLastArg(options::OPT_fdiagnostics_format_EQ)) {
    CmdArgs.push_back("-fdiagnostics-format");
    CmdArgs.push_back(A->getValue());
  }

  if (Arg *A = Args.getLastArg(
      options::OPT_fdiagnostics_show_note_include_stack,
      options::OPT_fno_diagnostics_show_note_include_stack)) {
    if (A->getOption().matches(
        options::OPT_fdiagnostics_show_note_include_stack))
      CmdArgs.push_back("-fdiagnostics-show-note-include-stack");
    else
      CmdArgs.push_back("-fno-diagnostics-show-note-include-stack");
  }

  // Color diagnostics are the default, unless the terminal doesn't support
  // them.
  // Support both clang's -f[no-]color-diagnostics and gcc's
  // -f[no-]diagnostics-colors[=never|always|auto].
  enum { Colors_On, Colors_Off, Colors_Auto } ShowColors = Colors_Auto;
  for (ArgList::const_iterator it = Args.begin(), ie = Args.end();
       it != ie; ++it) {
    const Option &O = (*it)->getOption();
    if (!O.matches(options::OPT_fcolor_diagnostics) &&
        !O.matches(options::OPT_fdiagnostics_color) &&
        !O.matches(options::OPT_fno_color_diagnostics) &&
        !O.matches(options::OPT_fno_diagnostics_color) &&
        !O.matches(options::OPT_fdiagnostics_color_EQ))
      continue;

    (*it)->claim();
    if (O.matches(options::OPT_fcolor_diagnostics) ||
        O.matches(options::OPT_fdiagnostics_color)) {
      ShowColors = Colors_On;
    } else if (O.matches(options::OPT_fno_color_diagnostics) ||
               O.matches(options::OPT_fno_diagnostics_color)) {
      ShowColors = Colors_Off;
    } else {
      assert(O.matches(options::OPT_fdiagnostics_color_EQ));
      StringRef value((*it)->getValue());
      if (value == "always")
        ShowColors = Colors_On;
      else if (value == "never")
        ShowColors = Colors_Off;
      else if (value == "auto")
        ShowColors = Colors_Auto;
      else
        getToolChain().getDriver().Diag(diag::err_drv_clang_unsupported)
          << ("-fdiagnostics-color=" + value).str();
    }
  }
  if (ShowColors == Colors_On ||
      (ShowColors == Colors_Auto && llvm::sys::Process::StandardErrHasColors()))
    CmdArgs.push_back("-fcolor-diagnostics");

  if (Args.hasArg(options::OPT_fansi_escape_codes))
    CmdArgs.push_back("-fansi-escape-codes");

  if (!Args.hasFlag(options::OPT_fshow_source_location,
                    options::OPT_fno_show_source_location))
    CmdArgs.push_back("-fno-show-source-location");

  if (!Args.hasFlag(options::OPT_fshow_column,
                    options::OPT_fno_show_column,
                    true))
    CmdArgs.push_back("-fno-show-column");

  if (!Args.hasFlag(options::OPT_fspell_checking,
                    options::OPT_fno_spell_checking))
    CmdArgs.push_back("-fno-spell-checking");


  // -fno-asm-blocks is default.
  if (Args.hasFlag(options::OPT_fasm_blocks, options::OPT_fno_asm_blocks,
                   false))
    CmdArgs.push_back("-fasm-blocks");

  // Enable vectorization per default according to the optimization level
  // selected. For optimization levels that want vectorization we use the alias
  // option to simplify the hasFlag logic.
  bool EnableVec = shouldEnableVectorizerAtOLevel(Args);
  OptSpecifier VectorizeAliasOption = EnableVec ? options::OPT_O_Group :
    options::OPT_fvectorize;
  if (Args.hasFlag(options::OPT_fvectorize, VectorizeAliasOption,
                   options::OPT_fno_vectorize, EnableVec))
    CmdArgs.push_back("-vectorize-loops");

  // -fslp-vectorize is default.
  if (Args.hasFlag(options::OPT_fslp_vectorize,
                   options::OPT_fno_slp_vectorize, true))
    CmdArgs.push_back("-vectorize-slp");

  // -fno-slp-vectorize-aggressive is default.
  if (Args.hasFlag(options::OPT_fslp_vectorize_aggressive,
                   options::OPT_fno_slp_vectorize_aggressive, false))
    CmdArgs.push_back("-vectorize-slp-aggressive");

  if (Arg *A = Args.getLastArg(options::OPT_fshow_overloads_EQ))
    A->render(Args, CmdArgs);

  // -fdollars-in-identifiers default varies depending on platform and
  // language; only pass if specified.
  if (Arg *A = Args.getLastArg(options::OPT_fdollars_in_identifiers,
                               options::OPT_fno_dollars_in_identifiers)) {
    if (A->getOption().matches(options::OPT_fdollars_in_identifiers))
      CmdArgs.push_back("-fdollars-in-identifiers");
    else
      CmdArgs.push_back("-fno-dollars-in-identifiers");
  }

  // -funit-at-a-time is default, and we don't support -fno-unit-at-a-time for
  // practical purposes.
  if (Arg *A = Args.getLastArg(options::OPT_funit_at_a_time,
                               options::OPT_fno_unit_at_a_time)) {
    if (A->getOption().matches(options::OPT_fno_unit_at_a_time))
      D.Diag(diag::warn_drv_clang_unsupported) << A->getAsString(Args);
  }

  if (Args.hasFlag(options::OPT_fapple_pragma_pack,
                   options::OPT_fno_apple_pragma_pack, false))
    CmdArgs.push_back("-fapple-pragma-pack");

  // le32-specific flags: 
  //  -fno-math-builtin: clang should not convert math builtins to intrinsics
  //                     by default.
  if (getToolChain().getArch() == llvm::Triple::le32) {
    CmdArgs.push_back("-fno-math-builtin");
  }

  // Default to -fno-builtin-str{cat,cpy} on Darwin for ARM.
  //
  // FIXME: This is disabled until clang -cc1 supports -fno-builtin-foo. PR4941.
#if 0
  if (getToolChain().getTriple().isOSDarwin() &&
      (getToolChain().getArch() == llvm::Triple::arm ||
       getToolChain().getArch() == llvm::Triple::thumb)) {
    if (!Args.hasArg(options::OPT_fbuiltin_strcat))
      CmdArgs.push_back("-fno-builtin-strcat");
    if (!Args.hasArg(options::OPT_fbuiltin_strcpy))
      CmdArgs.push_back("-fno-builtin-strcpy");
  }
#endif

  // Only allow -traditional or -traditional-cpp outside in preprocessing modes.
  if (Arg *A = Args.getLastArg(options::OPT_traditional,
                               options::OPT_traditional_cpp)) {
    if (isa<PreprocessJobAction>(JA))
      CmdArgs.push_back("-traditional-cpp");
    else
      D.Diag(diag::err_drv_clang_unsupported) << A->getAsString(Args);
  }

  Args.AddLastArg(CmdArgs, options::OPT_dM);
  Args.AddLastArg(CmdArgs, options::OPT_dD);
  
  // Handle serialized diagnostics.
  if (Arg *A = Args.getLastArg(options::OPT__serialize_diags)) {
    CmdArgs.push_back("-serialize-diagnostic-file");
    CmdArgs.push_back(Args.MakeArgString(A->getValue()));
  }

  if (Args.hasArg(options::OPT_fretain_comments_from_system_headers))
    CmdArgs.push_back("-fretain-comments-from-system-headers");

  // Forward -fcomment-block-commands to -cc1.
  Args.AddAllArgs(CmdArgs, options::OPT_fcomment_block_commands);
  // Forward -fparse-all-comments to -cc1.
  Args.AddAllArgs(CmdArgs, options::OPT_fparse_all_comments);

  // Forward -Xclang arguments to -cc1, and -mllvm arguments to the LLVM option
  // parser.
  Args.AddAllArgValues(CmdArgs, options::OPT_Xclang);
  for (arg_iterator it = Args.filtered_begin(options::OPT_mllvm),
         ie = Args.filtered_end(); it != ie; ++it) {
    (*it)->claim();

    // We translate this by hand to the -cc1 argument, since nightly test uses
    // it and developers have been trained to spell it with -mllvm.
    if (StringRef((*it)->getValue(0)) == "-disable-llvm-optzns")
      CmdArgs.push_back("-disable-llvm-optzns");
    else
      (*it)->render(Args, CmdArgs);
  }

  if (Output.getType() == types::TY_Dependencies) {
    // Handled with other dependency code.
  } else if (Output.isFilename()) {
    CmdArgs.push_back("-o");
    CmdArgs.push_back(Output.getFilename());
  } else {
    assert(Output.isNothing() && "Invalid output.");
  }

  for (InputInfoList::const_iterator
         it = Inputs.begin(), ie = Inputs.end(); it != ie; ++it) {
    const InputInfo &II = *it;

    addDashXForInput(Args, II, CmdArgs);

    if (II.isFilename())
      CmdArgs.push_back(II.getFilename());
    else
      II.getInputArg().renderAsInput(Args, CmdArgs);
  }

  Args.AddAllArgs(CmdArgs, options::OPT_undef);

  const char *Exec = getToolChain().getDriver().getClangProgramPath();

  // Optionally embed the -cc1 level arguments into the debug info, for build
  // analysis.
  if (getToolChain().UseDwarfDebugFlags()) {
    ArgStringList OriginalArgs;
    for (ArgList::const_iterator it = Args.begin(),
           ie = Args.end(); it != ie; ++it)
      (*it)->render(Args, OriginalArgs);

    SmallString<256> Flags;
    Flags += Exec;
    for (unsigned i = 0, e = OriginalArgs.size(); i != e; ++i) {
      Flags += " ";
      Flags += OriginalArgs[i];
    }
    CmdArgs.push_back("-dwarf-debug-flags");
    CmdArgs.push_back(Args.MakeArgString(Flags.str()));
  }

  // Add the split debug info name to the command lines here so we
  // can propagate it to the backend.
  bool SplitDwarf = Args.hasArg(options::OPT_gsplit_dwarf) &&
    getToolChain().getTriple().isOSLinux() &&
    (isa<AssembleJobAction>(JA) || isa<CompileJobAction>(JA));
  const char *SplitDwarfOut;
  if (SplitDwarf) {
    CmdArgs.push_back("-split-dwarf-file");
    SplitDwarfOut = SplitDebugName(Args, Inputs);
    CmdArgs.push_back(SplitDwarfOut);
  }

  // Finally add the compile command to the compilation.
  if (Args.hasArg(options::OPT__SLASH_fallback) &&
      Output.getType() == types::TY_Object) {
    tools::visualstudio::Compile CL(getToolChain());
    Command *CLCommand = CL.GetCommand(C, JA, Output, Inputs, Args,
                                       LinkingOutput);
    C.addCommand(new FallbackCommand(JA, *this, Exec, CmdArgs, CLCommand));
  } else {
    C.addCommand(new Command(JA, *this, Exec, CmdArgs));
  }


  // Handle the debug info splitting at object creation time if we're
  // creating an object.
  // TODO: Currently only works on linux with newer objcopy.
  if (SplitDwarf && !isa<CompileJobAction>(JA))
    SplitDebugInfo(getToolChain(), C, *this, JA, Args, Output, SplitDwarfOut);

  if (Arg *A = Args.getLastArg(options::OPT_pg))
    if (Args.hasArg(options::OPT_fomit_frame_pointer))
      D.Diag(diag::err_drv_argument_not_allowed_with)
        << "-fomit-frame-pointer" << A->getAsString(Args);

  // Claim some arguments which clang supports automatically.

  // -fpch-preprocess is used with gcc to add a special marker in the output to
  // include the PCH file. Clang's PTH solution is completely transparent, so we
  // do not need to deal with it at all.
  Args.ClaimAllArgs(options::OPT_fpch_preprocess);

  // Claim some arguments which clang doesn't support, but we don't
  // care to warn the user about.
  Args.ClaimAllArgs(options::OPT_clang_ignored_f_Group);
  Args.ClaimAllArgs(options::OPT_clang_ignored_m_Group);

  // Disable warnings for clang -E -emit-llvm foo.c
  Args.ClaimAllArgs(options::OPT_emit_llvm);
}

/// Add options related to the Objective-C runtime/ABI.
///
/// Returns true if the runtime is non-fragile.
ObjCRuntime Clang::AddObjCRuntimeArgs(const ArgList &args,
                                      ArgStringList &cmdArgs,
                                      RewriteKind rewriteKind) const {
  // Look for the controlling runtime option.
  Arg *runtimeArg = args.getLastArg(options::OPT_fnext_runtime,
                                    options::OPT_fgnu_runtime,
                                    options::OPT_fobjc_runtime_EQ);

  // Just forward -fobjc-runtime= to the frontend.  This supercedes
  // options about fragility.
  if (runtimeArg &&
      runtimeArg->getOption().matches(options::OPT_fobjc_runtime_EQ)) {
    ObjCRuntime runtime;
    StringRef value = runtimeArg->getValue();
    if (runtime.tryParse(value)) {
      getToolChain().getDriver().Diag(diag::err_drv_unknown_objc_runtime)
        << value;
    }

    runtimeArg->render(args, cmdArgs);
    return runtime;
  }

  // Otherwise, we'll need the ABI "version".  Version numbers are
  // slightly confusing for historical reasons:
  //   1 - Traditional "fragile" ABI
  //   2 - Non-fragile ABI, version 1
  //   3 - Non-fragile ABI, version 2
  unsigned objcABIVersion = 1;
  // If -fobjc-abi-version= is present, use that to set the version.
  if (Arg *abiArg = args.getLastArg(options::OPT_fobjc_abi_version_EQ)) {
    StringRef value = abiArg->getValue();
    if (value == "1")
      objcABIVersion = 1;
    else if (value == "2")
      objcABIVersion = 2;
    else if (value == "3")
      objcABIVersion = 3;
    else
      getToolChain().getDriver().Diag(diag::err_drv_clang_unsupported)
        << value;
  } else {
    // Otherwise, determine if we are using the non-fragile ABI.
    bool nonFragileABIIsDefault = 
      (rewriteKind == RK_NonFragile || 
       (rewriteKind == RK_None &&
        getToolChain().IsObjCNonFragileABIDefault()));
    if (args.hasFlag(options::OPT_fobjc_nonfragile_abi,
                     options::OPT_fno_objc_nonfragile_abi,
                     nonFragileABIIsDefault)) {
      // Determine the non-fragile ABI version to use.
#ifdef DISABLE_DEFAULT_NONFRAGILEABI_TWO
      unsigned nonFragileABIVersion = 1;
#else
      unsigned nonFragileABIVersion = 2;
#endif

      if (Arg *abiArg = args.getLastArg(
            options::OPT_fobjc_nonfragile_abi_version_EQ)) {
        StringRef value = abiArg->getValue();
        if (value == "1")
          nonFragileABIVersion = 1;
        else if (value == "2")
          nonFragileABIVersion = 2;
        else
          getToolChain().getDriver().Diag(diag::err_drv_clang_unsupported)
            << value;
      }

      objcABIVersion = 1 + nonFragileABIVersion;
    } else {
      objcABIVersion = 1;
    }
  }

  // We don't actually care about the ABI version other than whether
  // it's non-fragile.
  bool isNonFragile = objcABIVersion != 1;

  // If we have no runtime argument, ask the toolchain for its default runtime.
  // However, the rewriter only really supports the Mac runtime, so assume that.
  ObjCRuntime runtime;
  if (!runtimeArg) {
    switch (rewriteKind) {
    case RK_None:
      runtime = getToolChain().getDefaultObjCRuntime(isNonFragile);
      break;
    case RK_Fragile:
      runtime = ObjCRuntime(ObjCRuntime::FragileMacOSX, VersionTuple());
      break;
    case RK_NonFragile:
      runtime = ObjCRuntime(ObjCRuntime::MacOSX, VersionTuple());
      break;
    }

  // -fnext-runtime
  } else if (runtimeArg->getOption().matches(options::OPT_fnext_runtime)) {
    // On Darwin, make this use the default behavior for the toolchain.
    if (getToolChain().getTriple().isOSDarwin()) {
      runtime = getToolChain().getDefaultObjCRuntime(isNonFragile);

    // Otherwise, build for a generic macosx port.
    } else {
      runtime = ObjCRuntime(ObjCRuntime::MacOSX, VersionTuple());
    }

  // -fgnu-runtime
  } else {
    assert(runtimeArg->getOption().matches(options::OPT_fgnu_runtime));
    // Legacy behaviour is to target the gnustep runtime if we are i
    // non-fragile mode or the GCC runtime in fragile mode.
    if (isNonFragile)
      runtime = ObjCRuntime(ObjCRuntime::GNUstep, VersionTuple(1,6));
    else
      runtime = ObjCRuntime(ObjCRuntime::GCC, VersionTuple());
  }

  cmdArgs.push_back(args.MakeArgString(
                                 "-fobjc-runtime=" + runtime.getAsString()));
  return runtime;
}

void Clang::AddClangCLArgs(const ArgList &Args, ArgStringList &CmdArgs) const {
  unsigned RTOptionID = options::OPT__SLASH_MT;

  if (Args.hasArg(options::OPT__SLASH_LDd))
    // The /LDd option implies /MTd. The dependent lib part can be overridden,
    // but defining _DEBUG is sticky.
    RTOptionID = options::OPT__SLASH_MTd;

  if (Arg *A = Args.getLastArg(options::OPT__SLASH_M_Group))
    RTOptionID = A->getOption().getID();

  switch(RTOptionID) {
    case options::OPT__SLASH_MD:
      if (Args.hasArg(options::OPT__SLASH_LDd))
        CmdArgs.push_back("-D_DEBUG");
      CmdArgs.push_back("-D_MT");
      CmdArgs.push_back("-D_DLL");
      CmdArgs.push_back("--dependent-lib=msvcrt");
      break;
    case options::OPT__SLASH_MDd:
      CmdArgs.push_back("-D_DEBUG");
      CmdArgs.push_back("-D_MT");
      CmdArgs.push_back("-D_DLL");
      CmdArgs.push_back("--dependent-lib=msvcrtd");
      break;
    case options::OPT__SLASH_MT:
      if (Args.hasArg(options::OPT__SLASH_LDd))
        CmdArgs.push_back("-D_DEBUG");
      CmdArgs.push_back("-D_MT");
      CmdArgs.push_back("--dependent-lib=libcmt");
      break;
    case options::OPT__SLASH_MTd:
      CmdArgs.push_back("-D_DEBUG");
      CmdArgs.push_back("-D_MT");
      CmdArgs.push_back("--dependent-lib=libcmtd");
      break;
    default:
      llvm_unreachable("Unexpected option ID.");
  }

  // This provides POSIX compatibility (maps 'open' to '_open'), which most
  // users want.  The /Za flag to cl.exe turns this off, but it's not
  // implemented in clang.
  CmdArgs.push_back("--dependent-lib=oldnames");

  if (Arg *A = Args.getLastArg(options::OPT_show_includes))
    A->render(Args, CmdArgs);

  // RTTI is currently not supported, so disable it by default.
  if (!Args.hasArg(options::OPT_frtti, options::OPT_fno_rtti))
    CmdArgs.push_back("-fno-rtti");

  const Driver &D = getToolChain().getDriver();
  Arg *MostGeneralArg = Args.getLastArg(options::OPT__SLASH_vmg);
  Arg *BestCaseArg = Args.getLastArg(options::OPT__SLASH_vmb);
  if (MostGeneralArg && BestCaseArg)
    D.Diag(clang::diag::err_drv_argument_not_allowed_with)
        << MostGeneralArg->getAsString(Args) << BestCaseArg->getAsString(Args);

  if (MostGeneralArg) {
    Arg *SingleArg = Args.getLastArg(options::OPT__SLASH_vms);
    Arg *MultipleArg = Args.getLastArg(options::OPT__SLASH_vmm);
    Arg *VirtualArg = Args.getLastArg(options::OPT__SLASH_vmv);

    Arg *FirstConflict = SingleArg ? SingleArg : MultipleArg;
    Arg *SecondConflict = VirtualArg ? VirtualArg : MultipleArg;
    if (FirstConflict && SecondConflict && FirstConflict != SecondConflict)
      D.Diag(clang::diag::err_drv_argument_not_allowed_with)
          << FirstConflict->getAsString(Args)
          << SecondConflict->getAsString(Args);

    if (SingleArg)
      CmdArgs.push_back("-fms-memptr-rep=single");
    else if (MultipleArg)
      CmdArgs.push_back("-fms-memptr-rep=multiple");
    else
      CmdArgs.push_back("-fms-memptr-rep=virtual");
  }

  if (Arg *A = Args.getLastArg(options::OPT_vtordisp_mode_EQ))
    A->render(Args, CmdArgs);

  if (!Args.hasArg(options::OPT_fdiagnostics_format_EQ)) {
    CmdArgs.push_back("-fdiagnostics-format");
    if (Args.hasArg(options::OPT__SLASH_fallback))
      CmdArgs.push_back("msvc-fallback");
    else
      CmdArgs.push_back("msvc");
  }
}

void ClangAs::ConstructJob(Compilation &C, const JobAction &JA,
                           const InputInfo &Output,
                           const InputInfoList &Inputs,
                           const ArgList &Args,
                           const char *LinkingOutput) const {
  ArgStringList CmdArgs;

  assert(Inputs.size() == 1 && "Unexpected number of inputs.");
  const InputInfo &Input = Inputs[0];

  // Don't warn about "clang -w -c foo.s"
  Args.ClaimAllArgs(options::OPT_w);
  // and "clang -emit-llvm -c foo.s"
  Args.ClaimAllArgs(options::OPT_emit_llvm);

  // Invoke ourselves in -cc1as mode.
  //
  // FIXME: Implement custom jobs for internal actions.
  CmdArgs.push_back("-cc1as");

  // Add the "effective" target triple.
  CmdArgs.push_back("-triple");
  std::string TripleStr = 
    getToolChain().ComputeEffectiveClangTriple(Args, Input.getType());
  CmdArgs.push_back(Args.MakeArgString(TripleStr));

  // Set the output mode, we currently only expect to be used as a real
  // assembler.
  CmdArgs.push_back("-filetype");
  CmdArgs.push_back("obj");

  // Set the main file name, so that debug info works even with
  // -save-temps or preprocessed assembly.
  CmdArgs.push_back("-main-file-name");
  CmdArgs.push_back(Clang::getBaseInputName(Args, Inputs));

  // Add the target cpu
  const llvm::Triple &Triple = getToolChain().getTriple();
  std::string CPU = getCPUName(Args, Triple);
  if (!CPU.empty()) {
    CmdArgs.push_back("-target-cpu");
    CmdArgs.push_back(Args.MakeArgString(CPU));
  }

  // Add the target features
  const Driver &D = getToolChain().getDriver();
  getTargetFeatures(D, Triple, Args, CmdArgs, true);

  // Ignore explicit -force_cpusubtype_ALL option.
  (void) Args.hasArg(options::OPT_force__cpusubtype__ALL);

  // Determine the original source input.
  const Action *SourceAction = &JA;
  while (SourceAction->getKind() != Action::InputClass) {
    assert(!SourceAction->getInputs().empty() && "unexpected root action!");
    SourceAction = SourceAction->getInputs()[0];
  }

  // Forward -g and handle debug info related flags, assuming we are dealing
  // with an actual assembly file.
  if (SourceAction->getType() == types::TY_Asm ||
      SourceAction->getType() == types::TY_PP_Asm) {
    Args.ClaimAllArgs(options::OPT_g_Group);
    if (Arg *A = Args.getLastArg(options::OPT_g_Group))
      if (!A->getOption().matches(options::OPT_g0))
        CmdArgs.push_back("-g");

    // Add the -fdebug-compilation-dir flag if needed.
    addDebugCompDirArg(Args, CmdArgs);

    // Set the AT_producer to the clang version when using the integrated
    // assembler on assembly source files.
    CmdArgs.push_back("-dwarf-debug-producer");
    CmdArgs.push_back(Args.MakeArgString(getClangFullVersion()));
  }

  // Optionally embed the -cc1as level arguments into the debug info, for build
  // analysis.
  if (getToolChain().UseDwarfDebugFlags()) {
    ArgStringList OriginalArgs;
    for (ArgList::const_iterator it = Args.begin(),
           ie = Args.end(); it != ie; ++it)
      (*it)->render(Args, OriginalArgs);

    SmallString<256> Flags;
    const char *Exec = getToolChain().getDriver().getClangProgramPath();
    Flags += Exec;
    for (unsigned i = 0, e = OriginalArgs.size(); i != e; ++i) {
      Flags += " ";
      Flags += OriginalArgs[i];
    }
    CmdArgs.push_back("-dwarf-debug-flags");
    CmdArgs.push_back(Args.MakeArgString(Flags.str()));
  }

  // FIXME: Add -static support, once we have it.

  // Consume all the warning flags. Usually this would be handled more
  // gracefully by -cc1 (warning about unknown warning flags, etc) but -cc1as
  // doesn't handle that so rather than warning about unused flags that are
  // actually used, we'll lie by omission instead.
  // FIXME: Stop lying and consume only the appropriate driver flags
  for (arg_iterator it = Args.filtered_begin(options::OPT_W_Group),
                    ie = Args.filtered_end();
       it != ie; ++it)
    (*it)->claim();

  CollectArgsForIntegratedAssembler(C, Args, CmdArgs,
                                    getToolChain().getDriver());

  Args.AddAllArgs(CmdArgs, options::OPT_mllvm);

  assert(Output.isFilename() && "Unexpected lipo output.");
  CmdArgs.push_back("-o");
  CmdArgs.push_back(Output.getFilename());

  assert(Input.isFilename() && "Invalid input.");
  CmdArgs.push_back(Input.getFilename());

  const char *Exec = getToolChain().getDriver().getClangProgramPath();
  C.addCommand(new Command(JA, *this, Exec, CmdArgs));

  // Handle the debug info splitting at object creation time if we're
  // creating an object.
  // TODO: Currently only works on linux with newer objcopy.
  if (Args.hasArg(options::OPT_gsplit_dwarf) &&
      getToolChain().getTriple().isOSLinux())
    SplitDebugInfo(getToolChain(), C, *this, JA, Args, Output,
                   SplitDebugName(Args, Inputs));
}

void gcc::Common::ConstructJob(Compilation &C, const JobAction &JA,
                               const InputInfo &Output,
                               const InputInfoList &Inputs,
                               const ArgList &Args,
                               const char *LinkingOutput) const {
  const Driver &D = getToolChain().getDriver();
  ArgStringList CmdArgs;

  for (ArgList::const_iterator
         it = Args.begin(), ie = Args.end(); it != ie; ++it) {
    Arg *A = *it;
    if (forwardToGCC(A->getOption())) {
      // Don't forward any -g arguments to assembly steps.
      if (isa<AssembleJobAction>(JA) &&
          A->getOption().matches(options::OPT_g_Group))
        continue;

      // Don't forward any -W arguments to assembly and link steps.
      if ((isa<AssembleJobAction>(JA) || isa<LinkJobAction>(JA)) &&
          A->getOption().matches(options::OPT_W_Group))
        continue;

      // It is unfortunate that we have to claim here, as this means
      // we will basically never report anything interesting for
      // platforms using a generic gcc, even if we are just using gcc
      // to get to the assembler.
      A->claim();
      A->render(Args, CmdArgs);
    }
  }

  RenderExtraToolArgs(JA, CmdArgs);

  // If using a driver driver, force the arch.
  llvm::Triple::ArchType Arch = getToolChain().getArch();
  if (getToolChain().getTriple().isOSDarwin()) {
    CmdArgs.push_back("-arch");

    // FIXME: Remove these special cases.
    if (Arch == llvm::Triple::ppc)
      CmdArgs.push_back("ppc");
    else if (Arch == llvm::Triple::ppc64)
      CmdArgs.push_back("ppc64");
    else if (Arch == llvm::Triple::ppc64le)
      CmdArgs.push_back("ppc64le");
    else
      CmdArgs.push_back(Args.MakeArgString(getToolChain().getArchName()));
  }

  // Try to force gcc to match the tool chain we want, if we recognize
  // the arch.
  //
  // FIXME: The triple class should directly provide the information we want
  // here.
  if (Arch == llvm::Triple::x86 || Arch == llvm::Triple::ppc)
    CmdArgs.push_back("-m32");
  else if (Arch == llvm::Triple::x86_64 || Arch == llvm::Triple::ppc64 ||
           Arch == llvm::Triple::ppc64le)
    CmdArgs.push_back("-m64");

  if (Output.isFilename()) {
    CmdArgs.push_back("-o");
    CmdArgs.push_back(Output.getFilename());
  } else {
    assert(Output.isNothing() && "Unexpected output");
    CmdArgs.push_back("-fsyntax-only");
  }

  Args.AddAllArgValues(CmdArgs, options::OPT_Wa_COMMA,
                       options::OPT_Xassembler);

  // Only pass -x if gcc will understand it; otherwise hope gcc
  // understands the suffix correctly. The main use case this would go
  // wrong in is for linker inputs if they happened to have an odd
  // suffix; really the only way to get this to happen is a command
  // like '-x foobar a.c' which will treat a.c like a linker input.
  //
  // FIXME: For the linker case specifically, can we safely convert
  // inputs into '-Wl,' options?
  for (InputInfoList::const_iterator
         it = Inputs.begin(), ie = Inputs.end(); it != ie; ++it) {
    const InputInfo &II = *it;

    // Don't try to pass LLVM or AST inputs to a generic gcc.
    if (II.getType() == types::TY_LLVM_IR || II.getType() == types::TY_LTO_IR ||
        II.getType() == types::TY_LLVM_BC || II.getType() == types::TY_LTO_BC)
      D.Diag(diag::err_drv_no_linker_llvm_support)
        << getToolChain().getTripleString();
    else if (II.getType() == types::TY_AST)
      D.Diag(diag::err_drv_no_ast_support)
        << getToolChain().getTripleString();
    else if (II.getType() == types::TY_ModuleFile)
      D.Diag(diag::err_drv_no_module_support)
        << getToolChain().getTripleString();

    if (types::canTypeBeUserSpecified(II.getType())) {
      CmdArgs.push_back("-x");
      CmdArgs.push_back(types::getTypeName(II.getType()));
    }

    if (II.isFilename())
      CmdArgs.push_back(II.getFilename());
    else {
      const Arg &A = II.getInputArg();

      // Reverse translate some rewritten options.
      if (A.getOption().matches(options::OPT_Z_reserved_lib_stdcxx)) {
        CmdArgs.push_back("-lstdc++");
        continue;
      }

      // Don't render as input, we need gcc to do the translations.
      A.render(Args, CmdArgs);
    }
  }

  const std::string customGCCName = D.getCCCGenericGCCName();
  const char *GCCName;
  if (!customGCCName.empty())
    GCCName = customGCCName.c_str();
  else if (D.CCCIsCXX()) {
    GCCName = "g++";
  } else
    GCCName = "gcc";

  const char *Exec =
    Args.MakeArgString(getToolChain().GetProgramPath(GCCName));
  C.addCommand(new Command(JA, *this, Exec, CmdArgs));
}

void gcc::Preprocess::RenderExtraToolArgs(const JobAction &JA,
                                          ArgStringList &CmdArgs) const {
  CmdArgs.push_back("-E");
}

void gcc::Compile::RenderExtraToolArgs(const JobAction &JA,
                                       ArgStringList &CmdArgs) const {
  const Driver &D = getToolChain().getDriver();

  // If -flto, etc. are present then make sure not to force assembly output.
  if (JA.getType() == types::TY_LLVM_IR || JA.getType() == types::TY_LTO_IR ||
      JA.getType() == types::TY_LLVM_BC || JA.getType() == types::TY_LTO_BC)
    CmdArgs.push_back("-c");
  else {
    if (JA.getType() != types::TY_PP_Asm)
      D.Diag(diag::err_drv_invalid_gcc_output_type)
        << getTypeName(JA.getType());

    CmdArgs.push_back("-S");
  }
}

void gcc::Link::RenderExtraToolArgs(const JobAction &JA,
                                    ArgStringList &CmdArgs) const {
  // The types are (hopefully) good enough.
}

// Hexagon tools start.
void hexagon::Assemble::RenderExtraToolArgs(const JobAction &JA,
                                        ArgStringList &CmdArgs) const {

}
void hexagon::Assemble::ConstructJob(Compilation &C, const JobAction &JA,
                               const InputInfo &Output,
                               const InputInfoList &Inputs,
                               const ArgList &Args,
                               const char *LinkingOutput) const {

  const Driver &D = getToolChain().getDriver();
  ArgStringList CmdArgs;

  std::string MarchString = "-march=";
  MarchString += toolchains::Hexagon_TC::GetTargetCPU(Args);
  CmdArgs.push_back(Args.MakeArgString(MarchString));

  RenderExtraToolArgs(JA, CmdArgs);

  if (Output.isFilename()) {
    CmdArgs.push_back("-o");
    CmdArgs.push_back(Output.getFilename());
  } else {
    assert(Output.isNothing() && "Unexpected output");
    CmdArgs.push_back("-fsyntax-only");
  }

  std::string SmallDataThreshold = GetHexagonSmallDataThresholdValue(Args);
  if (!SmallDataThreshold.empty())
    CmdArgs.push_back(
      Args.MakeArgString(std::string("-G") + SmallDataThreshold));

  Args.AddAllArgValues(CmdArgs, options::OPT_Wa_COMMA,
                       options::OPT_Xassembler);

  // Only pass -x if gcc will understand it; otherwise hope gcc
  // understands the suffix correctly. The main use case this would go
  // wrong in is for linker inputs if they happened to have an odd
  // suffix; really the only way to get this to happen is a command
  // like '-x foobar a.c' which will treat a.c like a linker input.
  //
  // FIXME: For the linker case specifically, can we safely convert
  // inputs into '-Wl,' options?
  for (InputInfoList::const_iterator
         it = Inputs.begin(), ie = Inputs.end(); it != ie; ++it) {
    const InputInfo &II = *it;

    // Don't try to pass LLVM or AST inputs to a generic gcc.
    if (II.getType() == types::TY_LLVM_IR || II.getType() == types::TY_LTO_IR ||
        II.getType() == types::TY_LLVM_BC || II.getType() == types::TY_LTO_BC)
      D.Diag(clang::diag::err_drv_no_linker_llvm_support)
        << getToolChain().getTripleString();
    else if (II.getType() == types::TY_AST)
      D.Diag(clang::diag::err_drv_no_ast_support)
        << getToolChain().getTripleString();
    else if (II.getType() == types::TY_ModuleFile)
      D.Diag(diag::err_drv_no_module_support)
      << getToolChain().getTripleString();

    if (II.isFilename())
      CmdArgs.push_back(II.getFilename());
    else
      // Don't render as input, we need gcc to do the translations. FIXME: Pranav: What is this ?
      II.getInputArg().render(Args, CmdArgs);
  }

  const char *GCCName = "hexagon-as";
  const char *Exec =
    Args.MakeArgString(getToolChain().GetProgramPath(GCCName));
  C.addCommand(new Command(JA, *this, Exec, CmdArgs));

}
void hexagon::Link::RenderExtraToolArgs(const JobAction &JA,
                                    ArgStringList &CmdArgs) const {
  // The types are (hopefully) good enough.
}

void hexagon::Link::ConstructJob(Compilation &C, const JobAction &JA,
                               const InputInfo &Output,
                               const InputInfoList &Inputs,
                               const ArgList &Args,
                               const char *LinkingOutput) const {

  const toolchains::Hexagon_TC& ToolChain =
    static_cast<const toolchains::Hexagon_TC&>(getToolChain());
  const Driver &D = ToolChain.getDriver();

  ArgStringList CmdArgs;

  //----------------------------------------------------------------------------
  //
  //----------------------------------------------------------------------------
  bool hasStaticArg = Args.hasArg(options::OPT_static);
  bool buildingLib = Args.hasArg(options::OPT_shared);
  bool buildPIE = Args.hasArg(options::OPT_pie);
  bool incStdLib = !Args.hasArg(options::OPT_nostdlib);
  bool incStartFiles = !Args.hasArg(options::OPT_nostartfiles);
  bool incDefLibs = !Args.hasArg(options::OPT_nodefaultlibs);
  bool useShared = buildingLib && !hasStaticArg;

  //----------------------------------------------------------------------------
  // Silence warnings for various options
  //----------------------------------------------------------------------------

  Args.ClaimAllArgs(options::OPT_g_Group);
  Args.ClaimAllArgs(options::OPT_emit_llvm);
  Args.ClaimAllArgs(options::OPT_w); // Other warning options are already
                                     // handled somewhere else.
  Args.ClaimAllArgs(options::OPT_static_libgcc);

  //----------------------------------------------------------------------------
  //
  //----------------------------------------------------------------------------
  for (std::vector<std::string>::const_iterator i = ToolChain.ExtraOpts.begin(),
         e = ToolChain.ExtraOpts.end();
       i != e; ++i)
    CmdArgs.push_back(i->c_str());

  std::string MarchString = toolchains::Hexagon_TC::GetTargetCPU(Args);
  CmdArgs.push_back(Args.MakeArgString("-m" + MarchString));

  if (buildingLib) {
    CmdArgs.push_back("-shared");
    CmdArgs.push_back("-call_shared"); // should be the default, but doing as
                                       // hexagon-gcc does
  }

  if (hasStaticArg)
    CmdArgs.push_back("-static");

  if (buildPIE && !buildingLib)
    CmdArgs.push_back("-pie");

  std::string SmallDataThreshold = GetHexagonSmallDataThresholdValue(Args);
  if (!SmallDataThreshold.empty()) {
    CmdArgs.push_back(
      Args.MakeArgString(std::string("-G") + SmallDataThreshold));
  }

  //----------------------------------------------------------------------------
  //
  //----------------------------------------------------------------------------
  CmdArgs.push_back("-o");
  CmdArgs.push_back(Output.getFilename());

  const std::string MarchSuffix = "/" + MarchString;
  const std::string G0Suffix = "/G0";
  const std::string MarchG0Suffix = MarchSuffix + G0Suffix;
  const std::string RootDir = toolchains::Hexagon_TC::GetGnuDir(D.InstalledDir)
                              + "/";
  const std::string StartFilesDir = RootDir
                                    + "hexagon/lib"
                                    + (buildingLib
                                       ? MarchG0Suffix : MarchSuffix);

  //----------------------------------------------------------------------------
  // moslib
  //----------------------------------------------------------------------------
  std::vector<std::string> oslibs;
  bool hasStandalone= false;

  for (arg_iterator it = Args.filtered_begin(options::OPT_moslib_EQ),
         ie = Args.filtered_end(); it != ie; ++it) {
    (*it)->claim();
    oslibs.push_back((*it)->getValue());
    hasStandalone = hasStandalone || (oslibs.back() == "standalone");
  }
  if (oslibs.empty()) {
    oslibs.push_back("standalone");
    hasStandalone = true;
  }

  //----------------------------------------------------------------------------
  // Start Files
  //----------------------------------------------------------------------------
  if (incStdLib && incStartFiles) {

    if (!buildingLib) {
      if (hasStandalone) {
        CmdArgs.push_back(
          Args.MakeArgString(StartFilesDir + "/crt0_standalone.o"));
      }
      CmdArgs.push_back(Args.MakeArgString(StartFilesDir + "/crt0.o"));
    }
    std::string initObj = useShared ? "/initS.o" : "/init.o";
    CmdArgs.push_back(Args.MakeArgString(StartFilesDir + initObj));
  }

  //----------------------------------------------------------------------------
  // Library Search Paths
  //----------------------------------------------------------------------------
  const ToolChain::path_list &LibPaths = ToolChain.getFilePaths();
  for (ToolChain::path_list::const_iterator
         i = LibPaths.begin(),
         e = LibPaths.end();
       i != e;
       ++i)
    CmdArgs.push_back(Args.MakeArgString(StringRef("-L") + *i));

  //----------------------------------------------------------------------------
  //
  //----------------------------------------------------------------------------
  Args.AddAllArgs(CmdArgs, options::OPT_T_Group);
  Args.AddAllArgs(CmdArgs, options::OPT_e);
  Args.AddAllArgs(CmdArgs, options::OPT_s);
  Args.AddAllArgs(CmdArgs, options::OPT_t);
  Args.AddAllArgs(CmdArgs, options::OPT_u_Group);

  AddLinkerInputs(ToolChain, Inputs, Args, CmdArgs);

  //----------------------------------------------------------------------------
  // Libraries
  //----------------------------------------------------------------------------
  if (incStdLib && incDefLibs) {
    if (D.CCCIsCXX()) {
      ToolChain.AddCXXStdlibLibArgs(Args, CmdArgs);
      CmdArgs.push_back("-lm");
    }

    CmdArgs.push_back("--start-group");

    if (!buildingLib) {
      for(std::vector<std::string>::iterator i = oslibs.begin(),
            e = oslibs.end(); i != e; ++i)
        CmdArgs.push_back(Args.MakeArgString("-l" + *i));
      CmdArgs.push_back("-lc");
    }
    CmdArgs.push_back("-lgcc");

    CmdArgs.push_back("--end-group");
  }

  //----------------------------------------------------------------------------
  // End files
  //----------------------------------------------------------------------------
  if (incStdLib && incStartFiles) {
    std::string finiObj = useShared ? "/finiS.o" : "/fini.o";
    CmdArgs.push_back(Args.MakeArgString(StartFilesDir + finiObj));
  }

  std::string Linker = ToolChain.GetProgramPath("hexagon-ld");
  C.addCommand(new Command(JA, *this, Args.MakeArgString(Linker), CmdArgs));
}
// Hexagon tools end.

/// getARMCPUForMArch - Get the (LLVM) name of the minimum ARM CPU for the arch we are targeting
//
// FIXME: tblgen this.
const char *arm::getARMCPUForMArch(const ArgList &Args,
                                   const llvm::Triple &Triple) {
  StringRef MArch;
  if (Arg *A = Args.getLastArg(options::OPT_march_EQ)) {
    // Otherwise, if we have -march= choose the base CPU for that arch.
    MArch = A->getValue();
  } else {
    // Otherwise, use the Arch from the triple.
    MArch = Triple.getArchName();
  }

  // Handle -march=native.
  if (MArch == "native") {
    std::string CPU = llvm::sys::getHostCPUName();
    if (CPU != "generic") {
      // Translate the native cpu into the architecture. The switch below will
      // then chose the minimum cpu for that arch.
      MArch = std::string("arm") + arm::getLLVMArchSuffixForARM(CPU);
    }
  }

  if (Triple.getOS() == llvm::Triple::NetBSD) {
    if (MArch == "armv6")
      return "arm1176jzf-s";
  }

  const char *result = llvm::StringSwitch<const char *>(MArch)
    .Cases("armv2", "armv2a","arm2")
    .Case("armv3", "arm6")
    .Case("armv3m", "arm7m")
    .Case("armv4", "strongarm")
    .Case("armv4t", "arm7tdmi")
    .Case("thumbv4t", "arm7tdmi")
    .Cases("armv5", "armv5t", "arm10tdmi")
    .Cases("thumbv5", "thumbv5t", "arm10tdmi")
    .Cases("armv5e", "armv5te", "arm1022e")
    .Cases("thumbv5e", "thumbv5te", "arm1022e")
    .Case("armv5tej", "arm926ej-s")
    .Case("thumbv5tej", "arm926ej-s")
    .Cases("armv6", "armv6k", "arm1136jf-s")
    .Cases("thumbv6", "thumbv6k", "arm1136jf-s")
    .Case("armv6j", "arm1136j-s")
    .Case("thumbv6j", "arm1136j-s")
    .Cases("armv6z", "armv6zk", "arm1176jzf-s")
    .Cases("thumbv6z", "thumbv6zk", "arm1176jzf-s")
    .Case("armv6t2", "arm1156t2-s")
    .Case("thumbv6t2", "arm1156t2-s")
    .Cases("armv6m", "armv6-m", "cortex-m0")
    .Case("thumbv6m", "cortex-m0")
    .Cases("armv7", "armv7a", "armv7-a", "cortex-a8")
    .Cases("thumbv7", "thumbv7a", "cortex-a8")
    .Cases("armv7l", "armv7-l", "cortex-a8")
    .Cases("armv7s", "armv7-s", "swift")
    .Cases("armv7r", "armv7-r", "cortex-r4")
    .Case("thumbv7r", "cortex-r4")
    .Cases("armv7m", "armv7-m", "cortex-m3")
    .Case("thumbv7m", "cortex-m3")
    .Cases("armv7em", "armv7e-m", "cortex-m4")
    .Cases("thumbv7em", "thumbv7e-m", "cortex-m4")
    .Cases("armv8", "armv8a", "armv8-a", "cortex-a53")
    .Cases("thumbv8", "thumbv8a", "cortex-a53")
    .Case("ep9312", "ep9312")
    .Case("iwmmxt", "iwmmxt")
    .Case("xscale", "xscale")
    // If all else failed, return the most base CPU with thumb interworking
    // supported by LLVM.
    .Default(0);

  if (result)
    return result;

  switch (Triple.getOS()) {
  case llvm::Triple::NetBSD:
    switch (Triple.getEnvironment()) {
    case llvm::Triple::GNUEABIHF:
    case llvm::Triple::GNUEABI:
    case llvm::Triple::EABIHF:
    case llvm::Triple::EABI:
      return "arm926ej-s";
    default:
      return "strongarm";
    }
  default:
    switch (Triple.getEnvironment()) {
    case llvm::Triple::EABIHF:
    case llvm::Triple::GNUEABIHF:
      return "arm1176jzf-s";
    default:
      return "arm7tdmi";
    }
  }
}

/// getARMTargetCPU - Get the (LLVM) name of the ARM cpu we are targeting.
StringRef arm::getARMTargetCPU(const ArgList &Args,
                               const llvm::Triple &Triple) {
  // FIXME: Warn on inconsistent use of -mcpu and -march.
  // If we have -mcpu=, use that.
  if (Arg *A = Args.getLastArg(options::OPT_mcpu_EQ)) {
    StringRef MCPU = A->getValue();
    // Handle -mcpu=native.
    if (MCPU == "native")
      return llvm::sys::getHostCPUName();
    else
      return MCPU;
  }

  return getARMCPUForMArch(Args, Triple);
}

/// getLLVMArchSuffixForARM - Get the LLVM arch name to use for a particular
/// CPU.
//
// FIXME: This is redundant with -mcpu, why does LLVM use this.
// FIXME: tblgen this, or kill it!
const char *arm::getLLVMArchSuffixForARM(StringRef CPU) {
  return llvm::StringSwitch<const char *>(CPU)
    .Case("strongarm", "v4")
    .Cases("arm7tdmi", "arm7tdmi-s", "arm710t", "v4t")
    .Cases("arm720t", "arm9", "arm9tdmi", "v4t")
    .Cases("arm920", "arm920t", "arm922t", "v4t")
    .Cases("arm940t", "ep9312","v4t")
    .Cases("arm10tdmi",  "arm1020t", "v5")
    .Cases("arm9e",  "arm926ej-s",  "arm946e-s", "v5e")
    .Cases("arm966e-s",  "arm968e-s",  "arm10e", "v5e")
    .Cases("arm1020e",  "arm1022e",  "xscale", "iwmmxt", "v5e")
    .Cases("arm1136j-s",  "arm1136jf-s",  "arm1176jz-s", "v6")
    .Cases("arm1176jzf-s",  "mpcorenovfp",  "mpcore", "v6")
    .Cases("arm1156t2-s",  "arm1156t2f-s", "v6t2")
    .Cases("cortex-a5", "cortex-a7", "cortex-a8", "cortex-a9-mp", "v7")
    .Cases("cortex-a9", "cortex-a12", "cortex-a15", "krait", "v7")
    .Cases("cortex-r4", "cortex-r5", "v7r")
    .Case("cortex-m0", "v6m")
    .Case("cortex-m3", "v7m")
    .Case("cortex-m4", "v7em")
    .Case("swift", "v7s")
    .Cases("cortex-a53", "cortex-a57", "v8")
    .Default("");
}

bool mips::hasMipsAbiArg(const ArgList &Args, const char *Value) {
  Arg *A = Args.getLastArg(options::OPT_mabi_EQ);
  return A && (A->getValue() == StringRef(Value));
}

llvm::Triple::ArchType darwin::getArchTypeForMachOArchName(StringRef Str) {
  // See arch(3) and llvm-gcc's driver-driver.c. We don't implement support for
  // archs which Darwin doesn't use.

  // The matching this routine does is fairly pointless, since it is neither the
  // complete architecture list, nor a reasonable subset. The problem is that
  // historically the driver driver accepts this and also ties its -march=
  // handling to the architecture name, so we need to be careful before removing
  // support for it.

  // This code must be kept in sync with Clang's Darwin specific argument
  // translation.

  return llvm::StringSwitch<llvm::Triple::ArchType>(Str)
    .Cases("ppc", "ppc601", "ppc603", "ppc604", "ppc604e", llvm::Triple::ppc)
    .Cases("ppc750", "ppc7400", "ppc7450", "ppc970", llvm::Triple::ppc)
    .Case("ppc64", llvm::Triple::ppc64)
    .Cases("i386", "i486", "i486SX", "i586", "i686", llvm::Triple::x86)
    .Cases("pentium", "pentpro", "pentIIm3", "pentIIm5", "pentium4",
           llvm::Triple::x86)
    .Cases("x86_64", "x86_64h", llvm::Triple::x86_64)
    // This is derived from the driver driver.
    .Cases("arm", "armv4t", "armv5", "armv6", "armv6m", llvm::Triple::arm)
    .Cases("armv7", "armv7em", "armv7k", "armv7m", llvm::Triple::arm)
    .Cases("armv7s", "xscale", llvm::Triple::arm)
    .Case("r600", llvm::Triple::r600)
    .Case("nvptx", llvm::Triple::nvptx)
    .Case("nvptx64", llvm::Triple::nvptx64)
    .Case("amdil", llvm::Triple::amdil)
    .Case("spir", llvm::Triple::spir)
    .Default(llvm::Triple::UnknownArch);
}

void darwin::setTripleTypeForMachOArchName(llvm::Triple &T, StringRef Str) {
  llvm::Triple::ArchType Arch = getArchTypeForMachOArchName(Str);
  T.setArch(Arch);

  if (Str == "x86_64h")
    T.setArchName(Str);
  else if (Str == "armv6m" || Str == "armv7m" || Str == "armv7em") {
    T.setOS(llvm::Triple::UnknownOS);
    T.setObjectFormat(llvm::Triple::MachO);
  }
}

const char *Clang::getBaseInputName(const ArgList &Args,
                                    const InputInfoList &Inputs) {
  return Args.MakeArgString(
    llvm::sys::path::filename(Inputs[0].getBaseInput()));
}

const char *Clang::getBaseInputStem(const ArgList &Args,
                                    const InputInfoList &Inputs) {
  const char *Str = getBaseInputName(Args, Inputs);

  if (const char *End = strrchr(Str, '.'))
    return Args.MakeArgString(std::string(Str, End));

  return Str;
}

const char *Clang::getDependencyFileName(const ArgList &Args,
                                         const InputInfoList &Inputs) {
  // FIXME: Think about this more.
  std::string Res;

  if (Arg *OutputOpt = Args.getLastArg(options::OPT_o)) {
    std::string Str(OutputOpt->getValue());
    Res = Str.substr(0, Str.rfind('.'));
  } else {
    Res = getBaseInputStem(Args, Inputs);
  }
  return Args.MakeArgString(Res + ".d");
}

void darwin::Assemble::ConstructJob(Compilation &C, const JobAction &JA,
                                    const InputInfo &Output,
                                    const InputInfoList &Inputs,
                                    const ArgList &Args,
                                    const char *LinkingOutput) const {
  ArgStringList CmdArgs;

  assert(Inputs.size() == 1 && "Unexpected number of inputs.");
  const InputInfo &Input = Inputs[0];

  // Determine the original source input.
  const Action *SourceAction = &JA;
  while (SourceAction->getKind() != Action::InputClass) {
    assert(!SourceAction->getInputs().empty() && "unexpected root action!");
    SourceAction = SourceAction->getInputs()[0];
  }

  // If -fno_integrated_as is used add -Q to the darwin assember driver to make
  // sure it runs its system assembler not clang's integrated assembler.
  // Applicable to darwin11+ and Xcode 4+.  darwin<10 lacked integrated-as.
  // FIXME: at run-time detect assembler capabilities or rely on version
  // information forwarded by -target-assembler-version (future)
  if (Args.hasArg(options::OPT_fno_integrated_as)) {
    const llvm::Triple &T(getToolChain().getTriple());
    if (!(T.isMacOSX() && T.isMacOSXVersionLT(10, 7)))
      CmdArgs.push_back("-Q");
  }

  // Forward -g, assuming we are dealing with an actual assembly file.
  if (SourceAction->getType() == types::TY_Asm ||
      SourceAction->getType() == types::TY_PP_Asm) {
    if (Args.hasArg(options::OPT_gstabs))
      CmdArgs.push_back("--gstabs");
    else if (Args.hasArg(options::OPT_g_Group))
      CmdArgs.push_back("-g");
  }

  // Derived from asm spec.
  AddMachOArch(Args, CmdArgs);

  // Use -force_cpusubtype_ALL on x86 by default.
  if (getToolChain().getArch() == llvm::Triple::x86 ||
      getToolChain().getArch() == llvm::Triple::x86_64 ||
      Args.hasArg(options::OPT_force__cpusubtype__ALL))
    CmdArgs.push_back("-force_cpusubtype_ALL");

  if (getToolChain().getArch() != llvm::Triple::x86_64 &&
      (((Args.hasArg(options::OPT_mkernel) ||
         Args.hasArg(options::OPT_fapple_kext)) &&
        getMachOToolChain().isKernelStatic()) ||
       Args.hasArg(options::OPT_static)))
    CmdArgs.push_back("-static");

  Args.AddAllArgValues(CmdArgs, options::OPT_Wa_COMMA,
                       options::OPT_Xassembler);

  assert(Output.isFilename() && "Unexpected lipo output.");
  CmdArgs.push_back("-o");
  CmdArgs.push_back(Output.getFilename());

  assert(Input.isFilename() && "Invalid input.");
  CmdArgs.push_back(Input.getFilename());

  // asm_final spec is empty.

  const char *Exec =
    Args.MakeArgString(getToolChain().GetProgramPath("as"));
  C.addCommand(new Command(JA, *this, Exec, CmdArgs));
}

void darwin::MachOTool::anchor() {}

void darwin::MachOTool::AddMachOArch(const ArgList &Args,
                                     ArgStringList &CmdArgs) const {
  StringRef ArchName = getMachOToolChain().getMachOArchName(Args);

  // Derived from darwin_arch spec.
  CmdArgs.push_back("-arch");
  CmdArgs.push_back(Args.MakeArgString(ArchName));

  // FIXME: Is this needed anymore?
  if (ArchName == "arm")
    CmdArgs.push_back("-force_cpusubtype_ALL");
}

bool darwin::Link::NeedsTempPath(const InputInfoList &Inputs) const {
  // We only need to generate a temp path for LTO if we aren't compiling object
  // files. When compiling source files, we run 'dsymutil' after linking. We
  // don't run 'dsymutil' when compiling object files.
  for (InputInfoList::const_iterator
         it = Inputs.begin(), ie = Inputs.end(); it != ie; ++it)
    if (it->getType() != types::TY_Object)
      return true;

  return false;
}

void darwin::Link::AddLinkArgs(Compilation &C,
                               const ArgList &Args,
                               ArgStringList &CmdArgs,
                               const InputInfoList &Inputs) const {
  const Driver &D = getToolChain().getDriver();
  const toolchains::MachO &MachOTC = getMachOToolChain();

  unsigned Version[3] = { 0, 0, 0 };
  if (Arg *A = Args.getLastArg(options::OPT_mlinker_version_EQ)) {
    bool HadExtra;
    if (!Driver::GetReleaseVersion(A->getValue(), Version[0],
                                   Version[1], Version[2], HadExtra) ||
        HadExtra)
      D.Diag(diag::err_drv_invalid_version_number)
        << A->getAsString(Args);
  }

  // Newer linkers support -demangle. Pass it if supported and not disabled by
  // the user.
  if (Version[0] >= 100 && !Args.hasArg(options::OPT_Z_Xlinker__no_demangle))
    CmdArgs.push_back("-demangle");

  if (Args.hasArg(options::OPT_rdynamic) && Version[0] >= 137)
    CmdArgs.push_back("-export_dynamic");

  // If we are using LTO, then automatically create a temporary file path for
  // the linker to use, so that it's lifetime will extend past a possible
  // dsymutil step.
  if (Version[0] >= 116 && D.IsUsingLTO(Args) && NeedsTempPath(Inputs)) {
    const char *TmpPath = C.getArgs().MakeArgString(
      D.GetTemporaryPath("cc", types::getTypeTempSuffix(types::TY_Object)));
    C.addTempFile(TmpPath);
    CmdArgs.push_back("-object_path_lto");
    CmdArgs.push_back(TmpPath);
  }

  // Derived from the "link" spec.
  Args.AddAllArgs(CmdArgs, options::OPT_static);
  if (!Args.hasArg(options::OPT_static))
    CmdArgs.push_back("-dynamic");
  if (Args.hasArg(options::OPT_fgnu_runtime)) {
    // FIXME: gcc replaces -lobjc in forward args with -lobjc-gnu
    // here. How do we wish to handle such things?
  }

  if (!Args.hasArg(options::OPT_dynamiclib)) {
    AddMachOArch(Args, CmdArgs);
    // FIXME: Why do this only on this path?
    Args.AddLastArg(CmdArgs, options::OPT_force__cpusubtype__ALL);

    Args.AddLastArg(CmdArgs, options::OPT_bundle);
    Args.AddAllArgs(CmdArgs, options::OPT_bundle__loader);
    Args.AddAllArgs(CmdArgs, options::OPT_client__name);

    Arg *A;
    if ((A = Args.getLastArg(options::OPT_compatibility__version)) ||
        (A = Args.getLastArg(options::OPT_current__version)) ||
        (A = Args.getLastArg(options::OPT_install__name)))
      D.Diag(diag::err_drv_argument_only_allowed_with)
        << A->getAsString(Args) << "-dynamiclib";

    Args.AddLastArg(CmdArgs, options::OPT_force__flat__namespace);
    Args.AddLastArg(CmdArgs, options::OPT_keep__private__externs);
    Args.AddLastArg(CmdArgs, options::OPT_private__bundle);
  } else {
    CmdArgs.push_back("-dylib");

    Arg *A;
    if ((A = Args.getLastArg(options::OPT_bundle)) ||
        (A = Args.getLastArg(options::OPT_bundle__loader)) ||
        (A = Args.getLastArg(options::OPT_client__name)) ||
        (A = Args.getLastArg(options::OPT_force__flat__namespace)) ||
        (A = Args.getLastArg(options::OPT_keep__private__externs)) ||
        (A = Args.getLastArg(options::OPT_private__bundle)))
      D.Diag(diag::err_drv_argument_not_allowed_with)
        << A->getAsString(Args) << "-dynamiclib";

    Args.AddAllArgsTranslated(CmdArgs, options::OPT_compatibility__version,
                              "-dylib_compatibility_version");
    Args.AddAllArgsTranslated(CmdArgs, options::OPT_current__version,
                              "-dylib_current_version");

    AddMachOArch(Args, CmdArgs);

    Args.AddAllArgsTranslated(CmdArgs, options::OPT_install__name,
                              "-dylib_install_name");
  }

  Args.AddLastArg(CmdArgs, options::OPT_all__load);
  Args.AddAllArgs(CmdArgs, options::OPT_allowable__client);
  Args.AddLastArg(CmdArgs, options::OPT_bind__at__load);
  if (MachOTC.isTargetIOSBased())
    Args.AddLastArg(CmdArgs, options::OPT_arch__errors__fatal);
  Args.AddLastArg(CmdArgs, options::OPT_dead__strip);
  Args.AddLastArg(CmdArgs, options::OPT_no__dead__strip__inits__and__terms);
  Args.AddAllArgs(CmdArgs, options::OPT_dylib__file);
  Args.AddLastArg(CmdArgs, options::OPT_dynamic);
  Args.AddAllArgs(CmdArgs, options::OPT_exported__symbols__list);
  Args.AddLastArg(CmdArgs, options::OPT_flat__namespace);
  Args.AddAllArgs(CmdArgs, options::OPT_force__load);
  Args.AddAllArgs(CmdArgs, options::OPT_headerpad__max__install__names);
  Args.AddAllArgs(CmdArgs, options::OPT_image__base);
  Args.AddAllArgs(CmdArgs, options::OPT_init);

  // Add the deployment target.
  MachOTC.addMinVersionArgs(Args, CmdArgs);

  Args.AddLastArg(CmdArgs, options::OPT_nomultidefs);
  Args.AddLastArg(CmdArgs, options::OPT_multi__module);
  Args.AddLastArg(CmdArgs, options::OPT_single__module);
  Args.AddAllArgs(CmdArgs, options::OPT_multiply__defined);
  Args.AddAllArgs(CmdArgs, options::OPT_multiply__defined__unused);

  if (const Arg *A = Args.getLastArg(options::OPT_fpie, options::OPT_fPIE,
                                     options::OPT_fno_pie,
                                     options::OPT_fno_PIE)) {
    if (A->getOption().matches(options::OPT_fpie) ||
        A->getOption().matches(options::OPT_fPIE))
      CmdArgs.push_back("-pie");
    else
      CmdArgs.push_back("-no_pie");
  }

  Args.AddLastArg(CmdArgs, options::OPT_prebind);
  Args.AddLastArg(CmdArgs, options::OPT_noprebind);
  Args.AddLastArg(CmdArgs, options::OPT_nofixprebinding);
  Args.AddLastArg(CmdArgs, options::OPT_prebind__all__twolevel__modules);
  Args.AddLastArg(CmdArgs, options::OPT_read__only__relocs);
  Args.AddAllArgs(CmdArgs, options::OPT_sectcreate);
  Args.AddAllArgs(CmdArgs, options::OPT_sectorder);
  Args.AddAllArgs(CmdArgs, options::OPT_seg1addr);
  Args.AddAllArgs(CmdArgs, options::OPT_segprot);
  Args.AddAllArgs(CmdArgs, options::OPT_segaddr);
  Args.AddAllArgs(CmdArgs, options::OPT_segs__read__only__addr);
  Args.AddAllArgs(CmdArgs, options::OPT_segs__read__write__addr);
  Args.AddAllArgs(CmdArgs, options::OPT_seg__addr__table);
  Args.AddAllArgs(CmdArgs, options::OPT_seg__addr__table__filename);
  Args.AddAllArgs(CmdArgs, options::OPT_sub__library);
  Args.AddAllArgs(CmdArgs, options::OPT_sub__umbrella);

  // Give --sysroot= preference, over the Apple specific behavior to also use
  // --isysroot as the syslibroot.
  StringRef sysroot = C.getSysRoot();
  if (sysroot != "") {
    CmdArgs.push_back("-syslibroot");
    CmdArgs.push_back(C.getArgs().MakeArgString(sysroot));
  } else if (const Arg *A = Args.getLastArg(options::OPT_isysroot)) {
    CmdArgs.push_back("-syslibroot");
    CmdArgs.push_back(A->getValue());
  }

  Args.AddLastArg(CmdArgs, options::OPT_twolevel__namespace);
  Args.AddLastArg(CmdArgs, options::OPT_twolevel__namespace__hints);
  Args.AddAllArgs(CmdArgs, options::OPT_umbrella);
  Args.AddAllArgs(CmdArgs, options::OPT_undefined);
  Args.AddAllArgs(CmdArgs, options::OPT_unexported__symbols__list);
  Args.AddAllArgs(CmdArgs, options::OPT_weak__reference__mismatches);
  Args.AddLastArg(CmdArgs, options::OPT_X_Flag);
  Args.AddAllArgs(CmdArgs, options::OPT_y);
  Args.AddLastArg(CmdArgs, options::OPT_w);
  Args.AddAllArgs(CmdArgs, options::OPT_pagezero__size);
  Args.AddAllArgs(CmdArgs, options::OPT_segs__read__);
  Args.AddLastArg(CmdArgs, options::OPT_seglinkedit);
  Args.AddLastArg(CmdArgs, options::OPT_noseglinkedit);
  Args.AddAllArgs(CmdArgs, options::OPT_sectalign);
  Args.AddAllArgs(CmdArgs, options::OPT_sectobjectsymbols);
  Args.AddAllArgs(CmdArgs, options::OPT_segcreate);
  Args.AddLastArg(CmdArgs, options::OPT_whyload);
  Args.AddLastArg(CmdArgs, options::OPT_whatsloaded);
  Args.AddAllArgs(CmdArgs, options::OPT_dylinker__install__name);
  Args.AddLastArg(CmdArgs, options::OPT_dylinker);
  Args.AddLastArg(CmdArgs, options::OPT_Mach);
}

enum LibOpenMP {
  LibUnknown,
  LibGOMP,
  LibIOMP5
};

void darwin::Link::ConstructJob(Compilation &C, const JobAction &JA,
                                const InputInfo &Output,
                                const InputInfoList &Inputs,
                                const ArgList &Args,
                                const char *LinkingOutput) const {
  assert(Output.getType() == types::TY_Image && "Invalid linker output type.");

  // The logic here is derived from gcc's behavior; most of which
  // comes from specs (starting with link_command). Consult gcc for
  // more information.
  ArgStringList CmdArgs;

  /// Hack(tm) to ignore linking errors when we are doing ARC migration.
  if (Args.hasArg(options::OPT_ccc_arcmt_check,
                  options::OPT_ccc_arcmt_migrate)) {
    for (ArgList::const_iterator I = Args.begin(), E = Args.end(); I != E; ++I)
      (*I)->claim();
    const char *Exec =
      Args.MakeArgString(getToolChain().GetProgramPath("touch"));
    CmdArgs.push_back(Output.getFilename());
    C.addCommand(new Command(JA, *this, Exec, CmdArgs));
    return;
  }

  // I'm not sure why this particular decomposition exists in gcc, but
  // we follow suite for ease of comparison.
  AddLinkArgs(C, Args, CmdArgs, Inputs);

  Args.AddAllArgs(CmdArgs, options::OPT_d_Flag);
  Args.AddAllArgs(CmdArgs, options::OPT_s);
  Args.AddAllArgs(CmdArgs, options::OPT_t);
  Args.AddAllArgs(CmdArgs, options::OPT_Z_Flag);
  Args.AddAllArgs(CmdArgs, options::OPT_u_Group);
  Args.AddLastArg(CmdArgs, options::OPT_e);
  Args.AddAllArgs(CmdArgs, options::OPT_r);

  // Forward -ObjC when either -ObjC or -ObjC++ is used, to force loading
  // members of static archive libraries which implement Objective-C classes or
  // categories.
  if (Args.hasArg(options::OPT_ObjC) || Args.hasArg(options::OPT_ObjCXX))
    CmdArgs.push_back("-ObjC");

  CmdArgs.push_back("-o");
  CmdArgs.push_back(Output.getFilename());

  if (!Args.hasArg(options::OPT_nostdlib) &&
      !Args.hasArg(options::OPT_nostartfiles))
    getMachOToolChain().addStartObjectFileArgs(Args, CmdArgs);

  Args.AddAllArgs(CmdArgs, options::OPT_L);

<<<<<<< HEAD
  if (Args.hasArg(options::OPT_fopenmp))
    // This is more complicated in gcc...
    CmdArgs.push_back("-liomp5");
=======
  LibOpenMP UsedOpenMPLib = LibUnknown;
  if (Args.hasArg(options::OPT_fopenmp)) {
    UsedOpenMPLib = LibGOMP;
  } else if (const Arg *A = Args.getLastArg(options::OPT_fopenmp_EQ)) {
    UsedOpenMPLib = llvm::StringSwitch<LibOpenMP>(A->getValue())
        .Case("libgomp",  LibGOMP)
        .Case("libiomp5", LibIOMP5)
        .Default(LibUnknown);
    if (UsedOpenMPLib == LibUnknown)
      getToolChain().getDriver().Diag(diag::err_drv_unsupported_option_argument)
        << A->getOption().getName() << A->getValue();
  }
  switch (UsedOpenMPLib) {
  case LibGOMP:
    CmdArgs.push_back("-lgomp");
    break;
  case LibIOMP5:
    CmdArgs.push_back("-liomp5");
    break;
  case LibUnknown:
    break;
  }
>>>>>>> 42efb1c9

  AddLinkerInputs(getToolChain(), Inputs, Args, CmdArgs);
  
  if (isObjCRuntimeLinked(Args) &&
      !Args.hasArg(options::OPT_nostdlib) &&
      !Args.hasArg(options::OPT_nodefaultlibs)) {
    // We use arclite library for both ARC and subscripting support.
    getMachOToolChain().AddLinkARCArgs(Args, CmdArgs);

    CmdArgs.push_back("-framework");
    CmdArgs.push_back("Foundation");
    // Link libobj.
    CmdArgs.push_back("-lobjc");
  }

  if (LinkingOutput) {
    CmdArgs.push_back("-arch_multiple");
    CmdArgs.push_back("-final_output");
    CmdArgs.push_back(LinkingOutput);
  }

  if (Args.hasArg(options::OPT_fnested_functions))
    CmdArgs.push_back("-allow_stack_execute");

  if (!Args.hasArg(options::OPT_nostdlib) &&
      !Args.hasArg(options::OPT_nodefaultlibs)) {
    if (getToolChain().getDriver().CCCIsCXX())
      getToolChain().AddCXXStdlibLibArgs(Args, CmdArgs);

    // link_ssp spec is empty.

    // Let the tool chain choose which runtime library to link.
    getMachOToolChain().AddLinkRuntimeLibArgs(Args, CmdArgs);
  }

  if (!Args.hasArg(options::OPT_nostdlib) &&
      !Args.hasArg(options::OPT_nostartfiles)) {
    // endfile_spec is empty.
  }

  Args.AddAllArgs(CmdArgs, options::OPT_T_Group);
  Args.AddAllArgs(CmdArgs, options::OPT_F);

  const char *Exec =
    Args.MakeArgString(getToolChain().GetProgramPath("ld"));
  C.addCommand(new Command(JA, *this, Exec, CmdArgs));
}

void darwin::Lipo::ConstructJob(Compilation &C, const JobAction &JA,
                                const InputInfo &Output,
                                const InputInfoList &Inputs,
                                const ArgList &Args,
                                const char *LinkingOutput) const {
  ArgStringList CmdArgs;

  CmdArgs.push_back("-create");
  assert(Output.isFilename() && "Unexpected lipo output.");

  CmdArgs.push_back("-output");
  CmdArgs.push_back(Output.getFilename());

  for (InputInfoList::const_iterator
         it = Inputs.begin(), ie = Inputs.end(); it != ie; ++it) {
    const InputInfo &II = *it;
    assert(II.isFilename() && "Unexpected lipo input.");
    CmdArgs.push_back(II.getFilename());
  }
  const char *Exec =
    Args.MakeArgString(getToolChain().GetProgramPath("lipo"));
  C.addCommand(new Command(JA, *this, Exec, CmdArgs));
}

void darwin::Dsymutil::ConstructJob(Compilation &C, const JobAction &JA,
                                    const InputInfo &Output,
                                    const InputInfoList &Inputs,
                                    const ArgList &Args,
                                    const char *LinkingOutput) const {
  ArgStringList CmdArgs;

  CmdArgs.push_back("-o");
  CmdArgs.push_back(Output.getFilename());

  assert(Inputs.size() == 1 && "Unable to handle multiple inputs.");
  const InputInfo &Input = Inputs[0];
  assert(Input.isFilename() && "Unexpected dsymutil input.");
  CmdArgs.push_back(Input.getFilename());

  const char *Exec =
    Args.MakeArgString(getToolChain().GetProgramPath("dsymutil"));
  C.addCommand(new Command(JA, *this, Exec, CmdArgs));
}

void darwin::VerifyDebug::ConstructJob(Compilation &C, const JobAction &JA,
                                       const InputInfo &Output,
                                       const InputInfoList &Inputs,
                                       const ArgList &Args,
                                       const char *LinkingOutput) const {
  ArgStringList CmdArgs;
  CmdArgs.push_back("--verify");
  CmdArgs.push_back("--debug-info");
  CmdArgs.push_back("--eh-frame");
  CmdArgs.push_back("--quiet");

  assert(Inputs.size() == 1 && "Unable to handle multiple inputs.");
  const InputInfo &Input = Inputs[0];
  assert(Input.isFilename() && "Unexpected verify input");

  // Grabbing the output of the earlier dsymutil run.
  CmdArgs.push_back(Input.getFilename());

  const char *Exec =
    Args.MakeArgString(getToolChain().GetProgramPath("dwarfdump"));
  C.addCommand(new Command(JA, *this, Exec, CmdArgs));
}

void solaris::Assemble::ConstructJob(Compilation &C, const JobAction &JA,
                                      const InputInfo &Output,
                                      const InputInfoList &Inputs,
                                      const ArgList &Args,
                                      const char *LinkingOutput) const {
  ArgStringList CmdArgs;

  Args.AddAllArgValues(CmdArgs, options::OPT_Wa_COMMA,
                       options::OPT_Xassembler);

  CmdArgs.push_back("-o");
  CmdArgs.push_back(Output.getFilename());

  for (InputInfoList::const_iterator
         it = Inputs.begin(), ie = Inputs.end(); it != ie; ++it) {
    const InputInfo &II = *it;
    CmdArgs.push_back(II.getFilename());
  }

  const char *Exec =
    Args.MakeArgString(getToolChain().GetProgramPath("as"));
  C.addCommand(new Command(JA, *this, Exec, CmdArgs));
}


void solaris::Link::ConstructJob(Compilation &C, const JobAction &JA,
                                  const InputInfo &Output,
                                  const InputInfoList &Inputs,
                                  const ArgList &Args,
                                  const char *LinkingOutput) const {
  // FIXME: Find a real GCC, don't hard-code versions here
  std::string GCCLibPath = "/usr/gcc/4.5/lib/gcc/";
  const llvm::Triple &T = getToolChain().getTriple();
  std::string LibPath = "/usr/lib/";
  llvm::Triple::ArchType Arch = T.getArch();
  switch (Arch) {
  case llvm::Triple::x86:
    GCCLibPath +=
        ("i386-" + T.getVendorName() + "-" + T.getOSName()).str() + "/4.5.2/";
    break;
  case llvm::Triple::x86_64:
    GCCLibPath += ("i386-" + T.getVendorName() + "-" + T.getOSName()).str();
    GCCLibPath += "/4.5.2/amd64/";
    LibPath += "amd64/";
    break;
  default:
    llvm_unreachable("Unsupported architecture");
  }

  ArgStringList CmdArgs;

  // Demangle C++ names in errors
  CmdArgs.push_back("-C");

  if ((!Args.hasArg(options::OPT_nostdlib)) &&
      (!Args.hasArg(options::OPT_shared))) {
    CmdArgs.push_back("-e");
    CmdArgs.push_back("_start");
  }

  if (Args.hasArg(options::OPT_static)) {
    CmdArgs.push_back("-Bstatic");
    CmdArgs.push_back("-dn");
  } else {
    CmdArgs.push_back("-Bdynamic");
    if (Args.hasArg(options::OPT_shared)) {
      CmdArgs.push_back("-shared");
    } else {
      CmdArgs.push_back("--dynamic-linker");
      CmdArgs.push_back(Args.MakeArgString(LibPath + "ld.so.1"));
    }
  }

  if (Output.isFilename()) {
    CmdArgs.push_back("-o");
    CmdArgs.push_back(Output.getFilename());
  } else {
    assert(Output.isNothing() && "Invalid output.");
  }

  if (!Args.hasArg(options::OPT_nostdlib) &&
      !Args.hasArg(options::OPT_nostartfiles)) {
    if (!Args.hasArg(options::OPT_shared)) {
      CmdArgs.push_back(Args.MakeArgString(LibPath + "crt1.o"));
      CmdArgs.push_back(Args.MakeArgString(LibPath + "crti.o"));
      CmdArgs.push_back(Args.MakeArgString(LibPath + "values-Xa.o"));
      CmdArgs.push_back(Args.MakeArgString(GCCLibPath + "crtbegin.o"));
    } else {
      CmdArgs.push_back(Args.MakeArgString(LibPath + "crti.o"));
      CmdArgs.push_back(Args.MakeArgString(LibPath + "values-Xa.o"));
      CmdArgs.push_back(Args.MakeArgString(GCCLibPath + "crtbegin.o"));
    }
    if (getToolChain().getDriver().CCCIsCXX())
      CmdArgs.push_back(Args.MakeArgString(LibPath + "cxa_finalize.o"));
  }

  CmdArgs.push_back(Args.MakeArgString("-L" + GCCLibPath));

  Args.AddAllArgs(CmdArgs, options::OPT_L);
  Args.AddAllArgs(CmdArgs, options::OPT_T_Group);
  Args.AddAllArgs(CmdArgs, options::OPT_e);
  Args.AddAllArgs(CmdArgs, options::OPT_r);

  AddLinkerInputs(getToolChain(), Inputs, Args, CmdArgs);

  if (!Args.hasArg(options::OPT_nostdlib) &&
      !Args.hasArg(options::OPT_nodefaultlibs)) {
    if (getToolChain().getDriver().CCCIsCXX())
      getToolChain().AddCXXStdlibLibArgs(Args, CmdArgs);
    CmdArgs.push_back("-lgcc_s");
    if (!Args.hasArg(options::OPT_shared)) {
      CmdArgs.push_back("-lgcc");
      CmdArgs.push_back("-lc");
      CmdArgs.push_back("-lm");
    }
  }

  if (!Args.hasArg(options::OPT_nostdlib) &&
      !Args.hasArg(options::OPT_nostartfiles)) {
    CmdArgs.push_back(Args.MakeArgString(GCCLibPath + "crtend.o"));
  }
  CmdArgs.push_back(Args.MakeArgString(LibPath + "crtn.o"));

  addProfileRT(getToolChain(), Args, CmdArgs);

  const char *Exec =
    Args.MakeArgString(getToolChain().GetProgramPath("ld"));
  C.addCommand(new Command(JA, *this, Exec, CmdArgs));
}

void auroraux::Assemble::ConstructJob(Compilation &C, const JobAction &JA,
                                      const InputInfo &Output,
                                      const InputInfoList &Inputs,
                                      const ArgList &Args,
                                      const char *LinkingOutput) const {
  ArgStringList CmdArgs;

  Args.AddAllArgValues(CmdArgs, options::OPT_Wa_COMMA,
                       options::OPT_Xassembler);

  CmdArgs.push_back("-o");
  CmdArgs.push_back(Output.getFilename());

  for (InputInfoList::const_iterator
         it = Inputs.begin(), ie = Inputs.end(); it != ie; ++it) {
    const InputInfo &II = *it;
    CmdArgs.push_back(II.getFilename());
  }

  const char *Exec =
    Args.MakeArgString(getToolChain().GetProgramPath("gas"));
  C.addCommand(new Command(JA, *this, Exec, CmdArgs));
}

void auroraux::Link::ConstructJob(Compilation &C, const JobAction &JA,
                                  const InputInfo &Output,
                                  const InputInfoList &Inputs,
                                  const ArgList &Args,
                                  const char *LinkingOutput) const {
  ArgStringList CmdArgs;

  if ((!Args.hasArg(options::OPT_nostdlib)) &&
      (!Args.hasArg(options::OPT_shared))) {
    CmdArgs.push_back("-e");
    CmdArgs.push_back("_start");
  }

  if (Args.hasArg(options::OPT_static)) {
    CmdArgs.push_back("-Bstatic");
    CmdArgs.push_back("-dn");
  } else {
//    CmdArgs.push_back("--eh-frame-hdr");
    CmdArgs.push_back("-Bdynamic");
    if (Args.hasArg(options::OPT_shared)) {
      CmdArgs.push_back("-shared");
    } else {
      CmdArgs.push_back("--dynamic-linker");
      CmdArgs.push_back("/lib/ld.so.1"); // 64Bit Path /lib/amd64/ld.so.1
    }
  }

  if (Output.isFilename()) {
    CmdArgs.push_back("-o");
    CmdArgs.push_back(Output.getFilename());
  } else {
    assert(Output.isNothing() && "Invalid output.");
  }

  if (!Args.hasArg(options::OPT_nostdlib) &&
      !Args.hasArg(options::OPT_nostartfiles)) {
    if (!Args.hasArg(options::OPT_shared)) {
      CmdArgs.push_back(Args.MakeArgString(
                                getToolChain().GetFilePath("crt1.o")));
      CmdArgs.push_back(Args.MakeArgString(
                                getToolChain().GetFilePath("crti.o")));
      CmdArgs.push_back(Args.MakeArgString(
                                getToolChain().GetFilePath("crtbegin.o")));
    } else {
      CmdArgs.push_back(Args.MakeArgString(
                                getToolChain().GetFilePath("crti.o")));
    }
    CmdArgs.push_back(Args.MakeArgString(
                                getToolChain().GetFilePath("crtn.o")));
  }

  CmdArgs.push_back(Args.MakeArgString("-L/opt/gcc4/lib/gcc/"
                                       + getToolChain().getTripleString()
                                       + "/4.2.4"));

  Args.AddAllArgs(CmdArgs, options::OPT_L);
  Args.AddAllArgs(CmdArgs, options::OPT_T_Group);
  Args.AddAllArgs(CmdArgs, options::OPT_e);

  AddLinkerInputs(getToolChain(), Inputs, Args, CmdArgs);

  if (!Args.hasArg(options::OPT_nostdlib) &&
      !Args.hasArg(options::OPT_nodefaultlibs)) {
    // FIXME: For some reason GCC passes -lgcc before adding
    // the default system libraries. Just mimic this for now.
    CmdArgs.push_back("-lgcc");

    if (Args.hasArg(options::OPT_pthread))
      CmdArgs.push_back("-pthread");
    if (!Args.hasArg(options::OPT_shared))
      CmdArgs.push_back("-lc");
    CmdArgs.push_back("-lgcc");
  }

  if (!Args.hasArg(options::OPT_nostdlib) &&
      !Args.hasArg(options::OPT_nostartfiles)) {
    if (!Args.hasArg(options::OPT_shared))
      CmdArgs.push_back(Args.MakeArgString(
                                getToolChain().GetFilePath("crtend.o")));
  }

  addProfileRT(getToolChain(), Args, CmdArgs);

  const char *Exec =
    Args.MakeArgString(getToolChain().GetProgramPath("ld"));
  C.addCommand(new Command(JA, *this, Exec, CmdArgs));
}

void openbsd::Assemble::ConstructJob(Compilation &C, const JobAction &JA,
                                     const InputInfo &Output,
                                     const InputInfoList &Inputs,
                                     const ArgList &Args,
                                     const char *LinkingOutput) const {
  ArgStringList CmdArgs;
  bool NeedsKPIC = false;

  switch (getToolChain().getArch()) {
  case llvm::Triple::x86:
    // When building 32-bit code on OpenBSD/amd64, we have to explicitly
    // instruct as in the base system to assemble 32-bit code.
    CmdArgs.push_back("--32");
    break;

  case llvm::Triple::ppc:
    CmdArgs.push_back("-mppc");
    CmdArgs.push_back("-many");
    break;

  case llvm::Triple::sparc:
    CmdArgs.push_back("-32");
    NeedsKPIC = true;
    break;

  case llvm::Triple::sparcv9:
    CmdArgs.push_back("-64");
    CmdArgs.push_back("-Av9a");
    NeedsKPIC = true;
    break;

  case llvm::Triple::mips64:
  case llvm::Triple::mips64el: {
    StringRef CPUName;
    StringRef ABIName;
    getMipsCPUAndABI(Args, getToolChain().getTriple(), CPUName, ABIName);

    CmdArgs.push_back("-mabi");
    CmdArgs.push_back(getGnuCompatibleMipsABIName(ABIName).data());

    if (getToolChain().getArch() == llvm::Triple::mips64)
      CmdArgs.push_back("-EB");
    else
      CmdArgs.push_back("-EL");

    NeedsKPIC = true;
    break;
  }

  default:
    break;
  }

  if (NeedsKPIC)
    addAssemblerKPIC(Args, CmdArgs);

  Args.AddAllArgValues(CmdArgs, options::OPT_Wa_COMMA,
                       options::OPT_Xassembler);

  CmdArgs.push_back("-o");
  CmdArgs.push_back(Output.getFilename());

  for (InputInfoList::const_iterator
         it = Inputs.begin(), ie = Inputs.end(); it != ie; ++it) {
    const InputInfo &II = *it;
    CmdArgs.push_back(II.getFilename());
  }

  const char *Exec =
    Args.MakeArgString(getToolChain().GetProgramPath("as"));
  C.addCommand(new Command(JA, *this, Exec, CmdArgs));
}

void openbsd::Link::ConstructJob(Compilation &C, const JobAction &JA,
                                 const InputInfo &Output,
                                 const InputInfoList &Inputs,
                                 const ArgList &Args,
                                 const char *LinkingOutput) const {
  const Driver &D = getToolChain().getDriver();
  ArgStringList CmdArgs;

  // Silence warning for "clang -g foo.o -o foo"
  Args.ClaimAllArgs(options::OPT_g_Group);
  // and "clang -emit-llvm foo.o -o foo"
  Args.ClaimAllArgs(options::OPT_emit_llvm);
  // and for "clang -w foo.o -o foo". Other warning options are already
  // handled somewhere else.
  Args.ClaimAllArgs(options::OPT_w);

  if (getToolChain().getArch() == llvm::Triple::mips64)
    CmdArgs.push_back("-EB");
  else if (getToolChain().getArch() == llvm::Triple::mips64el)
    CmdArgs.push_back("-EL");

  if ((!Args.hasArg(options::OPT_nostdlib)) &&
      (!Args.hasArg(options::OPT_shared))) {
    CmdArgs.push_back("-e");
    CmdArgs.push_back("__start");
  }

  if (Args.hasArg(options::OPT_static)) {
    CmdArgs.push_back("-Bstatic");
  } else {
    if (Args.hasArg(options::OPT_rdynamic))
      CmdArgs.push_back("-export-dynamic");
    CmdArgs.push_back("--eh-frame-hdr");
    CmdArgs.push_back("-Bdynamic");
    if (Args.hasArg(options::OPT_shared)) {
      CmdArgs.push_back("-shared");
    } else {
      CmdArgs.push_back("-dynamic-linker");
      CmdArgs.push_back("/usr/libexec/ld.so");
    }
  }

  if (Args.hasArg(options::OPT_nopie))
    CmdArgs.push_back("-nopie");

  if (Output.isFilename()) {
    CmdArgs.push_back("-o");
    CmdArgs.push_back(Output.getFilename());
  } else {
    assert(Output.isNothing() && "Invalid output.");
  }

  if (!Args.hasArg(options::OPT_nostdlib) &&
      !Args.hasArg(options::OPT_nostartfiles)) {
    if (!Args.hasArg(options::OPT_shared)) {
      if (Args.hasArg(options::OPT_pg))  
        CmdArgs.push_back(Args.MakeArgString(
                                getToolChain().GetFilePath("gcrt0.o")));
      else
        CmdArgs.push_back(Args.MakeArgString(
                                getToolChain().GetFilePath("crt0.o")));
      CmdArgs.push_back(Args.MakeArgString(
                              getToolChain().GetFilePath("crtbegin.o")));
    } else {
      CmdArgs.push_back(Args.MakeArgString(
                              getToolChain().GetFilePath("crtbeginS.o")));
    }
  }

  std::string Triple = getToolChain().getTripleString();
  if (Triple.substr(0, 6) == "x86_64")
    Triple.replace(0, 6, "amd64");
  CmdArgs.push_back(Args.MakeArgString("-L/usr/lib/gcc-lib/" + Triple +
                                       "/4.2.1"));

  Args.AddAllArgs(CmdArgs, options::OPT_L);
  Args.AddAllArgs(CmdArgs, options::OPT_T_Group);
  Args.AddAllArgs(CmdArgs, options::OPT_e);
  Args.AddAllArgs(CmdArgs, options::OPT_s);
  Args.AddAllArgs(CmdArgs, options::OPT_t);
  Args.AddAllArgs(CmdArgs, options::OPT_Z_Flag);
  Args.AddAllArgs(CmdArgs, options::OPT_r);

  AddLinkerInputs(getToolChain(), Inputs, Args, CmdArgs);

  if (!Args.hasArg(options::OPT_nostdlib) &&
      !Args.hasArg(options::OPT_nodefaultlibs)) {
    if (D.CCCIsCXX()) {
      getToolChain().AddCXXStdlibLibArgs(Args, CmdArgs);
      if (Args.hasArg(options::OPT_pg)) 
        CmdArgs.push_back("-lm_p");
      else
        CmdArgs.push_back("-lm");
    }

    // FIXME: For some reason GCC passes -lgcc before adding
    // the default system libraries. Just mimic this for now.
    CmdArgs.push_back("-lgcc");

    if (Args.hasArg(options::OPT_pthread)) {
      if (!Args.hasArg(options::OPT_shared) &&
          Args.hasArg(options::OPT_pg))
         CmdArgs.push_back("-lpthread_p");
      else
         CmdArgs.push_back("-lpthread");
    }

    if (!Args.hasArg(options::OPT_shared)) {
      if (Args.hasArg(options::OPT_pg))
         CmdArgs.push_back("-lc_p");
      else
         CmdArgs.push_back("-lc");
    }

    CmdArgs.push_back("-lgcc");
  }

  if (!Args.hasArg(options::OPT_nostdlib) &&
      !Args.hasArg(options::OPT_nostartfiles)) {
    if (!Args.hasArg(options::OPT_shared))
      CmdArgs.push_back(Args.MakeArgString(
                              getToolChain().GetFilePath("crtend.o")));
    else
      CmdArgs.push_back(Args.MakeArgString(
                              getToolChain().GetFilePath("crtendS.o")));
  }

  const char *Exec =
    Args.MakeArgString(getToolChain().GetProgramPath("ld"));
  C.addCommand(new Command(JA, *this, Exec, CmdArgs));
}

void bitrig::Assemble::ConstructJob(Compilation &C, const JobAction &JA,
                                    const InputInfo &Output,
                                    const InputInfoList &Inputs,
                                    const ArgList &Args,
                                    const char *LinkingOutput) const {
  ArgStringList CmdArgs;

  Args.AddAllArgValues(CmdArgs, options::OPT_Wa_COMMA,
                       options::OPT_Xassembler);

  CmdArgs.push_back("-o");
  CmdArgs.push_back(Output.getFilename());

  for (InputInfoList::const_iterator
         it = Inputs.begin(), ie = Inputs.end(); it != ie; ++it) {
    const InputInfo &II = *it;
    CmdArgs.push_back(II.getFilename());
  }

  const char *Exec =
    Args.MakeArgString(getToolChain().GetProgramPath("as"));
  C.addCommand(new Command(JA, *this, Exec, CmdArgs));
}

void bitrig::Link::ConstructJob(Compilation &C, const JobAction &JA,
                                const InputInfo &Output,
                                const InputInfoList &Inputs,
                                const ArgList &Args,
                                const char *LinkingOutput) const {
  const Driver &D = getToolChain().getDriver();
  ArgStringList CmdArgs;

  if ((!Args.hasArg(options::OPT_nostdlib)) &&
      (!Args.hasArg(options::OPT_shared))) {
    CmdArgs.push_back("-e");
    CmdArgs.push_back("__start");
  }

  if (Args.hasArg(options::OPT_static)) {
    CmdArgs.push_back("-Bstatic");
  } else {
    if (Args.hasArg(options::OPT_rdynamic))
      CmdArgs.push_back("-export-dynamic");
    CmdArgs.push_back("--eh-frame-hdr");
    CmdArgs.push_back("-Bdynamic");
    if (Args.hasArg(options::OPT_shared)) {
      CmdArgs.push_back("-shared");
    } else {
      CmdArgs.push_back("-dynamic-linker");
      CmdArgs.push_back("/usr/libexec/ld.so");
    }
  }

  if (Output.isFilename()) {
    CmdArgs.push_back("-o");
    CmdArgs.push_back(Output.getFilename());
  } else {
    assert(Output.isNothing() && "Invalid output.");
  }

  if (!Args.hasArg(options::OPT_nostdlib) &&
      !Args.hasArg(options::OPT_nostartfiles)) {
    if (!Args.hasArg(options::OPT_shared)) {
      if (Args.hasArg(options::OPT_pg))
        CmdArgs.push_back(Args.MakeArgString(
                                getToolChain().GetFilePath("gcrt0.o")));
      else
        CmdArgs.push_back(Args.MakeArgString(
                                getToolChain().GetFilePath("crt0.o")));
      CmdArgs.push_back(Args.MakeArgString(
                              getToolChain().GetFilePath("crtbegin.o")));
    } else {
      CmdArgs.push_back(Args.MakeArgString(
                              getToolChain().GetFilePath("crtbeginS.o")));
    }
  }

  Args.AddAllArgs(CmdArgs, options::OPT_L);
  Args.AddAllArgs(CmdArgs, options::OPT_T_Group);
  Args.AddAllArgs(CmdArgs, options::OPT_e);

  AddLinkerInputs(getToolChain(), Inputs, Args, CmdArgs);

  if (!Args.hasArg(options::OPT_nostdlib) &&
      !Args.hasArg(options::OPT_nodefaultlibs)) {
    if (D.CCCIsCXX()) {
      getToolChain().AddCXXStdlibLibArgs(Args, CmdArgs);
      if (Args.hasArg(options::OPT_pg))
        CmdArgs.push_back("-lm_p");
      else
        CmdArgs.push_back("-lm");
    }

    if (Args.hasArg(options::OPT_pthread)) {
      if (!Args.hasArg(options::OPT_shared) &&
          Args.hasArg(options::OPT_pg))
        CmdArgs.push_back("-lpthread_p");
      else
        CmdArgs.push_back("-lpthread");
    }

    if (!Args.hasArg(options::OPT_shared)) {
      if (Args.hasArg(options::OPT_pg))
        CmdArgs.push_back("-lc_p");
      else
        CmdArgs.push_back("-lc");
    }

    StringRef MyArch;
    switch (getToolChain().getTriple().getArch()) {
    case llvm::Triple::arm:
      MyArch = "arm";
      break;
    case llvm::Triple::x86:
      MyArch = "i386";
      break;
    case llvm::Triple::x86_64:
      MyArch = "amd64";
      break;
    default:
      llvm_unreachable("Unsupported architecture");
    }
    CmdArgs.push_back(Args.MakeArgString("-lclang_rt." + MyArch));
  }

  if (!Args.hasArg(options::OPT_nostdlib) &&
      !Args.hasArg(options::OPT_nostartfiles)) {
    if (!Args.hasArg(options::OPT_shared))
      CmdArgs.push_back(Args.MakeArgString(
                              getToolChain().GetFilePath("crtend.o")));
    else
      CmdArgs.push_back(Args.MakeArgString(
                              getToolChain().GetFilePath("crtendS.o")));
  }

  const char *Exec =
    Args.MakeArgString(getToolChain().GetProgramPath("ld"));
  C.addCommand(new Command(JA, *this, Exec, CmdArgs));
}

void freebsd::Assemble::ConstructJob(Compilation &C, const JobAction &JA,
                                     const InputInfo &Output,
                                     const InputInfoList &Inputs,
                                     const ArgList &Args,
                                     const char *LinkingOutput) const {
  ArgStringList CmdArgs;

  // When building 32-bit code on FreeBSD/amd64, we have to explicitly
  // instruct as in the base system to assemble 32-bit code.
  if (getToolChain().getArch() == llvm::Triple::x86)
    CmdArgs.push_back("--32");
  else if (getToolChain().getArch() == llvm::Triple::ppc)
    CmdArgs.push_back("-a32");
  else if (getToolChain().getArch() == llvm::Triple::mips ||
           getToolChain().getArch() == llvm::Triple::mipsel ||
           getToolChain().getArch() == llvm::Triple::mips64 ||
           getToolChain().getArch() == llvm::Triple::mips64el) {
    StringRef CPUName;
    StringRef ABIName;
    getMipsCPUAndABI(Args, getToolChain().getTriple(), CPUName, ABIName);

    CmdArgs.push_back("-march");
    CmdArgs.push_back(CPUName.data());

    CmdArgs.push_back("-mabi");
    CmdArgs.push_back(getGnuCompatibleMipsABIName(ABIName).data());

    if (getToolChain().getArch() == llvm::Triple::mips ||
        getToolChain().getArch() == llvm::Triple::mips64)
      CmdArgs.push_back("-EB");
    else
      CmdArgs.push_back("-EL");

    addAssemblerKPIC(Args, CmdArgs);
  } else if (getToolChain().getArch() == llvm::Triple::arm ||
             getToolChain().getArch() == llvm::Triple::thumb) {
    const Driver &D = getToolChain().getDriver();
    const llvm::Triple &Triple = getToolChain().getTriple();
    StringRef FloatABI = arm::getARMFloatABI(D, Args, Triple);

    if (FloatABI == "hard") {
      CmdArgs.push_back("-mfpu=vfp");
    } else {
      CmdArgs.push_back("-mfpu=softvfp");
    }

    switch(getToolChain().getTriple().getEnvironment()) {
    case llvm::Triple::GNUEABIHF:
    case llvm::Triple::GNUEABI:
    case llvm::Triple::EABI:
      CmdArgs.push_back("-meabi=5");
      break;

    default:
      CmdArgs.push_back("-matpcs");
    }
  } else if (getToolChain().getArch() == llvm::Triple::sparc ||
             getToolChain().getArch() == llvm::Triple::sparcv9) {
    if (getToolChain().getArch() == llvm::Triple::sparc)
      CmdArgs.push_back("-Av8plusa");
    else
      CmdArgs.push_back("-Av9a");

    addAssemblerKPIC(Args, CmdArgs);
  }

  Args.AddAllArgValues(CmdArgs, options::OPT_Wa_COMMA,
                       options::OPT_Xassembler);

  CmdArgs.push_back("-o");
  CmdArgs.push_back(Output.getFilename());

  for (InputInfoList::const_iterator
         it = Inputs.begin(), ie = Inputs.end(); it != ie; ++it) {
    const InputInfo &II = *it;
    CmdArgs.push_back(II.getFilename());
  }

  const char *Exec =
    Args.MakeArgString(getToolChain().GetProgramPath("as"));
  C.addCommand(new Command(JA, *this, Exec, CmdArgs));
}

void freebsd::Link::ConstructJob(Compilation &C, const JobAction &JA,
                                 const InputInfo &Output,
                                 const InputInfoList &Inputs,
                                 const ArgList &Args,
                                 const char *LinkingOutput) const {
  const toolchains::FreeBSD& ToolChain = 
    static_cast<const toolchains::FreeBSD&>(getToolChain());
  const Driver &D = ToolChain.getDriver();
  const bool IsPIE =
    !Args.hasArg(options::OPT_shared) &&
    (Args.hasArg(options::OPT_pie) || ToolChain.isPIEDefault());
  ArgStringList CmdArgs;

  // Silence warning for "clang -g foo.o -o foo"
  Args.ClaimAllArgs(options::OPT_g_Group);
  // and "clang -emit-llvm foo.o -o foo"
  Args.ClaimAllArgs(options::OPT_emit_llvm);
  // and for "clang -w foo.o -o foo". Other warning options are already
  // handled somewhere else.
  Args.ClaimAllArgs(options::OPT_w);

  if (!D.SysRoot.empty())
    CmdArgs.push_back(Args.MakeArgString("--sysroot=" + D.SysRoot));

  if (IsPIE)
    CmdArgs.push_back("-pie");

  if (Args.hasArg(options::OPT_static)) {
    CmdArgs.push_back("-Bstatic");
  } else {
    if (Args.hasArg(options::OPT_rdynamic))
      CmdArgs.push_back("-export-dynamic");
    CmdArgs.push_back("--eh-frame-hdr");
    if (Args.hasArg(options::OPT_shared)) {
      CmdArgs.push_back("-Bshareable");
    } else {
      CmdArgs.push_back("-dynamic-linker");
      CmdArgs.push_back("/libexec/ld-elf.so.1");
    }
    if (ToolChain.getTriple().getOSMajorVersion() >= 9) {
      llvm::Triple::ArchType Arch = ToolChain.getArch();
      if (Arch == llvm::Triple::arm || Arch == llvm::Triple::sparc ||
          Arch == llvm::Triple::x86 || Arch == llvm::Triple::x86_64) {
        CmdArgs.push_back("--hash-style=both");
      }
    }
    CmdArgs.push_back("--enable-new-dtags");
  }

  // When building 32-bit code on FreeBSD/amd64, we have to explicitly
  // instruct ld in the base system to link 32-bit code.
  if (ToolChain.getArch() == llvm::Triple::x86) {
    CmdArgs.push_back("-m");
    CmdArgs.push_back("elf_i386_fbsd");
  }

  if (ToolChain.getArch() == llvm::Triple::ppc) {
    CmdArgs.push_back("-m");
    CmdArgs.push_back("elf32ppc_fbsd");
  }

  if (Output.isFilename()) {
    CmdArgs.push_back("-o");
    CmdArgs.push_back(Output.getFilename());
  } else {
    assert(Output.isNothing() && "Invalid output.");
  }

  if (!Args.hasArg(options::OPT_nostdlib) &&
      !Args.hasArg(options::OPT_nostartfiles)) {
    const char *crt1 = NULL;
    if (!Args.hasArg(options::OPT_shared)) {
      if (Args.hasArg(options::OPT_pg))
        crt1 = "gcrt1.o";
      else if (IsPIE)
        crt1 = "Scrt1.o";
      else
        crt1 = "crt1.o";
    }
    if (crt1)
      CmdArgs.push_back(Args.MakeArgString(ToolChain.GetFilePath(crt1)));

    CmdArgs.push_back(Args.MakeArgString(ToolChain.GetFilePath("crti.o")));

    const char *crtbegin = NULL;
    if (Args.hasArg(options::OPT_static))
      crtbegin = "crtbeginT.o";
    else if (Args.hasArg(options::OPT_shared) || IsPIE)
      crtbegin = "crtbeginS.o";
    else
      crtbegin = "crtbegin.o";

    CmdArgs.push_back(Args.MakeArgString(ToolChain.GetFilePath(crtbegin)));
  }

  Args.AddAllArgs(CmdArgs, options::OPT_L);
  const ToolChain::path_list Paths = ToolChain.getFilePaths();
  for (ToolChain::path_list::const_iterator i = Paths.begin(), e = Paths.end();
       i != e; ++i)
    CmdArgs.push_back(Args.MakeArgString(StringRef("-L") + *i));
  Args.AddAllArgs(CmdArgs, options::OPT_T_Group);
  Args.AddAllArgs(CmdArgs, options::OPT_e);
  Args.AddAllArgs(CmdArgs, options::OPT_s);
  Args.AddAllArgs(CmdArgs, options::OPT_t);
  Args.AddAllArgs(CmdArgs, options::OPT_Z_Flag);
  Args.AddAllArgs(CmdArgs, options::OPT_r);

  if (D.IsUsingLTO(Args))
    AddGoldPlugin(ToolChain, Args, CmdArgs);

  AddLinkerInputs(ToolChain, Inputs, Args, CmdArgs);

  if (!Args.hasArg(options::OPT_nostdlib) &&
      !Args.hasArg(options::OPT_nodefaultlibs)) {
    if (D.CCCIsCXX()) {
      ToolChain.AddCXXStdlibLibArgs(Args, CmdArgs);
      if (Args.hasArg(options::OPT_pg))
        CmdArgs.push_back("-lm_p");
      else
        CmdArgs.push_back("-lm");
    }
    // FIXME: For some reason GCC passes -lgcc and -lgcc_s before adding
    // the default system libraries. Just mimic this for now.
    if (Args.hasArg(options::OPT_pg))
      CmdArgs.push_back("-lgcc_p");
    else
      CmdArgs.push_back("-lgcc");
    if (Args.hasArg(options::OPT_static)) {
      CmdArgs.push_back("-lgcc_eh");
    } else if (Args.hasArg(options::OPT_pg)) {
      CmdArgs.push_back("-lgcc_eh_p");
    } else {
      CmdArgs.push_back("--as-needed");
      CmdArgs.push_back("-lgcc_s");
      CmdArgs.push_back("--no-as-needed");
    }

    if (Args.hasArg(options::OPT_pthread)) {
      if (Args.hasArg(options::OPT_pg))
        CmdArgs.push_back("-lpthread_p");
      else
        CmdArgs.push_back("-lpthread");
    }

    if (Args.hasArg(options::OPT_pg)) {
      if (Args.hasArg(options::OPT_shared))
        CmdArgs.push_back("-lc");
      else
        CmdArgs.push_back("-lc_p");
      CmdArgs.push_back("-lgcc_p");
    } else {
      CmdArgs.push_back("-lc");
      CmdArgs.push_back("-lgcc");
    }

    if (Args.hasArg(options::OPT_static)) {
      CmdArgs.push_back("-lgcc_eh");
    } else if (Args.hasArg(options::OPT_pg)) {
      CmdArgs.push_back("-lgcc_eh_p");
    } else {
      CmdArgs.push_back("--as-needed");
      CmdArgs.push_back("-lgcc_s");
      CmdArgs.push_back("--no-as-needed");
    }
  }

  if (!Args.hasArg(options::OPT_nostdlib) &&
      !Args.hasArg(options::OPT_nostartfiles)) {
    if (Args.hasArg(options::OPT_shared) || IsPIE)
      CmdArgs.push_back(Args.MakeArgString(ToolChain.GetFilePath("crtendS.o")));
    else
      CmdArgs.push_back(Args.MakeArgString(ToolChain.GetFilePath("crtend.o")));
    CmdArgs.push_back(Args.MakeArgString(ToolChain.GetFilePath("crtn.o")));
  }

  addProfileRT(ToolChain, Args, CmdArgs);

  const char *Exec =
    Args.MakeArgString(ToolChain.GetProgramPath("ld"));
  C.addCommand(new Command(JA, *this, Exec, CmdArgs));
}

void netbsd::Assemble::ConstructJob(Compilation &C, const JobAction &JA,
                                     const InputInfo &Output,
                                     const InputInfoList &Inputs,
                                     const ArgList &Args,
                                     const char *LinkingOutput) const {
  ArgStringList CmdArgs;

  // GNU as needs different flags for creating the correct output format
  // on architectures with different ABIs or optional feature sets.
  switch (getToolChain().getArch()) {
  case llvm::Triple::x86:
    CmdArgs.push_back("--32");
    break;
  case llvm::Triple::arm:
  case llvm::Triple::thumb: {
    std::string MArch(arm::getARMTargetCPU(Args, getToolChain().getTriple()));
    CmdArgs.push_back(Args.MakeArgString("-mcpu=" + MArch));
    break;
  }

  case llvm::Triple::mips:
  case llvm::Triple::mipsel:
  case llvm::Triple::mips64:
  case llvm::Triple::mips64el: {
    StringRef CPUName;
    StringRef ABIName;
    getMipsCPUAndABI(Args, getToolChain().getTriple(), CPUName, ABIName);

    CmdArgs.push_back("-march");
    CmdArgs.push_back(CPUName.data());

    CmdArgs.push_back("-mabi");
    CmdArgs.push_back(getGnuCompatibleMipsABIName(ABIName).data());

    if (getToolChain().getArch() == llvm::Triple::mips ||
        getToolChain().getArch() == llvm::Triple::mips64)
      CmdArgs.push_back("-EB");
    else
      CmdArgs.push_back("-EL");

    addAssemblerKPIC(Args, CmdArgs);
    break;
  }

  case llvm::Triple::sparc:
    CmdArgs.push_back("-32");
    addAssemblerKPIC(Args, CmdArgs);
    break;

  case llvm::Triple::sparcv9:
    CmdArgs.push_back("-64");
    CmdArgs.push_back("-Av9");
    addAssemblerKPIC(Args, CmdArgs);
    break;

  default:
    break;  
  }

  Args.AddAllArgValues(CmdArgs, options::OPT_Wa_COMMA,
                       options::OPT_Xassembler);

  CmdArgs.push_back("-o");
  CmdArgs.push_back(Output.getFilename());

  for (InputInfoList::const_iterator
         it = Inputs.begin(), ie = Inputs.end(); it != ie; ++it) {
    const InputInfo &II = *it;
    CmdArgs.push_back(II.getFilename());
  }

  const char *Exec = Args.MakeArgString((getToolChain().GetProgramPath("as")));
  C.addCommand(new Command(JA, *this, Exec, CmdArgs));
}

void netbsd::Link::ConstructJob(Compilation &C, const JobAction &JA,
                                 const InputInfo &Output,
                                 const InputInfoList &Inputs,
                                 const ArgList &Args,
                                 const char *LinkingOutput) const {
  const Driver &D = getToolChain().getDriver();
  ArgStringList CmdArgs;

  if (!D.SysRoot.empty())
    CmdArgs.push_back(Args.MakeArgString("--sysroot=" + D.SysRoot));

  if (Args.hasArg(options::OPT_static)) {
    CmdArgs.push_back("-Bstatic");
  } else {
    if (Args.hasArg(options::OPT_rdynamic))
      CmdArgs.push_back("-export-dynamic");
    CmdArgs.push_back("--eh-frame-hdr");
    if (Args.hasArg(options::OPT_shared)) {
      CmdArgs.push_back("-Bshareable");
    } else {
      CmdArgs.push_back("-dynamic-linker");
      CmdArgs.push_back("/libexec/ld.elf_so");
    }
  }

  // Many NetBSD architectures support more than one ABI.
  // Determine the correct emulation for ld.
  switch (getToolChain().getArch()) {
  case llvm::Triple::x86:
    CmdArgs.push_back("-m");
    CmdArgs.push_back("elf_i386");
    break;
  case llvm::Triple::arm:
  case llvm::Triple::thumb:
    CmdArgs.push_back("-m");
    switch (getToolChain().getTriple().getEnvironment()) {
    case llvm::Triple::EABI:
    case llvm::Triple::GNUEABI:
      CmdArgs.push_back("armelf_nbsd_eabi");
      break;
    case llvm::Triple::EABIHF:
    case llvm::Triple::GNUEABIHF:
      CmdArgs.push_back("armelf_nbsd_eabihf");
      break;
    default:
      CmdArgs.push_back("armelf_nbsd");
      break;
    }
    break;
  case llvm::Triple::mips64:
  case llvm::Triple::mips64el:
    if (mips::hasMipsAbiArg(Args, "32")) {
      CmdArgs.push_back("-m");
      if (getToolChain().getArch() == llvm::Triple::mips64)
        CmdArgs.push_back("elf32btsmip");
      else
        CmdArgs.push_back("elf32ltsmip");
   } else if (mips::hasMipsAbiArg(Args, "64")) {
     CmdArgs.push_back("-m");
     if (getToolChain().getArch() == llvm::Triple::mips64)
       CmdArgs.push_back("elf64btsmip");
     else
       CmdArgs.push_back("elf64ltsmip");
   }
   break;

  case llvm::Triple::sparc:
    CmdArgs.push_back("-m");
    CmdArgs.push_back("elf32_sparc");
    break;

  case llvm::Triple::sparcv9:
    CmdArgs.push_back("-m");
    CmdArgs.push_back("elf64_sparc");
    break;

  default:
    break;
  }

  if (Output.isFilename()) {
    CmdArgs.push_back("-o");
    CmdArgs.push_back(Output.getFilename());
  } else {
    assert(Output.isNothing() && "Invalid output.");
  }

  if (!Args.hasArg(options::OPT_nostdlib) &&
      !Args.hasArg(options::OPT_nostartfiles)) {
    if (!Args.hasArg(options::OPT_shared)) {
      CmdArgs.push_back(Args.MakeArgString(
                              getToolChain().GetFilePath("crt0.o")));
      CmdArgs.push_back(Args.MakeArgString(
                              getToolChain().GetFilePath("crti.o")));
      CmdArgs.push_back(Args.MakeArgString(
                              getToolChain().GetFilePath("crtbegin.o")));
    } else {
      CmdArgs.push_back(Args.MakeArgString(
                              getToolChain().GetFilePath("crti.o")));
      CmdArgs.push_back(Args.MakeArgString(
                              getToolChain().GetFilePath("crtbeginS.o")));
    }
  }

  Args.AddAllArgs(CmdArgs, options::OPT_L);
  Args.AddAllArgs(CmdArgs, options::OPT_T_Group);
  Args.AddAllArgs(CmdArgs, options::OPT_e);
  Args.AddAllArgs(CmdArgs, options::OPT_s);
  Args.AddAllArgs(CmdArgs, options::OPT_t);
  Args.AddAllArgs(CmdArgs, options::OPT_Z_Flag);
  Args.AddAllArgs(CmdArgs, options::OPT_r);

  AddLinkerInputs(getToolChain(), Inputs, Args, CmdArgs);

  unsigned Major, Minor, Micro;
  getToolChain().getTriple().getOSVersion(Major, Minor, Micro);
  bool useLibgcc = true;
  if (Major >= 7 || (Major == 6 && Minor == 99 && Micro >= 23) || Major == 0) {
    switch(getToolChain().getArch()) {
    case llvm::Triple::x86:
    case llvm::Triple::x86_64:
      useLibgcc = false;
      break;
    default:
      break;
    }
  }

  if (!Args.hasArg(options::OPT_nostdlib) &&
      !Args.hasArg(options::OPT_nodefaultlibs)) {
    if (D.CCCIsCXX()) {
      getToolChain().AddCXXStdlibLibArgs(Args, CmdArgs);
      CmdArgs.push_back("-lm");
    }
    if (Args.hasArg(options::OPT_pthread))
      CmdArgs.push_back("-lpthread");
    CmdArgs.push_back("-lc");

    if (useLibgcc) {
      if (Args.hasArg(options::OPT_static)) {
        // libgcc_eh depends on libc, so resolve as much as possible,
        // pull in any new requirements from libc and then get the rest
        // of libgcc.
        CmdArgs.push_back("-lgcc_eh");
        CmdArgs.push_back("-lc");
        CmdArgs.push_back("-lgcc");
      } else {
        CmdArgs.push_back("-lgcc");
        CmdArgs.push_back("--as-needed");
        CmdArgs.push_back("-lgcc_s");
        CmdArgs.push_back("--no-as-needed");
      }
    }
  }

  if (!Args.hasArg(options::OPT_nostdlib) &&
      !Args.hasArg(options::OPT_nostartfiles)) {
    if (!Args.hasArg(options::OPT_shared))
      CmdArgs.push_back(Args.MakeArgString(getToolChain().GetFilePath(
                                                                  "crtend.o")));
    else
      CmdArgs.push_back(Args.MakeArgString(getToolChain().GetFilePath(
                                                                 "crtendS.o")));
    CmdArgs.push_back(Args.MakeArgString(getToolChain().GetFilePath(
                                                                    "crtn.o")));
  }

  addProfileRT(getToolChain(), Args, CmdArgs);

  const char *Exec = Args.MakeArgString(getToolChain().GetProgramPath("ld"));
  C.addCommand(new Command(JA, *this, Exec, CmdArgs));
}

void gnutools::Assemble::ConstructJob(Compilation &C, const JobAction &JA,
                                      const InputInfo &Output,
                                      const InputInfoList &Inputs,
                                      const ArgList &Args,
                                      const char *LinkingOutput) const {
  ArgStringList CmdArgs;
  bool NeedsKPIC = false;

  // Add --32/--64 to make sure we get the format we want.
  // This is incomplete
  if (getToolChain().getArch() == llvm::Triple::x86) {
    CmdArgs.push_back("--32");
  } else if (getToolChain().getArch() == llvm::Triple::x86_64) {
    CmdArgs.push_back("--64");
  } else if (getToolChain().getArch() == llvm::Triple::ppc) {
    CmdArgs.push_back("-a32");
    CmdArgs.push_back("-mppc");
    CmdArgs.push_back("-many");
  } else if (getToolChain().getArch() == llvm::Triple::ppc64) {
    CmdArgs.push_back("-a64");
    CmdArgs.push_back("-mppc64");
    CmdArgs.push_back("-many");
  } else if (getToolChain().getArch() == llvm::Triple::ppc64le) {
    CmdArgs.push_back("-a64");
    CmdArgs.push_back("-mppc64le");
    CmdArgs.push_back("-many");
  } else if (getToolChain().getArch() == llvm::Triple::sparc) {
    CmdArgs.push_back("-32");
    CmdArgs.push_back("-Av8plusa");
    NeedsKPIC = true;
  } else if (getToolChain().getArch() == llvm::Triple::sparcv9) {
    CmdArgs.push_back("-64");
    CmdArgs.push_back("-Av9a");
    NeedsKPIC = true;
  } else if (getToolChain().getArch() == llvm::Triple::arm) {
    StringRef MArch = getToolChain().getArchName();
    if (MArch == "armv7" || MArch == "armv7a" || MArch == "armv7-a")
      CmdArgs.push_back("-mfpu=neon");
    if (MArch == "armv8" || MArch == "armv8a" || MArch == "armv8-a")
      CmdArgs.push_back("-mfpu=crypto-neon-fp-armv8");

    StringRef ARMFloatABI = tools::arm::getARMFloatABI(
        getToolChain().getDriver(), Args, getToolChain().getTriple());
    CmdArgs.push_back(Args.MakeArgString("-mfloat-abi=" + ARMFloatABI));

    Args.AddLastArg(CmdArgs, options::OPT_march_EQ);

    // FIXME: remove krait check when GNU tools support krait cpu
    // for now replace it with -march=armv7-a  to avoid a lower
    // march from being picked in the absence of a cpu flag.
    Arg *A;
    if ((A = Args.getLastArg(options::OPT_mcpu_EQ)) &&
      StringRef(A->getValue()) == "krait")
        CmdArgs.push_back("-march=armv7-a");
    else
      Args.AddLastArg(CmdArgs, options::OPT_mcpu_EQ);
    Args.AddLastArg(CmdArgs, options::OPT_mfpu_EQ);
  } else if (getToolChain().getArch() == llvm::Triple::mips ||
             getToolChain().getArch() == llvm::Triple::mipsel ||
             getToolChain().getArch() == llvm::Triple::mips64 ||
             getToolChain().getArch() == llvm::Triple::mips64el) {
    StringRef CPUName;
    StringRef ABIName;
    getMipsCPUAndABI(Args, getToolChain().getTriple(), CPUName, ABIName);

    CmdArgs.push_back("-march");
    CmdArgs.push_back(CPUName.data());

    CmdArgs.push_back("-mabi");
    CmdArgs.push_back(getGnuCompatibleMipsABIName(ABIName).data());

    if (getToolChain().getArch() == llvm::Triple::mips ||
        getToolChain().getArch() == llvm::Triple::mips64)
      CmdArgs.push_back("-EB");
    else
      CmdArgs.push_back("-EL");

    if (Arg *A = Args.getLastArg(options::OPT_mnan_EQ)) {
      if (StringRef(A->getValue()) == "2008")
        CmdArgs.push_back(Args.MakeArgString("-mnan=2008"));
    }

    Args.AddLastArg(CmdArgs, options::OPT_mfp32, options::OPT_mfp64);
    Args.AddLastArg(CmdArgs, options::OPT_mips16, options::OPT_mno_mips16);
    Args.AddLastArg(CmdArgs, options::OPT_mmicromips,
                    options::OPT_mno_micromips);
    Args.AddLastArg(CmdArgs, options::OPT_mdsp, options::OPT_mno_dsp);
    Args.AddLastArg(CmdArgs, options::OPT_mdspr2, options::OPT_mno_dspr2);

    if (Arg *A = Args.getLastArg(options::OPT_mmsa, options::OPT_mno_msa)) {
      // Do not use AddLastArg because not all versions of MIPS assembler
      // support -mmsa / -mno-msa options.
      if (A->getOption().matches(options::OPT_mmsa))
        CmdArgs.push_back(Args.MakeArgString("-mmsa"));
    }

    NeedsKPIC = true;
  } else if (getToolChain().getArch() == llvm::Triple::systemz) {
    // Always pass an -march option, since our default of z10 is later
    // than the GNU assembler's default.
    StringRef CPUName = getSystemZTargetCPU(Args);
    CmdArgs.push_back(Args.MakeArgString("-march=" + CPUName));
  }

  if (NeedsKPIC)
    addAssemblerKPIC(Args, CmdArgs);

  Args.AddAllArgValues(CmdArgs, options::OPT_Wa_COMMA,
                       options::OPT_Xassembler);

  CmdArgs.push_back("-o");
  CmdArgs.push_back(Output.getFilename());

  for (InputInfoList::const_iterator
         it = Inputs.begin(), ie = Inputs.end(); it != ie; ++it) {
    const InputInfo &II = *it;
    CmdArgs.push_back(II.getFilename());
  }

  const char *Exec =
    Args.MakeArgString(getToolChain().GetProgramPath("as"));
  C.addCommand(new Command(JA, *this, Exec, CmdArgs));

  // Handle the debug info splitting at object creation time if we're
  // creating an object.
  // TODO: Currently only works on linux with newer objcopy.
  if (Args.hasArg(options::OPT_gsplit_dwarf) &&
      getToolChain().getTriple().isOSLinux())
    SplitDebugInfo(getToolChain(), C, *this, JA, Args, Output,
                   SplitDebugName(Args, Inputs));
}

static void AddLibgcc(const llvm::Triple &Triple, const Driver &D,
                      ArgStringList &CmdArgs, const ArgList &Args) {
  bool isAndroid = Triple.getEnvironment() == llvm::Triple::Android;
  bool StaticLibgcc = Args.hasArg(options::OPT_static_libgcc) ||
                      Args.hasArg(options::OPT_static);
  if (!D.CCCIsCXX())
    CmdArgs.push_back("-lgcc");

  if (StaticLibgcc || isAndroid) {
    if (D.CCCIsCXX())
      CmdArgs.push_back("-lgcc");
  } else {
    if (!D.CCCIsCXX())
      CmdArgs.push_back("--as-needed");
    CmdArgs.push_back("-lgcc_s");
    if (!D.CCCIsCXX())
      CmdArgs.push_back("--no-as-needed");
  }

  if (StaticLibgcc && !isAndroid)
    CmdArgs.push_back("-lgcc_eh");
  else if (!Args.hasArg(options::OPT_shared) && D.CCCIsCXX())
    CmdArgs.push_back("-lgcc");

  // According to Android ABI, we have to link with libdl if we are
  // linking with non-static libgcc.
  //
  // NOTE: This fixes a link error on Android MIPS as well.  The non-static
  // libgcc for MIPS relies on _Unwind_Find_FDE and dl_iterate_phdr from libdl.
  if (isAndroid && !StaticLibgcc)
    CmdArgs.push_back("-ldl");
}

static StringRef getLinuxDynamicLinker(const ArgList &Args,
                                       const toolchains::Linux &ToolChain) {
  if (ToolChain.getTriple().getEnvironment() == llvm::Triple::Android) {
    if (ToolChain.getTriple().isArch64Bit())
      return "/system/bin/linker64";
    else
      return "/system/bin/linker";
  } else if (ToolChain.getArch() == llvm::Triple::x86 ||
             ToolChain.getArch() == llvm::Triple::sparc)
    return "/lib/ld-linux.so.2";
  else if (ToolChain.getArch() == llvm::Triple::aarch64)
    return "/lib/ld-linux-aarch64.so.1";
  else if (ToolChain.getArch() == llvm::Triple::arm ||
           ToolChain.getArch() == llvm::Triple::thumb) {
    if (ToolChain.getTriple().getEnvironment() == llvm::Triple::GNUEABIHF)
      return "/lib/ld-linux-armhf.so.3";
    else
      return "/lib/ld-linux.so.3";
  } else if (ToolChain.getArch() == llvm::Triple::mips ||
             ToolChain.getArch() == llvm::Triple::mipsel)
    return "/lib/ld.so.1";
  else if (ToolChain.getArch() == llvm::Triple::mips64 ||
           ToolChain.getArch() == llvm::Triple::mips64el) {
    if (mips::hasMipsAbiArg(Args, "n32"))
      return "/lib32/ld.so.1";
    else
      return "/lib64/ld.so.1";
  } else if (ToolChain.getArch() == llvm::Triple::ppc)
    return "/lib/ld.so.1";
  else if (ToolChain.getArch() == llvm::Triple::ppc64 ||
           ToolChain.getArch() == llvm::Triple::ppc64le ||
           ToolChain.getArch() == llvm::Triple::systemz)
    return "/lib64/ld64.so.1";
  else if (ToolChain.getArch() == llvm::Triple::sparcv9)
    return "/lib64/ld-linux.so.2";
  else
    return "/lib64/ld-linux-x86-64.so.2";
}

static void AddRunTimeLibs(const ToolChain &TC, const Driver &D,
                      ArgStringList &CmdArgs, const ArgList &Args) {
  // Make use of compiler-rt if --rtlib option is used
  ToolChain::RuntimeLibType RLT = TC.GetRuntimeLibType(Args);

  switch(RLT) {
  case ToolChain::RLT_CompilerRT:
    addClangRTLinux(TC, Args, CmdArgs);
    break;
  case ToolChain::RLT_Libgcc:
    AddLibgcc(TC.getTriple(), D, CmdArgs, Args);
    break;
  }
}

void gnutools::Link::ConstructJob(Compilation &C, const JobAction &JA,
                                  const InputInfo &Output,
                                  const InputInfoList &Inputs,
                                  const ArgList &Args,
                                  const char *LinkingOutput) const {
  const toolchains::Linux& ToolChain =
    static_cast<const toolchains::Linux&>(getToolChain());
  const Driver &D = ToolChain.getDriver();
  const bool isAndroid =
    ToolChain.getTriple().getEnvironment() == llvm::Triple::Android;
  const bool IsPIE =
    !Args.hasArg(options::OPT_shared) &&
    (Args.hasArg(options::OPT_pie) || ToolChain.isPIEDefault());

  ArgStringList CmdArgs;

  // Silence warning for "clang -g foo.o -o foo"
  Args.ClaimAllArgs(options::OPT_g_Group);
  // and "clang -emit-llvm foo.o -o foo"
  Args.ClaimAllArgs(options::OPT_emit_llvm);
  // and for "clang -w foo.o -o foo". Other warning options are already
  // handled somewhere else.
  Args.ClaimAllArgs(options::OPT_w);

  if (!D.SysRoot.empty())
    CmdArgs.push_back(Args.MakeArgString("--sysroot=" + D.SysRoot));

  if (IsPIE)
    CmdArgs.push_back("-pie");

  if (Args.hasArg(options::OPT_rdynamic))
    CmdArgs.push_back("-export-dynamic");

  if (Args.hasArg(options::OPT_s))
    CmdArgs.push_back("-s");

  for (std::vector<std::string>::const_iterator i = ToolChain.ExtraOpts.begin(),
         e = ToolChain.ExtraOpts.end();
       i != e; ++i)
    CmdArgs.push_back(i->c_str());

  if (!Args.hasArg(options::OPT_static)) {
    CmdArgs.push_back("--eh-frame-hdr");
  }

  CmdArgs.push_back("-m");
  if (ToolChain.getArch() == llvm::Triple::x86)
    CmdArgs.push_back("elf_i386");
  else if (ToolChain.getArch() == llvm::Triple::aarch64)
    CmdArgs.push_back("aarch64linux");
  else if (ToolChain.getArch() == llvm::Triple::arm
           ||  ToolChain.getArch() == llvm::Triple::thumb)
    CmdArgs.push_back("armelf_linux_eabi");
  else if (ToolChain.getArch() == llvm::Triple::ppc)
    CmdArgs.push_back("elf32ppclinux");
  else if (ToolChain.getArch() == llvm::Triple::ppc64)
    CmdArgs.push_back("elf64ppc");
  else if (ToolChain.getArch() == llvm::Triple::sparc)
    CmdArgs.push_back("elf32_sparc");
  else if (ToolChain.getArch() == llvm::Triple::sparcv9)
    CmdArgs.push_back("elf64_sparc");
  else if (ToolChain.getArch() == llvm::Triple::mips)
    CmdArgs.push_back("elf32btsmip");
  else if (ToolChain.getArch() == llvm::Triple::mipsel)
    CmdArgs.push_back("elf32ltsmip");
  else if (ToolChain.getArch() == llvm::Triple::mips64) {
    if (mips::hasMipsAbiArg(Args, "n32"))
      CmdArgs.push_back("elf32btsmipn32");
    else
      CmdArgs.push_back("elf64btsmip");
  }
  else if (ToolChain.getArch() == llvm::Triple::mips64el) {
    if (mips::hasMipsAbiArg(Args, "n32"))
      CmdArgs.push_back("elf32ltsmipn32");
    else
      CmdArgs.push_back("elf64ltsmip");
  }
  else if (ToolChain.getArch() == llvm::Triple::systemz)
    CmdArgs.push_back("elf64_s390");
  else
    CmdArgs.push_back("elf_x86_64");

  if (Args.hasArg(options::OPT_static)) {
    if (ToolChain.getArch() == llvm::Triple::arm ||
        ToolChain.getArch() == llvm::Triple::thumb)
      CmdArgs.push_back("-Bstatic");
    else
      CmdArgs.push_back("-static");
  } else if (Args.hasArg(options::OPT_shared)) {
    CmdArgs.push_back("-shared");
    if (isAndroid) {
      CmdArgs.push_back("-Bsymbolic");
    }
  }

  if (ToolChain.getArch() == llvm::Triple::arm ||
      ToolChain.getArch() == llvm::Triple::thumb ||
      (!Args.hasArg(options::OPT_static) &&
       !Args.hasArg(options::OPT_shared))) {
    CmdArgs.push_back("-dynamic-linker");
    CmdArgs.push_back(Args.MakeArgString(
        D.DyldPrefix + getLinuxDynamicLinker(Args, ToolChain)));
  }

  CmdArgs.push_back("-o");
  CmdArgs.push_back(Output.getFilename());

  if (!Args.hasArg(options::OPT_nostdlib) &&
      !Args.hasArg(options::OPT_nostartfiles)) {
    if (!isAndroid) {
      const char *crt1 = NULL;
      if (!Args.hasArg(options::OPT_shared)){
        if (Args.hasArg(options::OPT_pg))
          crt1 = "gcrt1.o";
        else if (IsPIE)
          crt1 = "Scrt1.o";
        else
          crt1 = "crt1.o";
      }
      if (crt1)
        CmdArgs.push_back(Args.MakeArgString(ToolChain.GetFilePath(crt1)));

      CmdArgs.push_back(Args.MakeArgString(ToolChain.GetFilePath("crti.o")));
    }

    const char *crtbegin;
    if (Args.hasArg(options::OPT_static))
      crtbegin = isAndroid ? "crtbegin_static.o" : "crtbeginT.o";
    else if (Args.hasArg(options::OPT_shared))
      crtbegin = isAndroid ? "crtbegin_so.o" : "crtbeginS.o";
    else if (IsPIE)
      crtbegin = isAndroid ? "crtbegin_dynamic.o" : "crtbeginS.o";
    else
      crtbegin = isAndroid ? "crtbegin_dynamic.o" : "crtbegin.o";
    CmdArgs.push_back(Args.MakeArgString(ToolChain.GetFilePath(crtbegin)));

    // Add crtfastmath.o if available and fast math is enabled.
    ToolChain.AddFastMathRuntimeIfAvailable(Args, CmdArgs);
  }

  Args.AddAllArgs(CmdArgs, options::OPT_L);

  const ToolChain::path_list Paths = ToolChain.getFilePaths();

  for (ToolChain::path_list::const_iterator i = Paths.begin(), e = Paths.end();
       i != e; ++i)
    CmdArgs.push_back(Args.MakeArgString(StringRef("-L") + *i));

  if (D.IsUsingLTO(Args))
    AddGoldPlugin(ToolChain, Args, CmdArgs);

  if (Args.hasArg(options::OPT_Z_Xlinker__no_demangle))
    CmdArgs.push_back("--no-demangle");

  AddLinkerInputs(ToolChain, Inputs, Args, CmdArgs);

  addSanitizerRuntimes(getToolChain(), Args, CmdArgs);
  // The profile runtime also needs access to system libraries.
  addProfileRT(getToolChain(), Args, CmdArgs);

  if (D.CCCIsCXX() &&
      !Args.hasArg(options::OPT_nostdlib) &&
      !Args.hasArg(options::OPT_nodefaultlibs)) {
    bool OnlyLibstdcxxStatic = Args.hasArg(options::OPT_static_libstdcxx) &&
      !Args.hasArg(options::OPT_static);
    if (OnlyLibstdcxxStatic)
      CmdArgs.push_back("-Bstatic");
    ToolChain.AddCXXStdlibLibArgs(Args, CmdArgs);
    if (OnlyLibstdcxxStatic)
      CmdArgs.push_back("-Bdynamic");
    CmdArgs.push_back("-lm");
  }

  if (!Args.hasArg(options::OPT_nostdlib)) {
    if (!Args.hasArg(options::OPT_nodefaultlibs)) {
      if (Args.hasArg(options::OPT_static))
        CmdArgs.push_back("--start-group");

<<<<<<< HEAD
      bool OpenMP = Args.hasArg(options::OPT_fopenmp);
      if (OpenMP) {
        CmdArgs.push_back("-liomp5");
=======
      LibOpenMP UsedOpenMPLib = LibUnknown;
      if (Args.hasArg(options::OPT_fopenmp)) {
        UsedOpenMPLib = LibGOMP;
      } else if (const Arg *A = Args.getLastArg(options::OPT_fopenmp_EQ)) {
        UsedOpenMPLib = llvm::StringSwitch<LibOpenMP>(A->getValue())
            .Case("libgomp",  LibGOMP)
            .Case("libiomp5", LibIOMP5)
            .Default(LibUnknown);
        if (UsedOpenMPLib == LibUnknown)
          D.Diag(diag::err_drv_unsupported_option_argument)
            << A->getOption().getName() << A->getValue();
      }
      switch (UsedOpenMPLib) {
      case LibGOMP:
        CmdArgs.push_back("-lgomp");
>>>>>>> 42efb1c9

        // FIXME: Exclude this for platforms with libgomp that don't require
        // librt. Most modern Linux platforms require it, but some may not.
        CmdArgs.push_back("-lrt");
        break;
      case LibIOMP5:
        CmdArgs.push_back("-liomp5");
        break;
      case LibUnknown:
        break;
      }
      AddRunTimeLibs(ToolChain, D, CmdArgs, Args);

      if (Args.hasArg(options::OPT_pthread) ||
          Args.hasArg(options::OPT_pthreads) || UsedOpenMPLib == LibGOMP)
        CmdArgs.push_back("-lpthread");

      CmdArgs.push_back("-lc");

      if (Args.hasArg(options::OPT_static))
        CmdArgs.push_back("--end-group");
      else
        AddRunTimeLibs(ToolChain, D, CmdArgs, Args);
    }

    if (!Args.hasArg(options::OPT_nostartfiles)) {
      const char *crtend;
      if (Args.hasArg(options::OPT_shared))
        crtend = isAndroid ? "crtend_so.o" : "crtendS.o";
      else if (IsPIE)
        crtend = isAndroid ? "crtend_android.o" : "crtendS.o";
      else
        crtend = isAndroid ? "crtend_android.o" : "crtend.o";

      CmdArgs.push_back(Args.MakeArgString(ToolChain.GetFilePath(crtend)));
      if (!isAndroid)
        CmdArgs.push_back(Args.MakeArgString(ToolChain.GetFilePath("crtn.o")));
    }
  }

  C.addCommand(new Command(JA, *this, ToolChain.Linker.c_str(), CmdArgs));
}

void minix::Assemble::ConstructJob(Compilation &C, const JobAction &JA,
                                   const InputInfo &Output,
                                   const InputInfoList &Inputs,
                                   const ArgList &Args,
                                   const char *LinkingOutput) const {
  ArgStringList CmdArgs;

  Args.AddAllArgValues(CmdArgs, options::OPT_Wa_COMMA,
                       options::OPT_Xassembler);

  CmdArgs.push_back("-o");
  CmdArgs.push_back(Output.getFilename());

  for (InputInfoList::const_iterator
         it = Inputs.begin(), ie = Inputs.end(); it != ie; ++it) {
    const InputInfo &II = *it;
    CmdArgs.push_back(II.getFilename());
  }

  const char *Exec =
    Args.MakeArgString(getToolChain().GetProgramPath("as"));
  C.addCommand(new Command(JA, *this, Exec, CmdArgs));
}

void minix::Link::ConstructJob(Compilation &C, const JobAction &JA,
                               const InputInfo &Output,
                               const InputInfoList &Inputs,
                               const ArgList &Args,
                               const char *LinkingOutput) const {
  const Driver &D = getToolChain().getDriver();
  ArgStringList CmdArgs;

  if (Output.isFilename()) {
    CmdArgs.push_back("-o");
    CmdArgs.push_back(Output.getFilename());
  } else {
    assert(Output.isNothing() && "Invalid output.");
  }

  if (!Args.hasArg(options::OPT_nostdlib) &&
      !Args.hasArg(options::OPT_nostartfiles)) {
      CmdArgs.push_back(Args.MakeArgString(getToolChain().GetFilePath("crt1.o")));
      CmdArgs.push_back(Args.MakeArgString(getToolChain().GetFilePath("crti.o")));
      CmdArgs.push_back(Args.MakeArgString(getToolChain().GetFilePath("crtbegin.o")));
      CmdArgs.push_back(Args.MakeArgString(getToolChain().GetFilePath("crtn.o")));
  }

  Args.AddAllArgs(CmdArgs, options::OPT_L);
  Args.AddAllArgs(CmdArgs, options::OPT_T_Group);
  Args.AddAllArgs(CmdArgs, options::OPT_e);

  AddLinkerInputs(getToolChain(), Inputs, Args, CmdArgs);

  addProfileRT(getToolChain(), Args, CmdArgs);

  if (!Args.hasArg(options::OPT_nostdlib) &&
      !Args.hasArg(options::OPT_nodefaultlibs)) {
    if (D.CCCIsCXX()) {
      getToolChain().AddCXXStdlibLibArgs(Args, CmdArgs);
      CmdArgs.push_back("-lm");
    }
  }

  if (!Args.hasArg(options::OPT_nostdlib) &&
      !Args.hasArg(options::OPT_nostartfiles)) {
    if (Args.hasArg(options::OPT_pthread))
      CmdArgs.push_back("-lpthread");
    CmdArgs.push_back("-lc");
    CmdArgs.push_back("-lCompilerRT-Generic");
    CmdArgs.push_back("-L/usr/pkg/compiler-rt/lib");
    CmdArgs.push_back(
         Args.MakeArgString(getToolChain().GetFilePath("crtend.o")));
  }

  const char *Exec = Args.MakeArgString(getToolChain().GetProgramPath("ld"));
  C.addCommand(new Command(JA, *this, Exec, CmdArgs));
}

/// DragonFly Tools

// For now, DragonFly Assemble does just about the same as for
// FreeBSD, but this may change soon.
void dragonfly::Assemble::ConstructJob(Compilation &C, const JobAction &JA,
                                       const InputInfo &Output,
                                       const InputInfoList &Inputs,
                                       const ArgList &Args,
                                       const char *LinkingOutput) const {
  ArgStringList CmdArgs;

  // When building 32-bit code on DragonFly/pc64, we have to explicitly
  // instruct as in the base system to assemble 32-bit code.
  if (getToolChain().getArch() == llvm::Triple::x86)
    CmdArgs.push_back("--32");

  Args.AddAllArgValues(CmdArgs, options::OPT_Wa_COMMA,
                       options::OPT_Xassembler);

  CmdArgs.push_back("-o");
  CmdArgs.push_back(Output.getFilename());

  for (InputInfoList::const_iterator
         it = Inputs.begin(), ie = Inputs.end(); it != ie; ++it) {
    const InputInfo &II = *it;
    CmdArgs.push_back(II.getFilename());
  }

  const char *Exec =
    Args.MakeArgString(getToolChain().GetProgramPath("as"));
  C.addCommand(new Command(JA, *this, Exec, CmdArgs));
}

void dragonfly::Link::ConstructJob(Compilation &C, const JobAction &JA,
                                   const InputInfo &Output,
                                   const InputInfoList &Inputs,
                                   const ArgList &Args,
                                   const char *LinkingOutput) const {
  bool UseGCC47 = false;
  const Driver &D = getToolChain().getDriver();
  ArgStringList CmdArgs;

  if (llvm::sys::fs::exists("/usr/lib/gcc47", UseGCC47))
    UseGCC47 = false;

  if (!D.SysRoot.empty())
    CmdArgs.push_back(Args.MakeArgString("--sysroot=" + D.SysRoot));

  CmdArgs.push_back("--eh-frame-hdr");
  if (Args.hasArg(options::OPT_static)) {
    CmdArgs.push_back("-Bstatic");
  } else {
    if (Args.hasArg(options::OPT_rdynamic))
      CmdArgs.push_back("-export-dynamic");
    if (Args.hasArg(options::OPT_shared))
      CmdArgs.push_back("-Bshareable");
    else {
      CmdArgs.push_back("-dynamic-linker");
      CmdArgs.push_back("/usr/libexec/ld-elf.so.2");
    }
    CmdArgs.push_back("--hash-style=both");
  }

  // When building 32-bit code on DragonFly/pc64, we have to explicitly
  // instruct ld in the base system to link 32-bit code.
  if (getToolChain().getArch() == llvm::Triple::x86) {
    CmdArgs.push_back("-m");
    CmdArgs.push_back("elf_i386");
  }

  if (Output.isFilename()) {
    CmdArgs.push_back("-o");
    CmdArgs.push_back(Output.getFilename());
  } else {
    assert(Output.isNothing() && "Invalid output.");
  }

  if (!Args.hasArg(options::OPT_nostdlib) &&
      !Args.hasArg(options::OPT_nostartfiles)) {
    if (!Args.hasArg(options::OPT_shared)) {
      if (Args.hasArg(options::OPT_pg))
        CmdArgs.push_back(Args.MakeArgString(
                                getToolChain().GetFilePath("gcrt1.o")));
      else {
        if (Args.hasArg(options::OPT_pie))
          CmdArgs.push_back(Args.MakeArgString(
                                  getToolChain().GetFilePath("Scrt1.o")));
        else
          CmdArgs.push_back(Args.MakeArgString(
                                  getToolChain().GetFilePath("crt1.o")));
      }
    }
    CmdArgs.push_back(Args.MakeArgString(
                            getToolChain().GetFilePath("crti.o")));
    if (Args.hasArg(options::OPT_shared) || Args.hasArg(options::OPT_pie))
      CmdArgs.push_back(Args.MakeArgString(
                              getToolChain().GetFilePath("crtbeginS.o")));
    else
      CmdArgs.push_back(Args.MakeArgString(
                              getToolChain().GetFilePath("crtbegin.o")));
  }

  Args.AddAllArgs(CmdArgs, options::OPT_L);
  Args.AddAllArgs(CmdArgs, options::OPT_T_Group);
  Args.AddAllArgs(CmdArgs, options::OPT_e);

  AddLinkerInputs(getToolChain(), Inputs, Args, CmdArgs);

  if (!Args.hasArg(options::OPT_nostdlib) &&
      !Args.hasArg(options::OPT_nodefaultlibs)) {
    // FIXME: GCC passes on -lgcc, -lgcc_pic and a whole lot of
    //         rpaths
    if (UseGCC47)
      CmdArgs.push_back("-L/usr/lib/gcc47");
    else
      CmdArgs.push_back("-L/usr/lib/gcc44");

    if (!Args.hasArg(options::OPT_static)) {
      if (UseGCC47) {
        CmdArgs.push_back("-rpath");
        CmdArgs.push_back("/usr/lib/gcc47");
      } else {
        CmdArgs.push_back("-rpath");
        CmdArgs.push_back("/usr/lib/gcc44");
      }
    }

    if (D.CCCIsCXX()) {
      getToolChain().AddCXXStdlibLibArgs(Args, CmdArgs);
      CmdArgs.push_back("-lm");
    }

    if (Args.hasArg(options::OPT_pthread))
      CmdArgs.push_back("-lpthread");

    if (!Args.hasArg(options::OPT_nolibc)) {
      CmdArgs.push_back("-lc");
    }

    if (UseGCC47) {
      if (Args.hasArg(options::OPT_static) ||
          Args.hasArg(options::OPT_static_libgcc)) {
        CmdArgs.push_back("-lgcc");
        CmdArgs.push_back("-lgcc_eh");
      } else {
        if (Args.hasArg(options::OPT_shared_libgcc)) {
          CmdArgs.push_back("-lgcc_pic");
          if (!Args.hasArg(options::OPT_shared))
            CmdArgs.push_back("-lgcc");
        } else {
          CmdArgs.push_back("-lgcc");
          CmdArgs.push_back("--as-needed");
          CmdArgs.push_back("-lgcc_pic");
          CmdArgs.push_back("--no-as-needed");
        }
      }
    } else {
      if (Args.hasArg(options::OPT_shared)) {
        CmdArgs.push_back("-lgcc_pic");
      } else {
        CmdArgs.push_back("-lgcc");
      }
    }
  }

  if (!Args.hasArg(options::OPT_nostdlib) &&
      !Args.hasArg(options::OPT_nostartfiles)) {
    if (Args.hasArg(options::OPT_shared) || Args.hasArg(options::OPT_pie))
      CmdArgs.push_back(Args.MakeArgString(
                              getToolChain().GetFilePath("crtendS.o")));
    else
      CmdArgs.push_back(Args.MakeArgString(
                              getToolChain().GetFilePath("crtend.o")));
    CmdArgs.push_back(Args.MakeArgString(
                            getToolChain().GetFilePath("crtn.o")));
  }

  addProfileRT(getToolChain(), Args, CmdArgs);

  const char *Exec =
    Args.MakeArgString(getToolChain().GetProgramPath("ld"));
  C.addCommand(new Command(JA, *this, Exec, CmdArgs));
}

void visualstudio::Link::ConstructJob(Compilation &C, const JobAction &JA,
                                      const InputInfo &Output,
                                      const InputInfoList &Inputs,
                                      const ArgList &Args,
                                      const char *LinkingOutput) const {
  ArgStringList CmdArgs;

  if (Output.isFilename()) {
    CmdArgs.push_back(Args.MakeArgString(std::string("-out:") +
                                         Output.getFilename()));
  } else {
    assert(Output.isNothing() && "Invalid output.");
  }

  if (!Args.hasArg(options::OPT_nostdlib) &&
      !Args.hasArg(options::OPT_nostartfiles) &&
      !C.getDriver().IsCLMode()) {
    CmdArgs.push_back("-defaultlib:libcmt");
  }

  CmdArgs.push_back("-nologo");

  bool DLL = Args.hasArg(options::OPT__SLASH_LD, options::OPT__SLASH_LDd);

  if (DLL) {
    CmdArgs.push_back(Args.MakeArgString("-dll"));

    SmallString<128> ImplibName(Output.getFilename());
    llvm::sys::path::replace_extension(ImplibName, "lib");
    CmdArgs.push_back(Args.MakeArgString(std::string("-implib:") +
                                         ImplibName.str()));
  }

  if (getToolChain().getSanitizerArgs().needsAsanRt()) {
    CmdArgs.push_back(Args.MakeArgString("-debug"));
    CmdArgs.push_back(Args.MakeArgString("-incremental:no"));
    SmallString<128> LibSanitizer(getToolChain().getDriver().ResourceDir);
    llvm::sys::path::append(LibSanitizer, "lib", "windows");
    if (DLL) {
      llvm::sys::path::append(LibSanitizer, "clang_rt.asan_dll_thunk-i386.lib");
    } else {
      llvm::sys::path::append(LibSanitizer, "clang_rt.asan-i386.lib");
    }
    // FIXME: Handle 64-bit.
    CmdArgs.push_back(Args.MakeArgString(LibSanitizer));
  }

  Args.AddAllArgValues(CmdArgs, options::OPT_l);
  Args.AddAllArgValues(CmdArgs, options::OPT__SLASH_link);

  // Add filenames immediately.
  for (InputInfoList::const_iterator
       it = Inputs.begin(), ie = Inputs.end(); it != ie; ++it) {
    if (it->isFilename())
      CmdArgs.push_back(it->getFilename());
    else
      it->getInputArg().renderAsInput(Args, CmdArgs);
  }

  const char *Exec =
    Args.MakeArgString(getToolChain().GetProgramPath("link.exe"));
  C.addCommand(new Command(JA, *this, Exec, CmdArgs));
}

void visualstudio::Compile::ConstructJob(Compilation &C, const JobAction &JA,
                                         const InputInfo &Output,
                                         const InputInfoList &Inputs,
                                         const ArgList &Args,
                                         const char *LinkingOutput) const {
  C.addCommand(GetCommand(C, JA, Output, Inputs, Args, LinkingOutput));
}

// Try to find FallbackName on PATH that is not identical to ClangProgramPath.
// If one cannot be found, return FallbackName.
// We do this special search to prevent clang-cl from falling back onto itself
// if it's available as cl.exe on the path.
static std::string FindFallback(const char *FallbackName,
                                const char *ClangProgramPath) {
  llvm::Optional<std::string> OptPath = llvm::sys::Process::GetEnv("PATH");
  if (!OptPath.hasValue())
    return FallbackName;

#ifdef LLVM_ON_WIN32
  const StringRef PathSeparators = ";";
#else
  const StringRef PathSeparators = ":";
#endif

  SmallVector<StringRef, 8> PathSegments;
  llvm::SplitString(OptPath.getValue(), PathSegments, PathSeparators);

  for (size_t i = 0, e = PathSegments.size(); i != e; ++i) {
    const StringRef &PathSegment = PathSegments[i];
    if (PathSegment.empty())
      continue;

    SmallString<128> FilePath(PathSegment);
    llvm::sys::path::append(FilePath, FallbackName);
    if (llvm::sys::fs::can_execute(Twine(FilePath)) &&
        !llvm::sys::fs::equivalent(Twine(FilePath), ClangProgramPath))
      return FilePath.str();
  }

  return FallbackName;
}

Command *visualstudio::Compile::GetCommand(Compilation &C, const JobAction &JA,
                                           const InputInfo &Output,
                                           const InputInfoList &Inputs,
                                           const ArgList &Args,
                                           const char *LinkingOutput) const {
  ArgStringList CmdArgs;
  CmdArgs.push_back("/nologo");
  CmdArgs.push_back("/c"); // Compile only.
  CmdArgs.push_back("/W0"); // No warnings.

  // The goal is to be able to invoke this tool correctly based on
  // any flag accepted by clang-cl.

  // These are spelled the same way in clang and cl.exe,.
  Args.AddAllArgs(CmdArgs, options::OPT_D, options::OPT_U);
  Args.AddAllArgs(CmdArgs, options::OPT_I);

  // Optimization level.
  if (Arg *A = Args.getLastArg(options::OPT_O, options::OPT_O0)) {
    if (A->getOption().getID() == options::OPT_O0) {
      CmdArgs.push_back("/Od");
    } else {
      StringRef OptLevel = A->getValue();
      if (OptLevel == "1" || OptLevel == "2" || OptLevel == "s")
        A->render(Args, CmdArgs);
      else if (OptLevel == "3")
        CmdArgs.push_back("/Ox");
    }
  }

  // Flags for which clang-cl have an alias.
  // FIXME: How can we ensure this stays in sync with relevant clang-cl options?

  if (Arg *A = Args.getLastArg(options::OPT_frtti, options::OPT_fno_rtti))
    CmdArgs.push_back(A->getOption().getID() == options::OPT_frtti ? "/GR"
                                                                   : "/GR-");
  if (Args.hasArg(options::OPT_fsyntax_only))
    CmdArgs.push_back("/Zs");
  if (Args.hasArg(options::OPT_g_Flag, options::OPT_gline_tables_only))
    CmdArgs.push_back("/Z7");

  std::vector<std::string> Includes = Args.getAllArgValues(options::OPT_include);
  for (size_t I = 0, E = Includes.size(); I != E; ++I)
    CmdArgs.push_back(Args.MakeArgString(std::string("/FI") + Includes[I]));

  // Flags that can simply be passed through.
  Args.AddAllArgs(CmdArgs, options::OPT__SLASH_LD);
  Args.AddAllArgs(CmdArgs, options::OPT__SLASH_LDd);

  // The order of these flags is relevant, so pick the last one.
  if (Arg *A = Args.getLastArg(options::OPT__SLASH_MD, options::OPT__SLASH_MDd,
                               options::OPT__SLASH_MT, options::OPT__SLASH_MTd))
    A->render(Args, CmdArgs);


  // Input filename.
  assert(Inputs.size() == 1);
  const InputInfo &II = Inputs[0];
  assert(II.getType() == types::TY_C || II.getType() == types::TY_CXX);
  CmdArgs.push_back(II.getType() == types::TY_C ? "/Tc" : "/Tp");
  if (II.isFilename())
    CmdArgs.push_back(II.getFilename());
  else
    II.getInputArg().renderAsInput(Args, CmdArgs);

  // Output filename.
  assert(Output.getType() == types::TY_Object);
  const char *Fo = Args.MakeArgString(std::string("/Fo") +
                                      Output.getFilename());
  CmdArgs.push_back(Fo);

  const Driver &D = getToolChain().getDriver();
  std::string Exec = FindFallback("cl.exe", D.getClangProgramPath());

  return new Command(JA, *this, Args.MakeArgString(Exec), CmdArgs);
}


/// XCore Tools
// We pass assemble and link construction to the xcc tool.

void XCore::Assemble::ConstructJob(Compilation &C, const JobAction &JA,
                                       const InputInfo &Output,
                                       const InputInfoList &Inputs,
                                       const ArgList &Args,
                                       const char *LinkingOutput) const {
  ArgStringList CmdArgs;

  CmdArgs.push_back("-o");
  CmdArgs.push_back(Output.getFilename());

  CmdArgs.push_back("-c");

  if (Args.hasArg(options::OPT_v))
    CmdArgs.push_back("-v");

  if (Args.hasArg(options::OPT_g_Group))
    CmdArgs.push_back("-g");

  if (Args.hasFlag(options::OPT_fverbose_asm, options::OPT_fno_verbose_asm,
                   false))
    CmdArgs.push_back("-fverbose-asm");

  Args.AddAllArgValues(CmdArgs, options::OPT_Wa_COMMA,
                       options::OPT_Xassembler);

  for (InputInfoList::const_iterator
       it = Inputs.begin(), ie = Inputs.end(); it != ie; ++it) {
    const InputInfo &II = *it;
    CmdArgs.push_back(II.getFilename());
  }

  const char *Exec =
    Args.MakeArgString(getToolChain().GetProgramPath("xcc"));
  C.addCommand(new Command(JA, *this, Exec, CmdArgs));
}

void XCore::Link::ConstructJob(Compilation &C, const JobAction &JA,
                                   const InputInfo &Output,
                                   const InputInfoList &Inputs,
                                   const ArgList &Args,
                                   const char *LinkingOutput) const {
  ArgStringList CmdArgs;

  if (Output.isFilename()) {
    CmdArgs.push_back("-o");
    CmdArgs.push_back(Output.getFilename());
  } else {
    assert(Output.isNothing() && "Invalid output.");
  }

  if (Args.hasArg(options::OPT_v))
    CmdArgs.push_back("-v");

  ExceptionSettings EH = exceptionSettings(Args, getToolChain().getTriple());
  if (EH.ShouldUseExceptionTables)
    CmdArgs.push_back("-fexceptions");

  AddLinkerInputs(getToolChain(), Inputs, Args, CmdArgs);

  const char *Exec =
    Args.MakeArgString(getToolChain().GetProgramPath("xcc"));
  C.addCommand(new Command(JA, *this, Exec, CmdArgs));
}<|MERGE_RESOLUTION|>--- conflicted
+++ resolved
@@ -5251,14 +5251,9 @@
 
   Args.AddAllArgs(CmdArgs, options::OPT_L);
 
-<<<<<<< HEAD
-  if (Args.hasArg(options::OPT_fopenmp))
-    // This is more complicated in gcc...
-    CmdArgs.push_back("-liomp5");
-=======
   LibOpenMP UsedOpenMPLib = LibUnknown;
   if (Args.hasArg(options::OPT_fopenmp)) {
-    UsedOpenMPLib = LibGOMP;
+    UsedOpenMPLib = LibIOMP5;
   } else if (const Arg *A = Args.getLastArg(options::OPT_fopenmp_EQ)) {
     UsedOpenMPLib = llvm::StringSwitch<LibOpenMP>(A->getValue())
         .Case("libgomp",  LibGOMP)
@@ -5278,7 +5273,6 @@
   case LibUnknown:
     break;
   }
->>>>>>> 42efb1c9
 
   AddLinkerInputs(getToolChain(), Inputs, Args, CmdArgs);
   
@@ -6891,14 +6885,9 @@
       if (Args.hasArg(options::OPT_static))
         CmdArgs.push_back("--start-group");
 
-<<<<<<< HEAD
-      bool OpenMP = Args.hasArg(options::OPT_fopenmp);
-      if (OpenMP) {
-        CmdArgs.push_back("-liomp5");
-=======
       LibOpenMP UsedOpenMPLib = LibUnknown;
       if (Args.hasArg(options::OPT_fopenmp)) {
-        UsedOpenMPLib = LibGOMP;
+        UsedOpenMPLib = LibIOMP5;
       } else if (const Arg *A = Args.getLastArg(options::OPT_fopenmp_EQ)) {
         UsedOpenMPLib = llvm::StringSwitch<LibOpenMP>(A->getValue())
             .Case("libgomp",  LibGOMP)
@@ -6911,7 +6900,6 @@
       switch (UsedOpenMPLib) {
       case LibGOMP:
         CmdArgs.push_back("-lgomp");
->>>>>>> 42efb1c9
 
         // FIXME: Exclude this for platforms with libgomp that don't require
         // librt. Most modern Linux platforms require it, but some may not.
@@ -6926,7 +6914,8 @@
       AddRunTimeLibs(ToolChain, D, CmdArgs, Args);
 
       if (Args.hasArg(options::OPT_pthread) ||
-          Args.hasArg(options::OPT_pthreads) || UsedOpenMPLib == LibGOMP)
+          Args.hasArg(options::OPT_pthreads) ||
+          UsedOpenMPLib == LibGOMP || UsedOpenMPLib == LibIOMP5)
         CmdArgs.push_back("-lpthread");
 
       CmdArgs.push_back("-lc");
