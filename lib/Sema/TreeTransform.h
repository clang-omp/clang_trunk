--- conflicted
+++ resolved
@@ -1336,7 +1336,6 @@
                                                  LParenLoc, EndLoc);
   }
 
-<<<<<<< HEAD
   /// \brief Build a new OpenMP 'collapse' clause.
   ///
   /// By default, performs semantic analysis to build the new statement.
@@ -1347,16 +1346,6 @@
                                       SourceLocation EndLoc) {
     return getSema().ActOnOpenMPCollapseClause(NumForLoops, StartLoc,
                                                LParenLoc, EndLoc);
-=======
-  /// \brief Build a new OpenMP 'safelen' clause.
-  ///
-  /// By default, performs semantic analysis to build the new statement.
-  /// Subclasses may override this routine to provide different behavior.
-  OMPClause *RebuildOMPSafelenClause(Expr *Len, SourceLocation StartLoc,
-                                     SourceLocation LParenLoc,
-                                     SourceLocation EndLoc) {
-    return getSema().ActOnOpenMPSafelenClause(Len, StartLoc, LParenLoc, EndLoc);
->>>>>>> 88c63daa
   }
 
   /// \brief Build a new OpenMP 'default' clause.
@@ -1696,18 +1685,6 @@
                                      SourceLocation AlignmentLoc) {
     return getSema().ActOnOpenMPAlignedClause(VarList, StartLoc, LParenLoc,
                                               EndLoc, Alignment, AlignmentLoc);
-  }
-
-  /// \brief Build a new OpenMP 'copyin' clause.
-  ///
-  /// By default, performs semantic analysis to build the new statement.
-  /// Subclasses may override this routine to provide different behavior.
-  OMPClause *RebuildOMPCopyinClause(ArrayRef<Expr *> VarList,
-                                    SourceLocation StartLoc,
-                                    SourceLocation LParenLoc,
-                                    SourceLocation EndLoc) {
-    return getSema().ActOnOpenMPCopyinClause(VarList, StartLoc, LParenLoc,
-                                             EndLoc);
   }
 
   /// \brief Rebuild the operand to an Objective-C \@synchronized statement.
@@ -6704,7 +6681,6 @@
 }
 
 template<typename Derived>
-<<<<<<< HEAD
 StmtResult
 TreeTransform<Derived>::TransformOMPSimdDirective(OMPSimdDirective *D) {
   DeclarationNameInfo DirName;
@@ -6985,49 +6961,6 @@
                                                      E = C->varlist_end();
        I != E; ++I) {
     ExprResult EVar = getDerived().TransformExpr(cast<Expr>(*I));
-=======
-OMPClause *
-TreeTransform<Derived>::TransformOMPPrivateClause(OMPPrivateClause *C) {
-  llvm::SmallVector<Expr *, 16> Vars;
-  Vars.reserve(C->varlist_size());
-  for (auto *VE : C->varlists()) {
-    ExprResult EVar = getDerived().TransformExpr(cast<Expr>(VE));
-    if (EVar.isInvalid())
-      return 0;
-    Vars.push_back(EVar.take());
-  }
-  return getDerived().RebuildOMPPrivateClause(Vars,
-                                              C->getLocStart(),
-                                              C->getLParenLoc(),
-                                              C->getLocEnd());
-}
-
-template<typename Derived>
-OMPClause *
-TreeTransform<Derived>::TransformOMPFirstprivateClause(
-                                                 OMPFirstprivateClause *C) {
-  llvm::SmallVector<Expr *, 16> Vars;
-  Vars.reserve(C->varlist_size());
-  for (auto *VE : C->varlists()) {
-    ExprResult EVar = getDerived().TransformExpr(cast<Expr>(VE));
-    if (EVar.isInvalid())
-      return 0;
-    Vars.push_back(EVar.take());
-  }
-  return getDerived().RebuildOMPFirstprivateClause(Vars,
-                                                   C->getLocStart(),
-                                                   C->getLParenLoc(),
-                                                   C->getLocEnd());
-}
-
-template<typename Derived>
-OMPClause *
-TreeTransform<Derived>::TransformOMPSharedClause(OMPSharedClause *C) {
-  llvm::SmallVector<Expr *, 16> Vars;
-  Vars.reserve(C->varlist_size());
-  for (auto *VE : C->varlists()) {
-    ExprResult EVar = getDerived().TransformExpr(cast<Expr>(VE));
->>>>>>> 88c63daa
     if (EVar.isInvalid())
       return 0;
     Vars.push_back(EVar.take());
@@ -7036,7 +6969,6 @@
                                              C->getLocStart(),
                                              C->getLParenLoc(),
                                              C->getLocEnd());
-<<<<<<< HEAD
 }
 
 template<typename Derived>
@@ -7228,21 +7160,6 @@
 
 template<typename Derived>
 OMPClause *
-TreeTransform<Derived>::TransformOMPSafelenClause(OMPSafelenClause *C) {
-  // Transform length expression.
-  ExprResult E = getDerived().TransformExpr(C->getSafelen());
-
-  if (E.isInvalid())
-    return 0;
-
-  return getDerived().RebuildOMPSafelenClause(E.take(),
-                                              C->getLocStart(),
-                                              C->getLParenLoc(),
-                                              C->getLocEnd());
-}
-
-template<typename Derived>
-OMPClause *
 TreeTransform<Derived>::TransformOMPSimdlenClause(OMPSimdlenClause *C) {
   // Transform length expression.
   ExprResult E = getDerived().TransformExpr(C->getSimdlen());
@@ -7336,25 +7253,6 @@
                                               C->getLocEnd(),
                                               E.take(),
                                               C->getAlignmentLoc());
-=======
->>>>>>> 88c63daa
-}
-
-template<typename Derived>
-OMPClause *
-TreeTransform<Derived>::TransformOMPCopyinClause(OMPCopyinClause *C) {
-  llvm::SmallVector<Expr *, 16> Vars;
-  Vars.reserve(C->varlist_size());
-  for (auto *VE : C->varlists()) {
-    ExprResult EVar = getDerived().TransformExpr(cast<Expr>(VE));
-    if (EVar.isInvalid())
-      return 0;
-    Vars.push_back(EVar.take());
-  }
-  return getDerived().RebuildOMPCopyinClause(Vars,
-                                             C->getLocStart(),
-                                             C->getLParenLoc(),
-                                             C->getLocEnd());
 }
 
 //===----------------------------------------------------------------------===//
