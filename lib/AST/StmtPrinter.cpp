--- conflicted
+++ resolved
@@ -584,6 +584,9 @@
 class OMPClausePrinter : public OMPClauseVisitor<OMPClausePrinter> {
   raw_ostream &OS;
   const PrintingPolicy &Policy;
+  /// \brief Process clauses with list of variables.
+  template <typename T>
+  void VisitOMPClauseList(T *Node, char StartSym);
 public:
   OMPClausePrinter(raw_ostream &OS,
                    const PrintingPolicy &P)
@@ -605,7 +608,6 @@
   OS << ")";
 }
 
-<<<<<<< HEAD
 void OMPClausePrinter::VisitOMPFinalClause(OMPFinalClause *Node) {
   OS << "final(";
   Node->getCondition()->printPretty(OS, 0, Policy, 0);
@@ -621,11 +623,6 @@
 void OMPClausePrinter::VisitOMPDeviceClause(OMPDeviceClause *Node) {
   OS << "device(";
   Node->getDevice()->printPretty(OS, 0, Policy, 0);
-=======
-void OMPClausePrinter::VisitOMPSafelenClause(OMPSafelenClause *Node) {
-  OS << "safelen(";
-  Node->getSafelen()->printPretty(OS, nullptr, Policy, 0);
->>>>>>> b1d67d0c
   OS << ")";
 }
 
@@ -637,15 +634,11 @@
 
 void OMPClausePrinter::VisitOMPProcBindClause(OMPProcBindClause *Node) {
   OS << "proc_bind("
-<<<<<<< HEAD
      << getOpenMPSimpleClauseTypeName(OMPC_proc_bind, Node->getThreadAffinity())
      << ")";
-=======
-     << getOpenMPSimpleClauseTypeName(OMPC_proc_bind, Node->getProcBindKind())
-     << ")";
-}
-
-template<typename T>
+}
+
+template <typename T>
 void OMPClausePrinter::VisitOMPClauseList(T *Node, char StartSym) {
   for (typename T::varlist_iterator I = Node->varlist_begin(),
                                     E = Node->varlist_end();
@@ -655,21 +648,15 @@
       cast<NamedDecl>(DRE->getDecl())->printQualifiedName(OS);
     } else {
       OS << (I == Node->varlist_begin() ? StartSym : ',');
-      (*I)->printPretty(OS, nullptr, Policy, 0);
-    }
-  }
->>>>>>> b1d67d0c
+      (*I)->printPretty(OS, 0, Policy, 0);
+    }
+  }
 }
 
 void OMPClausePrinter::VisitOMPPrivateClause(OMPPrivateClause *Node) {
   if (!Node->varlist_empty()) {
     OS << "private";
-    for (OMPPrivateClause::varlist_iterator I = Node->varlist_begin(),
-                                            E = Node->varlist_end();
-         I != E; ++I) {
-      OS << (I == Node->varlist_begin() ? '(' : ',')
-         << *cast<NamedDecl>(cast<DeclRefExpr>(*I)->getDecl());
-    }
+    VisitOMPClauseList(Node, '(');
     OS << ")";
   }
 }
@@ -677,12 +664,7 @@
 void OMPClausePrinter::VisitOMPFirstPrivateClause(OMPFirstPrivateClause *Node) {
   if (!Node->varlist_empty()) {
     OS << "firstprivate";
-    for (OMPFirstPrivateClause::varlist_iterator I = Node->varlist_begin(),
-                                                 E = Node->varlist_end();
-         I != E; ++I) {
-      OS << (I == Node->varlist_begin() ? '(' : ',')
-         << *cast<NamedDecl>(cast<DeclRefExpr>(*I)->getDecl());
-    }
+    VisitOMPClauseList(Node, '(');
     OS << ")";
   }
 }
@@ -690,12 +672,7 @@
 void OMPClausePrinter::VisitOMPSharedClause(OMPSharedClause *Node) {
   if (!Node->varlist_empty()) {
     OS << "shared";
-    for (OMPSharedClause::varlist_iterator I = Node->varlist_begin(),
-                                           E = Node->varlist_end();
-         I != E; ++I) {
-      OS << (I == Node->varlist_begin() ? '(' : ',')
-         << *cast<NamedDecl>(cast<DeclRefExpr>(*I)->getDecl());
-    }
+    VisitOMPClauseList(Node, '(');
     OS << ")";
   }
 }
@@ -703,12 +680,7 @@
 void OMPClausePrinter::VisitOMPCopyinClause(OMPCopyinClause *Node) {
   if (!Node->varlist_empty()) {
     OS << "copyin";
-    for (OMPCopyinClause::varlist_iterator I = Node->varlist_begin(),
-                                           E = Node->varlist_end();
-         I != E; ++I) {
-      OS << (I == Node->varlist_begin() ? '(' : ',')
-         << *cast<NamedDecl>(cast<DeclRefExpr>(*I)->getDecl());
-    }
+    VisitOMPClauseList(Node, '(');
     OS << ")";
   }
 }
@@ -716,12 +688,7 @@
 void OMPClausePrinter::VisitOMPCopyPrivateClause(OMPCopyPrivateClause *Node) {
   if (!Node->varlist_empty()) {
     OS << "copyprivate";
-    for (OMPCopyinClause::varlist_iterator I = Node->varlist_begin(),
-                                           E = Node->varlist_end();
-         I != E; ++I) {
-      OS << (I == Node->varlist_begin() ? '(' : ',')
-         << *cast<NamedDecl>(cast<DeclRefExpr>(*I)->getDecl());
-    }
+    VisitOMPClauseList(Node, '(');
     OS << ")";
   }
 }
@@ -738,12 +705,7 @@
     }
     OS << ':';
 
-    for (OMPReductionClause::varlist_iterator I = Node->varlist_begin(),
-                                              E = Node->varlist_end();
-         I != E; ++I) {
-      OS << (I == Node->varlist_begin() ? ' ' : ',')
-         << *cast<NamedDecl>(cast<DeclRefExpr>(*I)->getDecl());
-    }
+    VisitOMPClauseList(Node, ' ');
     OS << ")";
   }
 }
@@ -751,12 +713,7 @@
 void OMPClausePrinter::VisitOMPLastPrivateClause(OMPLastPrivateClause *Node) {
   if (!Node->varlist_empty()) {
     OS << "lastprivate";
-    for (OMPLastPrivateClause::varlist_iterator I = Node->varlist_begin(),
-                                                E = Node->varlist_end();
-         I != E; ++I) {
-      OS << (I == Node->varlist_begin() ? '(' : ',')
-         << *cast<NamedDecl>(cast<DeclRefExpr>(*I)->getDecl());
-    }
+    VisitOMPClauseList(Node, '(');
     OS << ")";
   }
 }
@@ -767,12 +724,7 @@
     OS << getOpenMPSimpleClauseTypeName(OMPC_map, Node->getKind());
     OS << ':';
 
-    for (OMPMapClause::varlist_iterator I = Node->varlist_begin(),
-                                        E = Node->varlist_end();
-         I != E; ++I) {
-      OS << (I == Node->varlist_begin() ? ' ' : ',')
-         << *cast<NamedDecl>(cast<DeclRefExpr>(*I)->getDecl());
-    }
+    VisitOMPClauseList(Node, ' ');
     OS << ")";
   }
 }
@@ -844,12 +796,7 @@
 
 void OMPClausePrinter::VisitOMPFlushClause(OMPFlushClause *Node) {
   if (!Node->varlist_empty()) {
-    for (OMPFlushClause::varlist_iterator I = Node->varlist_begin(),
-                                          E = Node->varlist_end();
-         I != E; ++I) {
-      OS << (I == Node->varlist_begin() ? '(' : ',')
-         << *cast<NamedDecl>(cast<DeclRefExpr>(*I)->getDecl());
-    }
+    VisitOMPClauseList(Node, '(');
     OS << ")";
   }
 }
@@ -874,12 +821,7 @@
 void OMPClausePrinter::VisitOMPUniformClause(OMPUniformClause *Node) {
   if (!Node->varlist_empty()) {
     OS << "uniform";
-    for (OMPUniformClause::varlist_iterator I = Node->varlist_begin(),
-                                            E = Node->varlist_end();
-         I != E; ++I) {
-      OS << (I == Node->varlist_begin() ? '(' : ',')
-         << *cast<NamedDecl>(cast<DeclRefExpr>(*I)->getDecl());
-    }
+    VisitOMPClauseList(Node, '(');
     OS << ")";
   }
 }
@@ -911,18 +853,8 @@
 void OMPClausePrinter::VisitOMPLinearClause(OMPLinearClause *Node) {
   if (!Node->varlist_empty()) {
     OS << "linear";
-<<<<<<< HEAD
-    for (OMPLinearClause::varlist_iterator I = Node->varlist_begin(),
-                                           E = Node->varlist_end();
-         I != E; ++I) {
-      OS << (I == Node->varlist_begin() ? '(' : ',')
-         << *cast<NamedDecl>(cast<DeclRefExpr>(*I)->getDecl());
-    }
+    VisitOMPClauseList(Node, '(');
     if (Node->getStep() != 0) {
-=======
-    VisitOMPClauseList(Node, '(');
-    if (Node->getStep() != nullptr) {
->>>>>>> b1d67d0c
       OS << ": ";
       Node->getStep()->printPretty(OS, nullptr, Policy, 0);
     }
@@ -933,12 +865,7 @@
 void OMPClausePrinter::VisitOMPAlignedClause(OMPAlignedClause *Node) {
   if (!Node->varlist_empty()) {
     OS << "aligned";
-    for (OMPAlignedClause::varlist_iterator I = Node->varlist_begin(),
-                                            E = Node->varlist_end();
-         I != E; ++I) {
-      OS << (I == Node->varlist_begin() ? '(' : ',')
-         << *cast<NamedDecl>(cast<DeclRefExpr>(*I)->getDecl());
-    }
+    VisitOMPClauseList(Node, '(');
     if (Node->getAlignment() != 0) {
       OS << ": ";
       Node->getAlignment()->printPretty(OS, 0, Policy, 0);
