//===--- DeclPrinter.cpp - Printing implementation for Decl ASTs ----------===//
//
//                     The LLVM Compiler Infrastructure
//
// This file is distributed under the University of Illinois Open Source
// License. See LICENSE.TXT for details.
//
//===----------------------------------------------------------------------===//
//
// This file implements the Decl::print method, which pretty prints the
// AST back out to C/Objective-C/C++/Objective-C++ code.
//
//===----------------------------------------------------------------------===//
#include "clang/AST/ASTContext.h"
#include "clang/AST/Attr.h"
#include "clang/AST/Decl.h"
#include "clang/AST/DeclCXX.h"
#include "clang/AST/DeclObjC.h"
#include "clang/AST/DeclVisitor.h"
#include "clang/AST/Expr.h"
#include "clang/AST/ExprCXX.h"
#include "clang/AST/PrettyPrinter.h"
#include "clang/Basic/Module.h"
#include "llvm/Support/raw_ostream.h"
using namespace clang;

namespace {
  class DeclPrinter : public DeclVisitor<DeclPrinter> {
    raw_ostream &Out;
    PrintingPolicy Policy;
    unsigned Indentation;
    bool PrintInstantiation;

    raw_ostream& Indent() { return Indent(Indentation); }
    raw_ostream& Indent(unsigned Indentation);
    void ProcessDeclGroup(SmallVectorImpl<Decl*>& Decls);

    void Print(AccessSpecifier AS);

  public:
    DeclPrinter(raw_ostream &Out, const PrintingPolicy &Policy,
                unsigned Indentation = 0, bool PrintInstantiation = false)
      : Out(Out), Policy(Policy), Indentation(Indentation),
        PrintInstantiation(PrintInstantiation) { }

    void VisitDeclContext(DeclContext *DC, bool Indent = true);

    void VisitTranslationUnitDecl(TranslationUnitDecl *D);
    void VisitTypedefDecl(TypedefDecl *D);
    void VisitTypeAliasDecl(TypeAliasDecl *D);
    void VisitEnumDecl(EnumDecl *D);
    void VisitRecordDecl(RecordDecl *D);
    void VisitEnumConstantDecl(EnumConstantDecl *D);
    void VisitEmptyDecl(EmptyDecl *D);
    void VisitFunctionDecl(FunctionDecl *D);
    void VisitFriendDecl(FriendDecl *D);
    void VisitFieldDecl(FieldDecl *D);
    void VisitVarDecl(VarDecl *D);
    void VisitLabelDecl(LabelDecl *D);
    void VisitParmVarDecl(ParmVarDecl *D);
    void VisitFileScopeAsmDecl(FileScopeAsmDecl *D);
    void VisitImportDecl(ImportDecl *D);
    void VisitStaticAssertDecl(StaticAssertDecl *D);
    void VisitNamespaceDecl(NamespaceDecl *D);
    void VisitUsingDirectiveDecl(UsingDirectiveDecl *D);
    void VisitNamespaceAliasDecl(NamespaceAliasDecl *D);
    void VisitCXXRecordDecl(CXXRecordDecl *D);
    void VisitLinkageSpecDecl(LinkageSpecDecl *D);
    void VisitTemplateDecl(const TemplateDecl *D);
    void VisitFunctionTemplateDecl(FunctionTemplateDecl *D);
    void VisitClassTemplateDecl(ClassTemplateDecl *D);
    void VisitObjCMethodDecl(ObjCMethodDecl *D);
    void VisitObjCImplementationDecl(ObjCImplementationDecl *D);
    void VisitObjCInterfaceDecl(ObjCInterfaceDecl *D);
    void VisitObjCProtocolDecl(ObjCProtocolDecl *D);
    void VisitObjCCategoryImplDecl(ObjCCategoryImplDecl *D);
    void VisitObjCCategoryDecl(ObjCCategoryDecl *D);
    void VisitObjCCompatibleAliasDecl(ObjCCompatibleAliasDecl *D);
    void VisitObjCPropertyDecl(ObjCPropertyDecl *D);
    void VisitObjCPropertyImplDecl(ObjCPropertyImplDecl *D);
    void VisitUnresolvedUsingTypenameDecl(UnresolvedUsingTypenameDecl *D);
    void VisitUnresolvedUsingValueDecl(UnresolvedUsingValueDecl *D);
    void VisitUsingDecl(UsingDecl *D);
    void VisitUsingShadowDecl(UsingShadowDecl *D);
    void VisitOMPThreadPrivateDecl(OMPThreadPrivateDecl *D);
    void VisitOMPDeclareSimdDecl(OMPDeclareSimdDecl *D);
    void VisitOMPDeclareReductionDecl(OMPDeclareReductionDecl *D);
    void VisitOMPDeclareTargetDecl(OMPDeclareTargetDecl *D);

    void PrintTemplateParameters(const TemplateParameterList *Params,
                                 const TemplateArgumentList *Args = nullptr);
    void prettyPrintAttributes(Decl *D);
  };
}

void Decl::print(raw_ostream &Out, unsigned Indentation,
                 bool PrintInstantiation) const {
  print(Out, getASTContext().getPrintingPolicy(), Indentation, PrintInstantiation);
}

void Decl::print(raw_ostream &Out, const PrintingPolicy &Policy,
                 unsigned Indentation, bool PrintInstantiation) const {
  DeclPrinter Printer(Out, Policy, Indentation, PrintInstantiation);
  Printer.Visit(const_cast<Decl*>(this));
}

static QualType GetBaseType(QualType T) {
  // FIXME: This should be on the Type class!
  QualType BaseType = T;
  while (!BaseType->isSpecifierType()) {
    if (isa<TypedefType>(BaseType))
      break;
    else if (const PointerType* PTy = BaseType->getAs<PointerType>())
      BaseType = PTy->getPointeeType();
    else if (const BlockPointerType *BPy = BaseType->getAs<BlockPointerType>())
      BaseType = BPy->getPointeeType();
    else if (const ArrayType* ATy = dyn_cast<ArrayType>(BaseType))
      BaseType = ATy->getElementType();
    else if (const FunctionType* FTy = BaseType->getAs<FunctionType>())
      BaseType = FTy->getReturnType();
    else if (const VectorType *VTy = BaseType->getAs<VectorType>())
      BaseType = VTy->getElementType();
    else if (const ReferenceType *RTy = BaseType->getAs<ReferenceType>())
      BaseType = RTy->getPointeeType();
    else
      llvm_unreachable("Unknown declarator!");
  }
  return BaseType;
}

static QualType getDeclType(Decl* D) {
  if (TypedefNameDecl* TDD = dyn_cast<TypedefNameDecl>(D))
    return TDD->getUnderlyingType();
  if (ValueDecl* VD = dyn_cast<ValueDecl>(D))
    return VD->getType();
  return QualType();
}

void Decl::printGroup(Decl** Begin, unsigned NumDecls,
                      raw_ostream &Out, const PrintingPolicy &Policy,
                      unsigned Indentation) {
  if (NumDecls == 1) {
    (*Begin)->print(Out, Policy, Indentation);
    return;
  }

  Decl** End = Begin + NumDecls;
  TagDecl* TD = dyn_cast<TagDecl>(*Begin);
  if (TD)
    ++Begin;

  PrintingPolicy SubPolicy(Policy);
  if (TD && TD->isCompleteDefinition()) {
    TD->print(Out, Policy, Indentation);
    Out << " ";
    SubPolicy.SuppressTag = true;
  }

  bool isFirst = true;
  for ( ; Begin != End; ++Begin) {
    if (isFirst) {
      SubPolicy.SuppressSpecifiers = false;
      isFirst = false;
    } else {
      if (!isFirst) Out << ", ";
      SubPolicy.SuppressSpecifiers = true;
    }

    (*Begin)->print(Out, SubPolicy, Indentation);
  }
}

LLVM_DUMP_METHOD void DeclContext::dumpDeclContext() const {
  // Get the translation unit
  const DeclContext *DC = this;
  while (!DC->isTranslationUnit())
    DC = DC->getParent();
  
  ASTContext &Ctx = cast<TranslationUnitDecl>(DC)->getASTContext();
  DeclPrinter Printer(llvm::errs(), Ctx.getPrintingPolicy(), 0);
  Printer.VisitDeclContext(const_cast<DeclContext *>(this), /*Indent=*/false);
}

raw_ostream& DeclPrinter::Indent(unsigned Indentation) {
  for (unsigned i = 0; i != Indentation; ++i)
    Out << "  ";
  return Out;
}

void DeclPrinter::prettyPrintAttributes(Decl *D) {
  if (Policy.PolishForDeclaration)
    return;
  
  if (D->hasAttrs()) {
    AttrVec &Attrs = D->getAttrs();
    for (AttrVec::const_iterator i=Attrs.begin(), e=Attrs.end(); i!=e; ++i) {
      Attr *A = *i;
      A->printPretty(Out, Policy);
    }
  }
}

void DeclPrinter::ProcessDeclGroup(SmallVectorImpl<Decl*>& Decls) {
  this->Indent();
  Decl::printGroup(Decls.data(), Decls.size(), Out, Policy, Indentation);
  Out << ";\n";
  Decls.clear();

}

void DeclPrinter::Print(AccessSpecifier AS) {
  switch(AS) {
  case AS_none:      llvm_unreachable("No access specifier!");
  case AS_public:    Out << "public"; break;
  case AS_protected: Out << "protected"; break;
  case AS_private:   Out << "private"; break;
  }
}

//----------------------------------------------------------------------------
// Common C declarations
//----------------------------------------------------------------------------

void DeclPrinter::VisitDeclContext(DeclContext *DC, bool Indent) {
  if (Policy.TerseOutput)
    return;

  if (Indent)
    Indentation += Policy.Indentation;

  SmallVector<Decl*, 2> Decls;
  for (DeclContext::decl_iterator D = DC->decls_begin(), DEnd = DC->decls_end();
       D != DEnd; ++D) {

    // Don't print ObjCIvarDecls, as they are printed when visiting the
    // containing ObjCInterfaceDecl.
    if (isa<ObjCIvarDecl>(*D))
      continue;

    // Skip over implicit declarations in pretty-printing mode.
    if (D->isImplicit())
      continue;

    // The next bits of code handles stuff like "struct {int x;} a,b"; we're
    // forced to merge the declarations because there's no other way to
    // refer to the struct in question.  This limited merging is safe without
    // a bunch of other checks because it only merges declarations directly
    // referring to the tag, not typedefs.
    //
    // Check whether the current declaration should be grouped with a previous
    // unnamed struct.
    QualType CurDeclType = getDeclType(*D);
    if (!Decls.empty() && !CurDeclType.isNull()) {
      QualType BaseType = GetBaseType(CurDeclType);
      if (!BaseType.isNull() && isa<ElaboratedType>(BaseType))
        BaseType = cast<ElaboratedType>(BaseType)->getNamedType();
      if (!BaseType.isNull() && isa<TagType>(BaseType) &&
          cast<TagType>(BaseType)->getDecl() == Decls[0]) {
        Decls.push_back(*D);
        continue;
      }
    }

    // If we have a merged group waiting to be handled, handle it now.
    if (!Decls.empty())
      ProcessDeclGroup(Decls);

    // If the current declaration is an unnamed tag type, save it
    // so we can merge it with the subsequent declaration(s) using it.
    if (isa<TagDecl>(*D) && !cast<TagDecl>(*D)->getIdentifier()) {
      Decls.push_back(*D);
      continue;
    }

    if (isa<AccessSpecDecl>(*D)) {
      Indentation -= Policy.Indentation;
      this->Indent();
      Print(D->getAccess());
      Out << ":\n";
      Indentation += Policy.Indentation;
      continue;
    }

    this->Indent();
    Visit(*D);

    // FIXME: Need to be able to tell the DeclPrinter when
<<<<<<< HEAD
    const char *Terminator = 0;
    if (isa<OMPThreadPrivateDecl>(*D) || isa<OMPDeclareReductionDecl>(*D) ||
        isa<OMPDeclareTargetDecl>(*D))
      Terminator = 0;
    else if (isa<OMPDeclareSimdDecl>(*D)) {
      if (FunctionDecl *Func = dyn_cast_or_null<FunctionDecl>(
            cast<OMPDeclareSimdDecl>(*D)->getFunction())) {
        if (Func->isThisDeclarationADefinition())
          Terminator = 0;
        else
          Terminator = ";";
      }
      else {
        Terminator = 0;
      }
    }
=======
    const char *Terminator = nullptr;
    if (isa<OMPThreadPrivateDecl>(*D))
      Terminator = nullptr;
>>>>>>> b1d67d0c
    else if (isa<FunctionDecl>(*D) &&
             cast<FunctionDecl>(*D)->isThisDeclarationADefinition())
      Terminator = nullptr;
    else if (isa<ObjCMethodDecl>(*D) && cast<ObjCMethodDecl>(*D)->getBody())
      Terminator = nullptr;
    else if (isa<NamespaceDecl>(*D) || isa<LinkageSpecDecl>(*D) ||
             isa<ObjCImplementationDecl>(*D) ||
             isa<ObjCInterfaceDecl>(*D) ||
             isa<ObjCProtocolDecl>(*D) ||
             isa<ObjCCategoryImplDecl>(*D) ||
             isa<ObjCCategoryDecl>(*D))
      Terminator = nullptr;
    else if (isa<EnumConstantDecl>(*D)) {
      DeclContext::decl_iterator Next = D;
      ++Next;
      if (Next != DEnd)
        Terminator = ",";
    } else
      Terminator = ";";

    if (Terminator)
      Out << Terminator;
    Out << "\n";
  }

  if (!Decls.empty())
    ProcessDeclGroup(Decls);

  if (Indent)
    Indentation -= Policy.Indentation;
}

void DeclPrinter::VisitTranslationUnitDecl(TranslationUnitDecl *D) {
  VisitDeclContext(D, false);
}

void DeclPrinter::VisitTypedefDecl(TypedefDecl *D) {
  if (!Policy.SuppressSpecifiers) {
    Out << "typedef ";
    
    if (D->isModulePrivate())
      Out << "__module_private__ ";
  }
  D->getTypeSourceInfo()->getType().print(Out, Policy, D->getName());
  prettyPrintAttributes(D);
}

void DeclPrinter::VisitTypeAliasDecl(TypeAliasDecl *D) {
  Out << "using " << *D;
  prettyPrintAttributes(D);
  Out << " = " << D->getTypeSourceInfo()->getType().getAsString(Policy);
}

void DeclPrinter::VisitEnumDecl(EnumDecl *D) {
  if (!Policy.SuppressSpecifiers && D->isModulePrivate())
    Out << "__module_private__ ";
  Out << "enum ";
  if (D->isScoped()) {
    if (D->isScopedUsingClassTag())
      Out << "class ";
    else
      Out << "struct ";
  }
  Out << *D;

  if (D->isFixed())
    Out << " : " << D->getIntegerType().stream(Policy);

  if (D->isCompleteDefinition()) {
    Out << " {\n";
    VisitDeclContext(D);
    Indent() << "}";
  }
  prettyPrintAttributes(D);
}

void DeclPrinter::VisitRecordDecl(RecordDecl *D) {
  if (!Policy.SuppressSpecifiers && D->isModulePrivate())
    Out << "__module_private__ ";
  Out << D->getKindName();
  if (D->getIdentifier())
    Out << ' ' << *D;

  if (D->isCompleteDefinition()) {
    Out << " {\n";
    VisitDeclContext(D);
    Indent() << "}";
  }
}

void DeclPrinter::VisitEnumConstantDecl(EnumConstantDecl *D) {
  Out << *D;
  if (Expr *Init = D->getInitExpr()) {
    Out << " = ";
    Init->printPretty(Out, nullptr, Policy, Indentation);
  }
}

void DeclPrinter::VisitFunctionDecl(FunctionDecl *D) {
  CXXConstructorDecl *CDecl = dyn_cast<CXXConstructorDecl>(D);
  CXXConversionDecl *ConversionDecl = dyn_cast<CXXConversionDecl>(D);
  if (!Policy.SuppressSpecifiers) {
    switch (D->getStorageClass()) {
    case SC_None: break;
    case SC_Extern: Out << "extern "; break;
    case SC_Static: Out << "static "; break;
    case SC_PrivateExtern: Out << "__private_extern__ "; break;
    case SC_Auto: case SC_Register: case SC_OpenCLWorkGroupLocal:
      llvm_unreachable("invalid for functions");
    }

    if (D->isInlineSpecified())  Out << "inline ";
    if (D->isVirtualAsWritten()) Out << "virtual ";
    if (D->isModulePrivate())    Out << "__module_private__ ";
    if (D->isConstexpr() && !D->isExplicitlyDefaulted()) Out << "constexpr ";
    if ((CDecl && CDecl->isExplicitSpecified()) ||
        (ConversionDecl && ConversionDecl->isExplicit()))
      Out << "explicit ";
  }

  PrintingPolicy SubPolicy(Policy);
  SubPolicy.SuppressSpecifiers = false;
  std::string Proto = D->getNameInfo().getAsString();

  QualType Ty = D->getType();
  while (const ParenType *PT = dyn_cast<ParenType>(Ty)) {
    Proto = '(' + Proto + ')';
    Ty = PT->getInnerType();
  }

  if (const FunctionType *AFT = Ty->getAs<FunctionType>()) {
    const FunctionProtoType *FT = nullptr;
    if (D->hasWrittenPrototype())
      FT = dyn_cast<FunctionProtoType>(AFT);

    Proto += "(";
    if (FT) {
      llvm::raw_string_ostream POut(Proto);
      DeclPrinter ParamPrinter(POut, SubPolicy, Indentation);
      for (unsigned i = 0, e = D->getNumParams(); i != e; ++i) {
        if (i) POut << ", ";
        ParamPrinter.VisitParmVarDecl(D->getParamDecl(i));
      }

      if (FT->isVariadic()) {
        if (D->getNumParams()) POut << ", ";
        POut << "...";
      }
    } else if (D->doesThisDeclarationHaveABody() && !D->hasPrototype()) {
      for (unsigned i = 0, e = D->getNumParams(); i != e; ++i) {
        if (i)
          Proto += ", ";
        Proto += D->getParamDecl(i)->getNameAsString();
      }
    }

    Proto += ")";
    
    if (FT) {
      if (FT->isConst())
        Proto += " const";
      if (FT->isVolatile())
        Proto += " volatile";
      if (FT->isRestrict())
        Proto += " restrict";

      switch (FT->getRefQualifier()) {
      case RQ_None:
        break;
      case RQ_LValue:
        Proto += " &";
        break;
      case RQ_RValue:
        Proto += " &&";
        break;
      }
    }

    if (FT && FT->hasDynamicExceptionSpec()) {
      Proto += " throw(";
      if (FT->getExceptionSpecType() == EST_MSAny)
        Proto += "...";
      else 
        for (unsigned I = 0, N = FT->getNumExceptions(); I != N; ++I) {
          if (I)
            Proto += ", ";

          Proto += FT->getExceptionType(I).getAsString(SubPolicy);
        }
      Proto += ")";
    } else if (FT && isNoexceptExceptionSpec(FT->getExceptionSpecType())) {
      Proto += " noexcept";
      if (FT->getExceptionSpecType() == EST_ComputedNoexcept) {
        Proto += "(";
        llvm::raw_string_ostream EOut(Proto);
        FT->getNoexceptExpr()->printPretty(EOut, nullptr, SubPolicy,
                                           Indentation);
        EOut.flush();
        Proto += EOut.str();
        Proto += ")";
      }
    }

    if (CDecl) {
      bool HasInitializerList = false;
      for (const auto *BMInitializer : CDecl->inits()) {
        if (BMInitializer->isInClassMemberInitializer())
          continue;

        if (!HasInitializerList) {
          Proto += " : ";
          Out << Proto;
          Proto.clear();
          HasInitializerList = true;
        } else
          Out << ", ";

        if (BMInitializer->isAnyMemberInitializer()) {
          FieldDecl *FD = BMInitializer->getAnyMember();
          Out << *FD;
        } else {
          Out << QualType(BMInitializer->getBaseClass(), 0).getAsString(Policy);
        }
        
        Out << "(";
        if (!BMInitializer->getInit()) {
          // Nothing to print
        } else {
          Expr *Init = BMInitializer->getInit();
          if (ExprWithCleanups *Tmp = dyn_cast<ExprWithCleanups>(Init))
            Init = Tmp->getSubExpr();
          
          Init = Init->IgnoreParens();

          Expr *SimpleInit = nullptr;
          Expr **Args = nullptr;
          unsigned NumArgs = 0;
          if (ParenListExpr *ParenList = dyn_cast<ParenListExpr>(Init)) {
            Args = ParenList->getExprs();
            NumArgs = ParenList->getNumExprs();
          } else if (CXXConstructExpr *Construct
                                        = dyn_cast<CXXConstructExpr>(Init)) {
            Args = Construct->getArgs();
            NumArgs = Construct->getNumArgs();
          } else
            SimpleInit = Init;
          
          if (SimpleInit)
            SimpleInit->printPretty(Out, nullptr, Policy, Indentation);
          else {
            for (unsigned I = 0; I != NumArgs; ++I) {
              if (isa<CXXDefaultArgExpr>(Args[I]))
                break;
              
              if (I)
                Out << ", ";
              Args[I]->printPretty(Out, nullptr, Policy, Indentation);
            }
          }
        }
        Out << ")";
        if (BMInitializer->isPackExpansion())
          Out << "...";
      }
    } else if (!ConversionDecl && !isa<CXXDestructorDecl>(D)) {
      if (FT && FT->hasTrailingReturn()) {
        Out << "auto " << Proto << " -> ";
        Proto.clear();
      }
      AFT->getReturnType().print(Out, Policy, Proto);
      Proto.clear();
    }
    Out << Proto;
  } else {
    Ty.print(Out, Policy, Proto);
  }

  prettyPrintAttributes(D);

  if (D->isPure())
    Out << " = 0";
  else if (D->isDeletedAsWritten())
    Out << " = delete";
  else if (D->isExplicitlyDefaulted())
    Out << " = default";
  else if (D->doesThisDeclarationHaveABody() && !Policy.TerseOutput) {
    if (!D->hasPrototype() && D->getNumParams()) {
      // This is a K&R function definition, so we need to print the
      // parameters.
      Out << '\n';
      DeclPrinter ParamPrinter(Out, SubPolicy, Indentation);
      Indentation += Policy.Indentation;
      for (unsigned i = 0, e = D->getNumParams(); i != e; ++i) {
        Indent();
        ParamPrinter.VisitParmVarDecl(D->getParamDecl(i));
        Out << ";\n";
      }
      Indentation -= Policy.Indentation;
    } else
      Out << ' ';

    D->getBody()->printPretty(Out, nullptr, SubPolicy, Indentation);
    Out << '\n';
  }
}

void DeclPrinter::VisitFriendDecl(FriendDecl *D) {
  if (TypeSourceInfo *TSI = D->getFriendType()) {
    unsigned NumTPLists = D->getFriendTypeNumTemplateParameterLists();
    for (unsigned i = 0; i < NumTPLists; ++i)
      PrintTemplateParameters(D->getFriendTypeTemplateParameterList(i));
    Out << "friend ";
    Out << " " << TSI->getType().getAsString(Policy);
  }
  else if (FunctionDecl *FD =
      dyn_cast<FunctionDecl>(D->getFriendDecl())) {
    Out << "friend ";
    VisitFunctionDecl(FD);
  }
  else if (FunctionTemplateDecl *FTD =
           dyn_cast<FunctionTemplateDecl>(D->getFriendDecl())) {
    Out << "friend ";
    VisitFunctionTemplateDecl(FTD);
  }
  else if (ClassTemplateDecl *CTD =
           dyn_cast<ClassTemplateDecl>(D->getFriendDecl())) {
    Out << "friend ";
    VisitRedeclarableTemplateDecl(CTD);
  }
}

void DeclPrinter::VisitFieldDecl(FieldDecl *D) {
  if (!Policy.SuppressSpecifiers && D->isMutable())
    Out << "mutable ";
  if (!Policy.SuppressSpecifiers && D->isModulePrivate())
    Out << "__module_private__ ";

  Out << D->getASTContext().getUnqualifiedObjCPointerType(D->getType()).
            stream(Policy, D->getName());

  if (D->isBitField()) {
    Out << " : ";
    D->getBitWidth()->printPretty(Out, nullptr, Policy, Indentation);
  }

  Expr *Init = D->getInClassInitializer();
  if (!Policy.SuppressInitializers && Init) {
    if (D->getInClassInitStyle() == ICIS_ListInit)
      Out << " ";
    else
      Out << " = ";
    Init->printPretty(Out, nullptr, Policy, Indentation);
  }
  prettyPrintAttributes(D);
}

void DeclPrinter::VisitLabelDecl(LabelDecl *D) {
  Out << *D << ":";
}


void DeclPrinter::VisitVarDecl(VarDecl *D) {
  if (!Policy.SuppressSpecifiers) {
    StorageClass SC = D->getStorageClass();
    if (SC != SC_None)
      Out << VarDecl::getStorageClassSpecifierString(SC) << " ";

    switch (D->getTSCSpec()) {
    case TSCS_unspecified:
      break;
    case TSCS___thread:
      Out << "__thread ";
      break;
    case TSCS__Thread_local:
      Out << "_Thread_local ";
      break;
    case TSCS_thread_local:
      Out << "thread_local ";
      break;
    }

    if (D->isModulePrivate())
      Out << "__module_private__ ";
  }

  QualType T = D->getTypeSourceInfo()
    ? D->getTypeSourceInfo()->getType()
    : D->getASTContext().getUnqualifiedObjCPointerType(D->getType());
  T.print(Out, Policy, D->getName());
  Expr *Init = D->getInit();
  if (!Policy.SuppressInitializers && Init) {
    bool ImplicitInit = false;
    if (CXXConstructExpr *Construct =
            dyn_cast<CXXConstructExpr>(Init->IgnoreImplicit())) {
      if (D->getInitStyle() == VarDecl::CallInit &&
          !Construct->isListInitialization()) {
        ImplicitInit = Construct->getNumArgs() == 0 ||
          Construct->getArg(0)->isDefaultArgument();
      }
    }
    if (!ImplicitInit) {
      if ((D->getInitStyle() == VarDecl::CallInit) && !isa<ParenListExpr>(Init))
        Out << "(";
      else if (D->getInitStyle() == VarDecl::CInit) {
        Out << " = ";
      }
      Init->printPretty(Out, nullptr, Policy, Indentation);
      if ((D->getInitStyle() == VarDecl::CallInit) && !isa<ParenListExpr>(Init))
        Out << ")";
    }
  }
  prettyPrintAttributes(D);
}

void DeclPrinter::VisitParmVarDecl(ParmVarDecl *D) {
  VisitVarDecl(D);
}

void DeclPrinter::VisitFileScopeAsmDecl(FileScopeAsmDecl *D) {
  Out << "__asm (";
  D->getAsmString()->printPretty(Out, nullptr, Policy, Indentation);
  Out << ")";
}

void DeclPrinter::VisitImportDecl(ImportDecl *D) {
  Out << "@import " << D->getImportedModule()->getFullModuleName()
      << ";\n";
}

void DeclPrinter::VisitStaticAssertDecl(StaticAssertDecl *D) {
  Out << "static_assert(";
  D->getAssertExpr()->printPretty(Out, nullptr, Policy, Indentation);
  Out << ", ";
  D->getMessage()->printPretty(Out, nullptr, Policy, Indentation);
  Out << ")";
}

//----------------------------------------------------------------------------
// C++ declarations
//----------------------------------------------------------------------------
void DeclPrinter::VisitNamespaceDecl(NamespaceDecl *D) {
  if (D->isInline())
    Out << "inline ";
  Out << "namespace " << *D << " {\n";
  VisitDeclContext(D);
  Indent() << "}";
}

void DeclPrinter::VisitUsingDirectiveDecl(UsingDirectiveDecl *D) {
  Out << "using namespace ";
  if (D->getQualifier())
    D->getQualifier()->print(Out, Policy);
  Out << *D->getNominatedNamespaceAsWritten();
}

void DeclPrinter::VisitNamespaceAliasDecl(NamespaceAliasDecl *D) {
  Out << "namespace " << *D << " = ";
  if (D->getQualifier())
    D->getQualifier()->print(Out, Policy);
  Out << *D->getAliasedNamespace();
}

void DeclPrinter::VisitEmptyDecl(EmptyDecl *D) {
  prettyPrintAttributes(D);
}

void DeclPrinter::VisitCXXRecordDecl(CXXRecordDecl *D) {
  if (!Policy.SuppressSpecifiers && D->isModulePrivate())
    Out << "__module_private__ ";
  Out << D->getKindName();
  if (D->getIdentifier())
    Out << ' ' << *D;

  if (D->isCompleteDefinition()) {
    // Print the base classes
    if (D->getNumBases()) {
      Out << " : ";
      for (CXXRecordDecl::base_class_iterator Base = D->bases_begin(),
             BaseEnd = D->bases_end(); Base != BaseEnd; ++Base) {
        if (Base != D->bases_begin())
          Out << ", ";

        if (Base->isVirtual())
          Out << "virtual ";

        AccessSpecifier AS = Base->getAccessSpecifierAsWritten();
        if (AS != AS_none)
          Print(AS);
        Out << " " << Base->getType().getAsString(Policy);

        if (Base->isPackExpansion())
          Out << "...";
      }
    }

    // Print the class definition
    // FIXME: Doesn't print access specifiers, e.g., "public:"
    Out << " {\n";
    VisitDeclContext(D);
    Indent() << "}";
  }
}

void DeclPrinter::VisitLinkageSpecDecl(LinkageSpecDecl *D) {
  const char *l;
  if (D->getLanguage() == LinkageSpecDecl::lang_c)
    l = "C";
  else {
    assert(D->getLanguage() == LinkageSpecDecl::lang_cxx &&
           "unknown language in linkage specification");
    l = "C++";
  }

  Out << "extern \"" << l << "\" ";
  if (D->hasBraces()) {
    Out << "{\n";
    VisitDeclContext(D);
    Indent() << "}";
  } else
    Visit(*D->decls_begin());
}

void DeclPrinter::PrintTemplateParameters(const TemplateParameterList *Params,
                                          const TemplateArgumentList *Args) {
  assert(Params);
  assert(!Args || Params->size() == Args->size());

  Out << "template <";

  for (unsigned i = 0, e = Params->size(); i != e; ++i) {
    if (i != 0)
      Out << ", ";

    const Decl *Param = Params->getParam(i);
    if (const TemplateTypeParmDecl *TTP =
          dyn_cast<TemplateTypeParmDecl>(Param)) {

      if (TTP->wasDeclaredWithTypename())
        Out << "typename ";
      else
        Out << "class ";

      if (TTP->isParameterPack())
        Out << "... ";

      Out << *TTP;

      if (Args) {
        Out << " = ";
        Args->get(i).print(Policy, Out);
      } else if (TTP->hasDefaultArgument()) {
        Out << " = ";
        Out << TTP->getDefaultArgument().getAsString(Policy);
      };
    } else if (const NonTypeTemplateParmDecl *NTTP =
                 dyn_cast<NonTypeTemplateParmDecl>(Param)) {
      Out << NTTP->getType().getAsString(Policy);

      if (NTTP->isParameterPack() && !isa<PackExpansionType>(NTTP->getType()))
        Out << "...";
        
      if (IdentifierInfo *Name = NTTP->getIdentifier()) {
        Out << ' ';
        Out << Name->getName();
      }

      if (Args) {
        Out << " = ";
        Args->get(i).print(Policy, Out);
      } else if (NTTP->hasDefaultArgument()) {
        Out << " = ";
        NTTP->getDefaultArgument()->printPretty(Out, nullptr, Policy,
                                                Indentation);
      }
    } else if (const TemplateTemplateParmDecl *TTPD =
                 dyn_cast<TemplateTemplateParmDecl>(Param)) {
      VisitTemplateDecl(TTPD);
      // FIXME: print the default argument, if present.
    }
  }

  Out << "> ";
}

void DeclPrinter::VisitTemplateDecl(const TemplateDecl *D) {
  PrintTemplateParameters(D->getTemplateParameters());

  if (const TemplateTemplateParmDecl *TTP =
        dyn_cast<TemplateTemplateParmDecl>(D)) {
    Out << "class ";
    if (TTP->isParameterPack())
      Out << "...";
    Out << D->getName();
  } else {
    Visit(D->getTemplatedDecl());
  }
}

void DeclPrinter::VisitFunctionTemplateDecl(FunctionTemplateDecl *D) {
  if (PrintInstantiation) {
    TemplateParameterList *Params = D->getTemplateParameters();
    for (auto *I : D->specializations()) {
      PrintTemplateParameters(Params, I->getTemplateSpecializationArgs());
      Visit(I);
    }
  }

  return VisitRedeclarableTemplateDecl(D);
}

void DeclPrinter::VisitClassTemplateDecl(ClassTemplateDecl *D) {
  if (PrintInstantiation) {
    TemplateParameterList *Params = D->getTemplateParameters();
    for (auto *I : D->specializations()) {
      PrintTemplateParameters(Params, &I->getTemplateArgs());
      Visit(I);
      Out << '\n';
    }
  }

  return VisitRedeclarableTemplateDecl(D);
}

//----------------------------------------------------------------------------
// Objective-C declarations
//----------------------------------------------------------------------------

void DeclPrinter::VisitObjCMethodDecl(ObjCMethodDecl *OMD) {
  if (OMD->isInstanceMethod())
    Out << "- ";
  else
    Out << "+ ";
  if (!OMD->getReturnType().isNull())
    Out << '(' << OMD->getASTContext()
                      .getUnqualifiedObjCPointerType(OMD->getReturnType())
                      .getAsString(Policy) << ")";

  std::string name = OMD->getSelector().getAsString();
  std::string::size_type pos, lastPos = 0;
  for (const auto *PI : OMD->params()) {
    // FIXME: selector is missing here!
    pos = name.find_first_of(':', lastPos);
    Out << " " << name.substr(lastPos, pos - lastPos);
    Out << ":(" << PI->getASTContext().getUnqualifiedObjCPointerType(PI->getType()).
                      getAsString(Policy) << ')' << *PI;
    lastPos = pos + 1;
  }

  if (OMD->param_begin() == OMD->param_end())
    Out << " " << name;

  if (OMD->isVariadic())
      Out << ", ...";

  if (OMD->getBody() && !Policy.TerseOutput) {
    Out << ' ';
    OMD->getBody()->printPretty(Out, nullptr, Policy);
    Out << '\n';
  }
  else if (Policy.PolishForDeclaration)
    Out << ';';
}

void DeclPrinter::VisitObjCImplementationDecl(ObjCImplementationDecl *OID) {
  std::string I = OID->getNameAsString();
  ObjCInterfaceDecl *SID = OID->getSuperClass();

  if (SID)
    Out << "@implementation " << I << " : " << *SID;
  else
    Out << "@implementation " << I;
  
  if (OID->ivar_size() > 0) {
    Out << "{\n";
    Indentation += Policy.Indentation;
    for (const auto *I : OID->ivars()) {
      Indent() << I->getASTContext().getUnqualifiedObjCPointerType(I->getType()).
                    getAsString(Policy) << ' ' << *I << ";\n";
    }
    Indentation -= Policy.Indentation;
    Out << "}\n";
  }
  VisitDeclContext(OID, false);
  Out << "@end";
}

void DeclPrinter::VisitObjCInterfaceDecl(ObjCInterfaceDecl *OID) {
  std::string I = OID->getNameAsString();
  ObjCInterfaceDecl *SID = OID->getSuperClass();

  if (!OID->isThisDeclarationADefinition()) {
    Out << "@class " << I << ";";
    return;
  }
  bool eolnOut = false;
  if (SID)
    Out << "@interface " << I << " : " << *SID;
  else
    Out << "@interface " << I;

  // Protocols?
  const ObjCList<ObjCProtocolDecl> &Protocols = OID->getReferencedProtocols();
  if (!Protocols.empty()) {
    for (ObjCList<ObjCProtocolDecl>::iterator I = Protocols.begin(),
         E = Protocols.end(); I != E; ++I)
      Out << (I == Protocols.begin() ? '<' : ',') << **I;
    Out << "> ";
  }

  if (OID->ivar_size() > 0) {
    Out << "{\n";
    eolnOut = true;
    Indentation += Policy.Indentation;
    for (const auto *I : OID->ivars()) {
      Indent() << I->getASTContext()
                      .getUnqualifiedObjCPointerType(I->getType())
                      .getAsString(Policy) << ' ' << *I << ";\n";
    }
    Indentation -= Policy.Indentation;
    Out << "}\n";
  }
  else if (SID) {
    Out << "\n";
    eolnOut = true;
  }

  VisitDeclContext(OID, false);
  if (!eolnOut)
    Out << ' ';
  Out << "@end";
  // FIXME: implement the rest...
}

void DeclPrinter::VisitObjCProtocolDecl(ObjCProtocolDecl *PID) {
  if (!PID->isThisDeclarationADefinition()) {
    Out << "@protocol " << *PID << ";\n";
    return;
  }
  // Protocols?
  const ObjCList<ObjCProtocolDecl> &Protocols = PID->getReferencedProtocols();
  if (!Protocols.empty()) {
    Out << "@protocol " << *PID;
    for (ObjCList<ObjCProtocolDecl>::iterator I = Protocols.begin(),
         E = Protocols.end(); I != E; ++I)
      Out << (I == Protocols.begin() ? '<' : ',') << **I;
    Out << ">\n";
  } else
    Out << "@protocol " << *PID << '\n';
  VisitDeclContext(PID, false);
  Out << "@end";
}

void DeclPrinter::VisitObjCCategoryImplDecl(ObjCCategoryImplDecl *PID) {
  Out << "@implementation " << *PID->getClassInterface() << '(' << *PID <<")\n";

  VisitDeclContext(PID, false);
  Out << "@end";
  // FIXME: implement the rest...
}

void DeclPrinter::VisitObjCCategoryDecl(ObjCCategoryDecl *PID) {
  Out << "@interface " << *PID->getClassInterface() << '(' << *PID << ")\n";
  if (PID->ivar_size() > 0) {
    Out << "{\n";
    Indentation += Policy.Indentation;
    for (const auto *I : PID->ivars())
      Indent() << I->getASTContext().getUnqualifiedObjCPointerType(I->getType()).
                    getAsString(Policy) << ' ' << *I << ";\n";
    Indentation -= Policy.Indentation;
    Out << "}\n";
  }
  
  VisitDeclContext(PID, false);
  Out << "@end";

  // FIXME: implement the rest...
}

void DeclPrinter::VisitObjCCompatibleAliasDecl(ObjCCompatibleAliasDecl *AID) {
  Out << "@compatibility_alias " << *AID
      << ' ' << *AID->getClassInterface() << ";\n";
}

/// PrintObjCPropertyDecl - print a property declaration.
///
void DeclPrinter::VisitObjCPropertyDecl(ObjCPropertyDecl *PDecl) {
  if (PDecl->getPropertyImplementation() == ObjCPropertyDecl::Required)
    Out << "@required\n";
  else if (PDecl->getPropertyImplementation() == ObjCPropertyDecl::Optional)
    Out << "@optional\n";

  Out << "@property";
  if (PDecl->getPropertyAttributes() != ObjCPropertyDecl::OBJC_PR_noattr) {
    bool first = true;
    Out << " (";
    if (PDecl->getPropertyAttributes() &
        ObjCPropertyDecl::OBJC_PR_readonly) {
      Out << (first ? ' ' : ',') << "readonly";
      first = false;
    }

    if (PDecl->getPropertyAttributes() & ObjCPropertyDecl::OBJC_PR_getter) {
      Out << (first ? ' ' : ',') << "getter = ";
      PDecl->getGetterName().print(Out);
      first = false;
    }
    if (PDecl->getPropertyAttributes() & ObjCPropertyDecl::OBJC_PR_setter) {
      Out << (first ? ' ' : ',') << "setter = ";
      PDecl->getSetterName().print(Out);
      first = false;
    }

    if (PDecl->getPropertyAttributes() & ObjCPropertyDecl::OBJC_PR_assign) {
      Out << (first ? ' ' : ',') << "assign";
      first = false;
    }

    if (PDecl->getPropertyAttributes() &
        ObjCPropertyDecl::OBJC_PR_readwrite) {
      Out << (first ? ' ' : ',') << "readwrite";
      first = false;
    }

    if (PDecl->getPropertyAttributes() & ObjCPropertyDecl::OBJC_PR_retain) {
      Out << (first ? ' ' : ',') << "retain";
      first = false;
    }

    if (PDecl->getPropertyAttributes() & ObjCPropertyDecl::OBJC_PR_strong) {
      Out << (first ? ' ' : ',') << "strong";
      first = false;
    }

    if (PDecl->getPropertyAttributes() & ObjCPropertyDecl::OBJC_PR_copy) {
      Out << (first ? ' ' : ',') << "copy";
      first = false;
    }

    if (PDecl->getPropertyAttributes() &
        ObjCPropertyDecl::OBJC_PR_nonatomic) {
      Out << (first ? ' ' : ',') << "nonatomic";
      first = false;
    }
    if (PDecl->getPropertyAttributes() &
        ObjCPropertyDecl::OBJC_PR_atomic) {
      Out << (first ? ' ' : ',') << "atomic";
      first = false;
    }
    
    (void) first; // Silence dead store warning due to idiomatic code.
    Out << " )";
  }
  Out << ' ' << PDecl->getASTContext().getUnqualifiedObjCPointerType(PDecl->getType()).
                  getAsString(Policy) << ' ' << *PDecl;
  if (Policy.PolishForDeclaration)
    Out << ';';
}

void DeclPrinter::VisitObjCPropertyImplDecl(ObjCPropertyImplDecl *PID) {
  if (PID->getPropertyImplementation() == ObjCPropertyImplDecl::Synthesize)
    Out << "@synthesize ";
  else
    Out << "@dynamic ";
  Out << *PID->getPropertyDecl();
  if (PID->getPropertyIvarDecl())
    Out << '=' << *PID->getPropertyIvarDecl();
}

void DeclPrinter::VisitUsingDecl(UsingDecl *D) {
  if (!D->isAccessDeclaration())
    Out << "using ";
  if (D->hasTypename())
    Out << "typename ";
  D->getQualifier()->print(Out, Policy);
  Out << *D;
}

void
DeclPrinter::VisitUnresolvedUsingTypenameDecl(UnresolvedUsingTypenameDecl *D) {
  Out << "using typename ";
  D->getQualifier()->print(Out, Policy);
  Out << D->getDeclName();
}

void DeclPrinter::VisitUnresolvedUsingValueDecl(UnresolvedUsingValueDecl *D) {
  if (!D->isAccessDeclaration())
    Out << "using ";
  D->getQualifier()->print(Out, Policy);
  Out << D->getName();
}

void DeclPrinter::VisitUsingShadowDecl(UsingShadowDecl *D) {
  // ignore
}

void DeclPrinter::VisitOMPThreadPrivateDecl(OMPThreadPrivateDecl *D) {
  Out << "#pragma omp threadprivate";
  if (!D->varlist_empty()) {
    for (OMPThreadPrivateDecl::varlist_iterator I = D->varlist_begin(),
                                                E = D->varlist_end();
                                                I != E; ++I) {
      Out << (I == D->varlist_begin() ? '(' : ',')
          << *cast<NamedDecl>(cast<DeclRefExpr>(*I)->getDecl());
    }
    Out << ")";
  }
}

void DeclPrinter::VisitOMPDeclareSimdDecl(OMPDeclareSimdDecl *D) {
  for (OMPDeclareSimdDecl::simd_variants_iterator
        I = D->simd_variants_begin(),
        E = D->simd_variants_end();
        I != E; ++I) {
    Out << "#pragma omp declare simd";
    for (unsigned J = I->BeginIdx, F = I->EndIdx; J != F; ++J) {
      Out << " ";
      if (*(D->clauses_begin() + J) &&
        !(*(D->clauses_begin() + J))->isImplicit()) {
        const OMPClause *CurCL = cast_or_null<OMPClause>(
                                   *(D->clauses_begin() + J));
        CurCL->printPretty(Out, 0, Policy, Indentation);
      }
    }
    Out << "\n";
  }
  Decl *FuncDecl = D->getFunction();
  assert(FuncDecl && "Pragma has no function declaration (omp declare simd)");
  Visit(FuncDecl);
}


void DeclPrinter::VisitOMPDeclareReductionDecl(OMPDeclareReductionDecl *D) {
  if (!D->isInvalidDecl() && !D->datalist_empty()) {
    for (OMPDeclareReductionDecl::datalist_iterator I = D->datalist_begin(),
                                                    E = D->datalist_end();
         I != E; ++I) {
      Out << "#pragma omp declare reduction (";
      D->printName(Out);
      Out << " : ";
      I->QTy.print(Out, Policy);
      Out << " : ";
      FunctionDecl *CF =
        cast<FunctionDecl>(cast<DeclRefExpr>(I->CombinerFunction)->getDecl());
      CompoundStmt::body_iterator BI =
        cast<CompoundStmt>(CF->getBody())->body_begin();
      // Skip first 2 DeclStmts;
      ++BI;
      ++BI;
      (*BI)->printPretty(Out, 0, Policy, 0);
      Out << ")";
      FunctionDecl *IF =
        cast<FunctionDecl>(cast<DeclRefExpr>(I->InitFunction)->getDecl());
      if (IF->getBody() == 0) continue;
      BI = cast<CompoundStmt>(IF->getBody())->body_begin();
      // Skip first 2 DeclStmts;
      ++BI;
      if (DeclStmt *DS = dyn_cast<DeclStmt>(*BI)) {
        if (VarDecl *VD =
              dyn_cast_or_null<VarDecl>(DS->getSingleDecl())) {
          if (VD->hasInit() && VD->getInit()->getLocStart().isValid()) {
            Out << " initializer(omp_priv ";
            if (!Policy.LangOpts.CPlusPlus) {
              Out << "= ";
            }
            VD->getInit()->printPretty(Out, 0, Policy, 0);
            Out << ")\n";
            return;
          }
        }
        ++BI;
      }
      // Skip DeclStmt.
      // Check if next stmt is explicit function call.
      if (CallExpr *CE = dyn_cast_or_null<CallExpr>((*BI)->IgnoreImplicit())) {
        if (CE->getLocStart().isValid()) {
          Out << " initializer(";
          CE->printPretty(Out, 0, Policy, 0);
          Out << ")";
        }
      }
      Out << "\n";
    }
  }
}

void DeclPrinter::VisitOMPDeclareTargetDecl(OMPDeclareTargetDecl *D) {
  Out << "#pragma omp declare target\n";
  VisitDeclContext(D);
  Out << "#pragma omp end declare target\n";
}
<|MERGE_RESOLUTION|>--- conflicted
+++ resolved
@@ -285,7 +285,6 @@
     Visit(*D);
 
     // FIXME: Need to be able to tell the DeclPrinter when
-<<<<<<< HEAD
     const char *Terminator = 0;
     if (isa<OMPThreadPrivateDecl>(*D) || isa<OMPDeclareReductionDecl>(*D) ||
         isa<OMPDeclareTargetDecl>(*D))
@@ -302,11 +301,6 @@
         Terminator = 0;
       }
     }
-=======
-    const char *Terminator = nullptr;
-    if (isa<OMPThreadPrivateDecl>(*D))
-      Terminator = nullptr;
->>>>>>> b1d67d0c
     else if (isa<FunctionDecl>(*D) &&
              cast<FunctionDecl>(*D)->isThisDeclarationADefinition())
       Terminator = nullptr;
