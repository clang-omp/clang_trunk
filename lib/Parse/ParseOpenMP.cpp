--- conflicted
+++ resolved
@@ -113,14 +113,7 @@
   case OMPD_unknown:
     Diag(Tok, diag::err_omp_unknown_directive);
     break;
-<<<<<<< HEAD
   default:
-=======
-  case OMPD_parallel:
-  case OMPD_simd:
-  case OMPD_task:
-  case NUM_OPENMP_DIRECTIVES:
->>>>>>> 3175463e
     Diag(Tok, diag::err_omp_unexpected_directive)
       << getOpenMPDirectiveName(DKind);
     break;
@@ -322,16 +315,11 @@
     }
     while (!SkipUntil(tok::annot_pragma_openmp_end));
     break;
-<<<<<<< HEAD
   case OMPD_declare_reduction: {
     SmallVector<QualType, 16> Types;
     SmallVector<SourceRange, 16> TyRanges;
     SmallVector<Expr *, 16> Combiners;
     SmallVector<Expr *, 16> Inits;
-=======
-  case OMPD_parallel:
-  case OMPD_simd: {
->>>>>>> 3175463e
     ConsumeToken();
     if (Decl *D = ParseOpenMPDeclareReduction(Types, TyRanges, Combiners,
                                               Inits, AS_none)) {
@@ -913,7 +901,6 @@
 
   switch (CKind) {
   case OMPC_if:
-<<<<<<< HEAD
   case OMPC_num_threads:
   case OMPC_collapse:
   case OMPC_final:
@@ -937,10 +924,6 @@
     //  At most one num_teams clause can appear on the directive.
     // OpenMP [2.9.5, Restrictions, p. 3]
     //  At most one thread_limit clause can appear on the directive.
-=======
-    // OpenMP [2.5, Restrictions]
-    //  At most one if clause can appear on the directive.
->>>>>>> 3175463e
     if (!FirstClause) {
       Diag(Tok, diag::err_omp_more_one_clause)
            << getOpenMPDirectiveName(DKind) << getOpenMPClauseName(CKind);
@@ -949,18 +932,12 @@
     Clause = ParseOpenMPSingleExprClause(CKind);
     break;
   case OMPC_default:
-<<<<<<< HEAD
   case OMPC_proc_bind:
     // OpenMP [2.14.3.1, Restrictions]
     //  Only a single default clause may be specified on a parallel, task
     //  or teams directive.
     // OpenMP [2.5, Restrictions, p. 4]
     //  At most one proc_bind clause can appear on the directive.
-=======
-    // OpenMP [2.14.3.1, Restrictions]
-    //  Only a single default clause may be specified on a parallel, task or
-    //  teams directive.
->>>>>>> 3175463e
     if (!FirstClause) {
       Diag(Tok, diag::err_omp_more_one_clause)
            << getOpenMPDirectiveName(DKind) << getOpenMPClauseName(CKind);
@@ -1040,7 +1017,6 @@
 ///    if-clause:
 ///      'if' '(' expression ')'
 ///
-<<<<<<< HEAD
 ///    num_threads-clause:
 ///      'num_threads' '(' expression ')'
 ///
@@ -1059,9 +1035,36 @@
 ///    thread_limit-clause:
 ///      'thread_limit' '(' expression ')'
 ///
+#if 0
+OMPClause *Parser::ParseOpenMPSingleExprClause(OpenMPClauseKind Kind) {
+  SourceLocation Loc = ConsumeToken();
+
+  BalancedDelimiterTracker T(*this, tok::l_paren, tok::annot_pragma_openmp_end);
+  if (T.expectAndConsume(diag::err_expected_lparen_after,
+                         getOpenMPClauseName(Kind)))
+    return 0;
+
+  ExprResult LHS(ParseCastExpression(false, false, NotTypeCast));
+  ExprResult Val(ParseRHSOfBinaryExpression(LHS, prec::Conditional));
+
+  if (Tok.isNot(tok::r_paren) && Tok.isNot(tok::comma) &&
+      Tok.isNot(tok::annot_pragma_openmp_end))
+    ConsumeAnyToken();
+
+  // Parse ')'.
+  T.consumeClose();
+
+  if (Val.isInvalid())
+    return 0;
+
+  return Actions.ActOnOpenMPSingleExprClause(Kind, Val.take(), Loc,
+                                             T.getOpenLocation(),
+                                             T.getCloseLocation());
+}
+#endif
 OMPClause *Parser::ParseOpenMPSingleExprClause(OpenMPClauseKind Kind) {
   SourceLocation Loc = Tok.getLocation();
-  SourceLocation LOpen = ConsumeToken();
+  SourceLocation LOpen = ConsumeAnyToken();
   bool LParen = true;
   if (Tok.isNot(tok::l_paren)) {
     Diag(Tok, diag::err_expected_lparen_after) << getOpenMPClauseName(Kind);
@@ -1069,20 +1072,10 @@
   }
   else
     ConsumeAnyToken();
-=======
-OMPClause *Parser::ParseOpenMPSingleExprClause(OpenMPClauseKind Kind) {
-  SourceLocation Loc = ConsumeToken();
-
-  BalancedDelimiterTracker T(*this, tok::l_paren, tok::annot_pragma_openmp_end);
-  if (T.expectAndConsume(diag::err_expected_lparen_after,
-                         getOpenMPClauseName(Kind)))
-    return 0;
->>>>>>> 3175463e
 
   ExprResult LHS(ParseCastExpression(false, false, NotTypeCast));
   ExprResult Val(ParseRHSOfBinaryExpression(LHS, prec::Conditional));
 
-<<<<<<< HEAD
   if (LParen && Tok.isNot(tok::r_paren)) {
     Diag(Tok, diag::err_expected) << tok::r_paren;
     Diag(LOpen, diag::note_matching) << tok::l_paren;
@@ -1092,20 +1085,10 @@
   if (Tok.is(tok::r_paren))
     ConsumeAnyToken();
 
-=======
-  if (Tok.isNot(tok::r_paren) && Tok.isNot(tok::comma) &&
-      Tok.isNot(tok::annot_pragma_openmp_end))
-    ConsumeAnyToken();
-
-  // Parse ')'.
-  T.consumeClose();
-
->>>>>>> 3175463e
   if (Val.isInvalid())
     return 0;
 
-  return Actions.ActOnOpenMPSingleExprClause(Kind, Val.take(), Loc,
-<<<<<<< HEAD
+  return Actions.ActOnOpenMPSingleExprClause(Kind, Val.take(), Loc, LOpen,
                                              Tok.getLocation());
 }
 
@@ -1131,7 +1114,7 @@
     ConsumeAnyToken();
 
   unsigned Type = Tok.isAnnotation() ?
-                     OMPC_SCHEDULE_unknown :
+                     (unsigned)OMPC_SCHEDULE_unknown :
                      getOpenMPSimpleClauseType(Kind, PP.getSpelling(Tok));
   SourceLocation TypeLoc = Tok.getLocation();
   ExprResult Val = ExprError();
@@ -1153,18 +1136,11 @@
     ConsumeAnyToken();
 
   return Actions.ActOnOpenMPSingleExprWithTypeClause(Kind, Type, TypeLoc,
-                                                     Val.take(), Loc,
+                                                     Val.take(), Loc, LOpen,
                                                      Tok.getLocation());
 }
 
 /// \brief Parsing of simple OpenMP clauses like 'default' or 'proc_bind'.
-=======
-                                             T.getOpenLocation(),
-                                             T.getCloseLocation());
-}
-
-/// \brief Parsing of simple OpenMP clauses like 'default'.
->>>>>>> 3175463e
 ///
 ///    default-clause:
 ///         'default' '(' 'none' | 'shared' ')'
@@ -1185,8 +1161,8 @@
     ConsumeAnyToken();
 
   unsigned Type = Tok.isAnnotation() ?
-                     ((Kind == OMPC_default) ? OMPC_DEFAULT_unknown :
-                                               OMPC_PROC_BIND_unknown) :
+                     ((Kind == OMPC_default) ? (unsigned)OMPC_DEFAULT_unknown :
+                                               (unsigned)OMPC_PROC_BIND_unknown) :
                      getOpenMPSimpleClauseType(Kind, PP.getSpelling(Tok));
   SourceLocation TypeLoc = Tok.getLocation();
   if (Tok.isNot(tok::r_paren) && Tok.isNot(tok::comma) &&
@@ -1202,7 +1178,7 @@
   if (Tok.is(tok::r_paren))
     ConsumeAnyToken();
 
-  return Actions.ActOnOpenMPSimpleClause(Kind, Type, TypeLoc, Loc,
+  return Actions.ActOnOpenMPSimpleClause(Kind, Type, TypeLoc, Loc, LOpen,
                                          Tok.getLocation());
 }
 
@@ -1276,7 +1252,7 @@
   // Parsing "reduction-identifier ':'" for reduction clause.
   if (Kind == OMPC_reduction) {
     Op = Tok.isAnnotation() ?
-               OMPC_REDUCTION_unknown :
+               (unsigned)OMPC_REDUCTION_unknown :
                getOpenMPSimpleClauseType(Kind, PP.getSpelling(Tok));
     switch (Op) {
     case OMPC_REDUCTION_add:
@@ -1321,6 +1297,7 @@
 
   SmallVector<Expr *, 5> Vars;
   bool IsComma = Kind != OMPC_reduction || Op != OMPC_REDUCTION_unknown;
+  bool MayHaveTail = (Kind == OMPC_linear) || (Kind == OMPC_aligned);
   while (IsComma || (Tok.isNot(tok::r_paren) &&
                      Tok.isNot(tok::annot_pragma_openmp_end) &&
                      Tok.isNot(tok::colon))) {
@@ -1336,17 +1313,14 @@
     IsComma = Tok.is(tok::comma);
     if (IsComma) {
       ConsumeToken();
-<<<<<<< HEAD
-=======
     } else if (Tok.isNot(tok::r_paren) &&
-               Tok.isNot(tok::annot_pragma_openmp_end)) {
+               Tok.isNot(tok::annot_pragma_openmp_end) &&
+               (!MayHaveTail || Tok.isNot(tok::colon))) {
       Diag(Tok, diag::err_omp_expected_punc)
         << getOpenMPClauseName(Kind);
->>>>>>> 3175463e
-    }
-  }
-
-  bool MayHaveTail = (Kind == OMPC_linear) || (Kind == OMPC_aligned);
+    }
+  }
+
   bool MustHaveTail = false;
   Expr *TailExpr = 0;
   SourceLocation TailLoc;
@@ -1386,6 +1360,6 @@
   }
 
   return Actions.ActOnOpenMPVarListClause(Kind, Vars,
-                    Loc, Tok.getLocation(), Op, TailExpr, SS, OpName,
+                    Loc, LOpen, Tok.getLocation(), Op, TailExpr, SS, OpName,
                     (TailExpr ? TailLoc : SourceLocation()));
 }
