//===--- CodeGenModule.cpp - Emit LLVM Code from ASTs for a Module --------===//
//
//                     The LLVM Compiler Infrastructure
//
// This file is distributed under the University of Illinois Open Source
// License. See LICENSE.TXT for details.
//
//===----------------------------------------------------------------------===//
//
// This coordinates the per-module state used while generating code.
//
//===----------------------------------------------------------------------===//

#include "CodeGenModule.h"
#include "CGCUDARuntime.h"
#include "CGCXXABI.h"
#include "CGCall.h"
#include "CGDebugInfo.h"
#include "CGObjCRuntime.h"
#include "CGOpenCLRuntime.h"
#include "CGOpenMPRuntime.h"
#include "CodeGenFunction.h"
#include "CodeGenPGO.h"
#include "CodeGenTBAA.h"
#include "TargetInfo.h"
#include "clang/AST/ASTContext.h"
#include "clang/AST/CharUnits.h"
#include "clang/AST/DeclCXX.h"
#include "clang/AST/DeclObjC.h"
#include "clang/AST/DeclTemplate.h"
#include "clang/AST/Mangle.h"
#include "clang/AST/RecordLayout.h"
#include "clang/AST/RecursiveASTVisitor.h"
#include "clang/Basic/Builtins.h"
#include "clang/Basic/CharInfo.h"
#include "clang/Basic/Diagnostic.h"
#include "clang/Basic/Module.h"
#include "clang/Basic/SourceManager.h"
#include "clang/Basic/TargetInfo.h"
#include "clang/Basic/Version.h"
#include "clang/Frontend/CodeGenOptions.h"
#include "clang/Sema/SemaDiagnostic.h"
#include "llvm/ADT/APSInt.h"
#include "llvm/ADT/Triple.h"
#include "llvm/IR/CallSite.h"
#include "llvm/IR/CallingConv.h"
#include "llvm/IR/DataLayout.h"
#include "llvm/IR/Intrinsics.h"
#include "llvm/IR/LLVMContext.h"
#include "llvm/IR/Module.h"
#include "llvm/ProfileData/InstrProfReader.h"
#include "llvm/Support/ConvertUTF.h"
#include "llvm/Support/ErrorHandling.h"

using namespace clang;
using namespace CodeGen;

static const char AnnotationSection[] = "llvm.metadata";

static CGCXXABI *createCXXABI(CodeGenModule &CGM) {
  switch (CGM.getTarget().getCXXABI().getKind()) {
  case TargetCXXABI::GenericAArch64:
  case TargetCXXABI::GenericARM:
  case TargetCXXABI::iOS:
  case TargetCXXABI::iOS64:
  case TargetCXXABI::GenericItanium:
    return CreateItaniumCXXABI(CGM);
  case TargetCXXABI::Microsoft:
    return CreateMicrosoftCXXABI(CGM);
  }

  llvm_unreachable("invalid C++ ABI kind");
}

CodeGenModule::CodeGenModule(ASTContext &C, const CodeGenOptions &CGO,
                             llvm::Module &M, const llvm::DataLayout &TD,
                             DiagnosticsEngine &diags)
    : Context(C), LangOpts(C.getLangOpts()), CodeGenOpts(CGO), TheModule(M),
      Diags(diags), TheDataLayout(TD), Target(C.getTargetInfo()),
      ABI(createCXXABI(*this)), VMContext(M.getContext()), TBAA(nullptr),
      TheTargetCodeGenInfo(nullptr), Types(*this), VTables(*this),
      ObjCRuntime(nullptr), OpenCLRuntime(nullptr), OpenMPRuntime(nullptr),
      CUDARuntime(nullptr), DebugInfo(nullptr), ARCData(nullptr),
      NoObjCARCExceptionsMetadata(nullptr), RRData(nullptr), PGOReader(nullptr),
      CFConstantStringClassRef(nullptr), ConstantStringClassRef(nullptr),
      NSConstantStringType(nullptr), NSConcreteGlobalBlock(nullptr),
      NSConcreteStackBlock(nullptr), BlockObjectAssign(nullptr),
      BlockObjectDispose(nullptr), BlockDescriptorType(nullptr),
      GenericBlockLiteralType(nullptr), LifetimeStartFn(nullptr),
      LifetimeEndFn(nullptr),
      SanitizerBlacklist(
          llvm::SpecialCaseList::createOrDie(CGO.SanitizerBlacklistFile)),
      SanOpts(SanitizerBlacklist->isIn(M) ? SanitizerOptions::Disabled
                                          : LangOpts.Sanitize),
      OpenMPSupport(*this) {

  // Initialize the type cache.
  llvm::LLVMContext &LLVMContext = M.getContext();
  VoidTy = llvm::Type::getVoidTy(LLVMContext);
  Int8Ty = llvm::Type::getInt8Ty(LLVMContext);
  Int16Ty = llvm::Type::getInt16Ty(LLVMContext);
  Int32Ty = llvm::Type::getInt32Ty(LLVMContext);
  Int64Ty = llvm::Type::getInt64Ty(LLVMContext);
  FloatTy = llvm::Type::getFloatTy(LLVMContext);
  DoubleTy = llvm::Type::getDoubleTy(LLVMContext);
  PointerWidthInBits = C.getTargetInfo().getPointerWidth(0);
  PointerAlignInBytes =
  C.toCharUnitsFromBits(C.getTargetInfo().getPointerAlign(0)).getQuantity();
  IntTy = llvm::IntegerType::get(LLVMContext, C.getTargetInfo().getIntWidth());
  IntPtrTy = llvm::IntegerType::get(LLVMContext, PointerWidthInBits);
  Int8PtrTy = Int8Ty->getPointerTo(0);
  Int8PtrPtrTy = Int8PtrTy->getPointerTo(0);

  RuntimeCC = getTargetCodeGenInfo().getABIInfo().getRuntimeCC();

  if (LangOpts.ObjC1)
    createObjCRuntime();
  if (LangOpts.OpenCL)
    createOpenCLRuntime();
  if (LangOpts.OpenMP)
    createOpenMPRuntime();
  if (LangOpts.CUDA)
    createCUDARuntime();

  // Enable TBAA unless it's suppressed. ThreadSanitizer needs TBAA even at O0.
  if (SanOpts.Thread ||
      (!CodeGenOpts.RelaxedAliasing && CodeGenOpts.OptimizationLevel > 0))
    TBAA = new CodeGenTBAA(Context, VMContext, CodeGenOpts, getLangOpts(),
                           getCXXABI().getMangleContext());

  // If debug info or coverage generation is enabled, create the CGDebugInfo
  // object.
  if (CodeGenOpts.getDebugInfo() != CodeGenOptions::NoDebugInfo ||
      CodeGenOpts.EmitGcovArcs ||
      CodeGenOpts.EmitGcovNotes)
    DebugInfo = new CGDebugInfo(*this);

  Block.GlobalUniqueCount = 0;

  if (C.getLangOpts().ObjCAutoRefCount)
    ARCData = new ARCEntrypoints();
  RRData = new RREntrypoints();

  if (!CodeGenOpts.InstrProfileInput.empty()) {
    if (llvm::error_code EC = llvm::IndexedInstrProfReader::create(
            CodeGenOpts.InstrProfileInput, PGOReader)) {
      unsigned DiagID = Diags.getCustomDiagID(DiagnosticsEngine::Error,
                                              "Could not read profile: %0");
      getDiags().Report(DiagID) << EC.message();
    }
  }
}

CodeGenModule::~CodeGenModule() {
  delete ObjCRuntime;
  delete OpenCLRuntime;
  delete OpenMPRuntime;
  delete CUDARuntime;
  delete TheTargetCodeGenInfo;
  delete TBAA;
  delete DebugInfo;
  delete ARCData;
  delete RRData;
}

void CodeGenModule::createObjCRuntime() {
  // This is just isGNUFamily(), but we want to force implementors of
  // new ABIs to decide how best to do this.
  switch (LangOpts.ObjCRuntime.getKind()) {
  case ObjCRuntime::GNUstep:
  case ObjCRuntime::GCC:
  case ObjCRuntime::ObjFW:
    ObjCRuntime = CreateGNUObjCRuntime(*this);
    return;

  case ObjCRuntime::FragileMacOSX:
  case ObjCRuntime::MacOSX:
  case ObjCRuntime::iOS:
    ObjCRuntime = CreateMacObjCRuntime(*this);
    return;
  }
  llvm_unreachable("bad runtime kind");
}

void CodeGenModule::createOpenCLRuntime() {
  OpenCLRuntime = new CGOpenCLRuntime(*this);
}

void CodeGenModule::createOpenMPRuntime() {
  OpenMPRuntime = new CGOpenMPRuntime(*this);
}

void CodeGenModule::createCUDARuntime() {
  CUDARuntime = CreateNVCUDARuntime(*this);
}

void CodeGenModule::applyReplacements() {
  for (ReplacementsTy::iterator I = Replacements.begin(),
                                E = Replacements.end();
       I != E; ++I) {
    StringRef MangledName = I->first();
    llvm::Constant *Replacement = I->second;
    llvm::GlobalValue *Entry = GetGlobalValue(MangledName);
    if (!Entry)
      continue;
    auto *OldF = cast<llvm::Function>(Entry);
    auto *NewF = dyn_cast<llvm::Function>(Replacement);
    if (!NewF) {
      if (auto *Alias = dyn_cast<llvm::GlobalAlias>(Replacement)) {
        NewF = dyn_cast<llvm::Function>(Alias->getAliasee());
      } else {
        auto *CE = cast<llvm::ConstantExpr>(Replacement);
        assert(CE->getOpcode() == llvm::Instruction::BitCast ||
               CE->getOpcode() == llvm::Instruction::GetElementPtr);
        NewF = dyn_cast<llvm::Function>(CE->getOperand(0));
      }
    }

    // Replace old with new, but keep the old order.
    OldF->replaceAllUsesWith(Replacement);
    if (NewF) {
      NewF->removeFromParent();
      OldF->getParent()->getFunctionList().insertAfter(OldF, NewF);
    }
    OldF->eraseFromParent();
  }
}

void CodeGenModule::checkAliases() {
  // Check if the constructed aliases are well formed. It is really unfortunate
  // that we have to do this in CodeGen, but we only construct mangled names
  // and aliases during codegen.
  bool Error = false;
  DiagnosticsEngine &Diags = getDiags();
  for (std::vector<GlobalDecl>::iterator I = Aliases.begin(),
         E = Aliases.end(); I != E; ++I) {
    const GlobalDecl &GD = *I;
    const auto *D = cast<ValueDecl>(GD.getDecl());
    const AliasAttr *AA = D->getAttr<AliasAttr>();
    StringRef MangledName = getMangledName(GD);
    llvm::GlobalValue *Entry = GetGlobalValue(MangledName);
    auto *Alias = cast<llvm::GlobalAlias>(Entry);
    llvm::GlobalValue *GV = Alias->getAliasee();
    if (GV->isDeclaration()) {
      Error = true;
      Diags.Report(AA->getLocation(), diag::err_alias_to_undefined);
    }

    llvm::GlobalObject *Aliasee = Alias->getAliasee();
    if (const SectionAttr *SA = D->getAttr<SectionAttr>()) {
      StringRef AliasSection = SA->getName();
      if (AliasSection != Aliasee->getSection())
        Diags.Report(SA->getLocation(), diag::warn_alias_with_section)
            << AliasSection;
    }
  }
  if (!Error)
    return;

  for (std::vector<GlobalDecl>::iterator I = Aliases.begin(),
         E = Aliases.end(); I != E; ++I) {
    const GlobalDecl &GD = *I;
    StringRef MangledName = getMangledName(GD);
    llvm::GlobalValue *Entry = GetGlobalValue(MangledName);
    auto *Alias = cast<llvm::GlobalAlias>(Entry);
    Alias->replaceAllUsesWith(llvm::UndefValue::get(Alias->getType()));
    Alias->eraseFromParent();
  }
}

void CodeGenModule::clear() {
  DeferredDeclsToEmit.clear();
}

void CodeGenModule::Release() {
  EmitDeferred();
  applyReplacements();
  checkAliases();
  EmitCXXGlobalInitFunc();
  EmitCXXGlobalDtorFunc();
  EmitCXXThreadLocalInitFunc();
  if (ObjCRuntime)
    if (llvm::Function *ObjCInitFunction = ObjCRuntime->ModuleInitFunction())
      AddGlobalCtor(ObjCInitFunction);
  if (getCodeGenOpts().ProfileInstrGenerate)
    if (llvm::Function *PGOInit = CodeGenPGO::emitInitialization(*this))
      AddGlobalCtor(PGOInit, 0);
  if (PGOReader && PGOStats.isOutOfDate())
    getDiags().Report(diag::warn_profile_data_out_of_date)
        << PGOStats.Visited << PGOStats.Missing << PGOStats.Mismatched;
  EmitCtorList(GlobalCtors, "llvm.global_ctors");
  EmitCtorList(GlobalDtors, "llvm.global_dtors");
  EmitGlobalAnnotations();
  EmitStaticExternCAliases();
  emitLLVMUsed();

  if (CodeGenOpts.Autolink &&
      (Context.getLangOpts().Modules || !LinkerOptionsMetadata.empty())) {
    EmitModuleLinkOptions();
  }
  if (CodeGenOpts.DwarfVersion)
    // We actually want the latest version when there are conflicts.
    // We can change from Warning to Latest if such mode is supported.
    getModule().addModuleFlag(llvm::Module::Warning, "Dwarf Version",
                              CodeGenOpts.DwarfVersion);
  if (DebugInfo)
    // We support a single version in the linked module. The LLVM
    // parser will drop debug info with a different version number
    // (and warn about it, too).
    getModule().addModuleFlag(llvm::Module::Warning, "Debug Info Version",
                              llvm::DEBUG_METADATA_VERSION);

  SimplifyPersonality();

  if (getCodeGenOpts().EmitDeclMetadata)
    EmitDeclMetadata();

  if (getCodeGenOpts().EmitGcovArcs || getCodeGenOpts().EmitGcovNotes)
    EmitCoverageFile();

  if (DebugInfo)
    DebugInfo->finalize();

  EmitVersionIdentMetadata();
}

void CodeGenModule::UpdateCompletedType(const TagDecl *TD) {
  // Make sure that this type is translated.
  Types.UpdateCompletedType(TD);
}

llvm::MDNode *CodeGenModule::getTBAAInfo(QualType QTy) {
  if (!TBAA)
    return nullptr;
  return TBAA->getTBAAInfo(QTy);
}

llvm::MDNode *CodeGenModule::getTBAAInfoForVTablePtr() {
  if (!TBAA)
    return nullptr;
  return TBAA->getTBAAInfoForVTablePtr();
}

llvm::MDNode *CodeGenModule::getTBAAStructInfo(QualType QTy) {
  if (!TBAA)
    return nullptr;
  return TBAA->getTBAAStructInfo(QTy);
}

llvm::MDNode *CodeGenModule::getTBAAStructTypeInfo(QualType QTy) {
  if (!TBAA)
    return nullptr;
  return TBAA->getTBAAStructTypeInfo(QTy);
}

llvm::MDNode *CodeGenModule::getTBAAStructTagInfo(QualType BaseTy,
                                                  llvm::MDNode *AccessN,
                                                  uint64_t O) {
  if (!TBAA)
    return nullptr;
  return TBAA->getTBAAStructTagInfo(BaseTy, AccessN, O);
}

/// Decorate the instruction with a TBAA tag. For both scalar TBAA
/// and struct-path aware TBAA, the tag has the same format:
/// base type, access type and offset.
/// When ConvertTypeToTag is true, we create a tag based on the scalar type.
void CodeGenModule::DecorateInstruction(llvm::Instruction *Inst,
                                        llvm::MDNode *TBAAInfo,
                                        bool ConvertTypeToTag) {
  if (ConvertTypeToTag && TBAA)
    Inst->setMetadata(llvm::LLVMContext::MD_tbaa,
                      TBAA->getTBAAScalarTagInfo(TBAAInfo));
  else
    Inst->setMetadata(llvm::LLVMContext::MD_tbaa, TBAAInfo);
}

void CodeGenModule::Error(SourceLocation loc, StringRef message) {
  unsigned diagID = getDiags().getCustomDiagID(DiagnosticsEngine::Error, "%0");
  getDiags().Report(Context.getFullLoc(loc), diagID) << message;
}

/// ErrorUnsupported - Print out an error that codegen doesn't support the
/// specified stmt yet.
void CodeGenModule::ErrorUnsupported(const Stmt *S, const char *Type) {
  unsigned DiagID = getDiags().getCustomDiagID(DiagnosticsEngine::Error,
                                               "cannot compile this %0 yet");
  std::string Msg = Type;
  getDiags().Report(Context.getFullLoc(S->getLocStart()), DiagID)
    << Msg << S->getSourceRange();
}

/// ErrorUnsupported - Print out an error that codegen doesn't support the
/// specified decl yet.
void CodeGenModule::ErrorUnsupported(const Decl *D, const char *Type) {
  unsigned DiagID = getDiags().getCustomDiagID(DiagnosticsEngine::Error,
                                               "cannot compile this %0 yet");
  std::string Msg = Type;
  getDiags().Report(Context.getFullLoc(D->getLocation()), DiagID) << Msg;
}

llvm::ConstantInt *CodeGenModule::getSize(CharUnits size) {
  return llvm::ConstantInt::get(SizeTy, size.getQuantity());
}

void CodeGenModule::setGlobalVisibility(llvm::GlobalValue *GV,
                                        const NamedDecl *D) const {
  // Internal definitions always have default visibility.
  if (GV->hasLocalLinkage()) {
    GV->setVisibility(llvm::GlobalValue::DefaultVisibility);
    return;
  }

  // Set visibility for definitions.
  LinkageInfo LV = D->getLinkageAndVisibility();
  if (LV.isVisibilityExplicit() || !GV->hasAvailableExternallyLinkage())
    GV->setVisibility(GetLLVMVisibility(LV.getVisibility()));
}

static llvm::GlobalVariable::ThreadLocalMode GetLLVMTLSModel(StringRef S) {
  return llvm::StringSwitch<llvm::GlobalVariable::ThreadLocalMode>(S)
      .Case("global-dynamic", llvm::GlobalVariable::GeneralDynamicTLSModel)
      .Case("local-dynamic", llvm::GlobalVariable::LocalDynamicTLSModel)
      .Case("initial-exec", llvm::GlobalVariable::InitialExecTLSModel)
      .Case("local-exec", llvm::GlobalVariable::LocalExecTLSModel);
}

static llvm::GlobalVariable::ThreadLocalMode GetLLVMTLSModel(
    CodeGenOptions::TLSModel M) {
  switch (M) {
  case CodeGenOptions::GeneralDynamicTLSModel:
    return llvm::GlobalVariable::GeneralDynamicTLSModel;
  case CodeGenOptions::LocalDynamicTLSModel:
    return llvm::GlobalVariable::LocalDynamicTLSModel;
  case CodeGenOptions::InitialExecTLSModel:
    return llvm::GlobalVariable::InitialExecTLSModel;
  case CodeGenOptions::LocalExecTLSModel:
    return llvm::GlobalVariable::LocalExecTLSModel;
  }
  llvm_unreachable("Invalid TLS model!");
}

void CodeGenModule::setTLSMode(llvm::GlobalVariable *GV,
                               const VarDecl &D) const {
  assert(D.getTLSKind() && "setting TLS mode on non-TLS var!");

  llvm::GlobalVariable::ThreadLocalMode TLM;
  TLM = GetLLVMTLSModel(CodeGenOpts.getDefaultTLSModel());

  // Override the TLS model if it is explicitly specified.
  if (const TLSModelAttr *Attr = D.getAttr<TLSModelAttr>()) {
    TLM = GetLLVMTLSModel(Attr->getModel());
  }

  GV->setThreadLocalMode(TLM);
}

StringRef CodeGenModule::getMangledName(GlobalDecl GD) {
  const auto *ND = cast<NamedDecl>(GD.getDecl());

  StringRef &Str = MangledDeclNames[GD.getCanonicalDecl()];
  if (!Str.empty())
    return Str;

  if (!getCXXABI().getMangleContext().shouldMangleDeclName(ND)) {
    IdentifierInfo *II = ND->getIdentifier();
    assert(II && "Attempt to mangle unnamed decl.");

    Str = II->getName();
    return Str;
  }
  
  SmallString<256> Buffer;
  llvm::raw_svector_ostream Out(Buffer);
  if (const auto *D = dyn_cast<CXXConstructorDecl>(ND))
    getCXXABI().getMangleContext().mangleCXXCtor(D, GD.getCtorType(), Out);
  else if (const auto *D = dyn_cast<CXXDestructorDecl>(ND))
    getCXXABI().getMangleContext().mangleCXXDtor(D, GD.getDtorType(), Out);
  else
    getCXXABI().getMangleContext().mangleName(ND, Out);

  // Allocate space for the mangled name.
  Out.flush();
  size_t Length = Buffer.size();
  char *Name = MangledNamesAllocator.Allocate<char>(Length);
  std::copy(Buffer.begin(), Buffer.end(), Name);
  
  Str = StringRef(Name, Length);
  
  return Str;
}

void CodeGenModule::getBlockMangledName(GlobalDecl GD, MangleBuffer &Buffer,
                                        const BlockDecl *BD) {
  MangleContext &MangleCtx = getCXXABI().getMangleContext();
  const Decl *D = GD.getDecl();
  llvm::raw_svector_ostream Out(Buffer.getBuffer());
  if (!D)
    MangleCtx.mangleGlobalBlock(BD, 
      dyn_cast_or_null<VarDecl>(initializedGlobalDecl.getDecl()), Out);
  else if (const auto *CD = dyn_cast<CXXConstructorDecl>(D))
    MangleCtx.mangleCtorBlock(CD, GD.getCtorType(), BD, Out);
  else if (const auto *DD = dyn_cast<CXXDestructorDecl>(D))
    MangleCtx.mangleDtorBlock(DD, GD.getDtorType(), BD, Out);
  else
    MangleCtx.mangleBlock(cast<DeclContext>(D), BD, Out);
}

llvm::GlobalValue *CodeGenModule::GetGlobalValue(StringRef Name) {
  return getModule().getNamedValue(Name);
}

/// AddGlobalCtor - Add a function to the list that will be called before
/// main() runs.
void CodeGenModule::AddGlobalCtor(llvm::Function * Ctor, int Priority) {
  // FIXME: Type coercion of void()* types.
  GlobalCtors.push_back(std::make_pair(Ctor, Priority));
}

/// AddGlobalDtor - Add a function to the list that will be called
/// when the module is unloaded.
void CodeGenModule::AddGlobalDtor(llvm::Function * Dtor, int Priority) {
  // FIXME: Type coercion of void()* types.
  GlobalDtors.push_back(std::make_pair(Dtor, Priority));
}

void CodeGenModule::EmitCtorList(const CtorList &Fns, const char *GlobalName) {
  // Ctor function type is void()*.
  llvm::FunctionType* CtorFTy = llvm::FunctionType::get(VoidTy, false);
  llvm::Type *CtorPFTy = llvm::PointerType::getUnqual(CtorFTy);

  // Get the type of a ctor entry, { i32, void ()* }.
  llvm::StructType *CtorStructTy =
    llvm::StructType::get(Int32Ty, llvm::PointerType::getUnqual(CtorFTy), NULL);

  // Construct the constructor and destructor arrays.
  SmallVector<llvm::Constant*, 8> Ctors;
  for (CtorList::const_iterator I = Fns.begin(), E = Fns.end(); I != E; ++I) {
    llvm::Constant *S[] = {
      llvm::ConstantInt::get(Int32Ty, I->second, false),
      llvm::ConstantExpr::getBitCast(I->first, CtorPFTy)
    };
    Ctors.push_back(llvm::ConstantStruct::get(CtorStructTy, S));
  }

  if (!Ctors.empty()) {
    llvm::ArrayType *AT = llvm::ArrayType::get(CtorStructTy, Ctors.size());
    new llvm::GlobalVariable(TheModule, AT, false,
                             llvm::GlobalValue::AppendingLinkage,
                             llvm::ConstantArray::get(AT, Ctors),
                             GlobalName);
  }
}

llvm::GlobalValue::LinkageTypes
CodeGenModule::getFunctionLinkage(GlobalDecl GD) {
  const auto *D = cast<FunctionDecl>(GD.getDecl());

  GVALinkage Linkage = getContext().GetGVALinkageForFunction(D);

  bool UseThunkForDtorVariant =
      isa<CXXDestructorDecl>(D) &&
      getCXXABI().useThunkForDtorVariant(cast<CXXDestructorDecl>(D),
                                         GD.getDtorType());

  return getLLVMLinkageForDeclarator(D, Linkage, /*isConstantVariable=*/false,
                                     UseThunkForDtorVariant);
}

void CodeGenModule::setFunctionDefinitionAttributes(const FunctionDecl *D,
                                                    llvm::Function *F) {
  setNonAliasAttributes(D, F);
}

void CodeGenModule::SetLLVMFunctionAttributes(const Decl *D,
                                              const CGFunctionInfo &Info,
                                              llvm::Function *F) {
  unsigned CallingConv;
  AttributeListType AttributeList;
  ConstructAttributeList(Info, D, AttributeList, CallingConv, false);
  F->setAttributes(llvm::AttributeSet::get(getLLVMContext(), AttributeList));
  F->setCallingConv(static_cast<llvm::CallingConv::ID>(CallingConv));
}

/// Determines whether the language options require us to model
/// unwind exceptions.  We treat -fexceptions as mandating this
/// except under the fragile ObjC ABI with only ObjC exceptions
/// enabled.  This means, for example, that C with -fexceptions
/// enables this.
static bool hasUnwindExceptions(const LangOptions &LangOpts) {
  // If exceptions are completely disabled, obviously this is false.
  if (!LangOpts.Exceptions) return false;

  // If C++ exceptions are enabled, this is true.
  if (LangOpts.CXXExceptions) return true;

  // If ObjC exceptions are enabled, this depends on the ABI.
  if (LangOpts.ObjCExceptions) {
    return LangOpts.ObjCRuntime.hasUnwindExceptions();
  }

  return true;
}

void CodeGenModule::SetLLVMFunctionAttributesForDefinition(const Decl *D,
                                                           llvm::Function *F) {
  llvm::AttrBuilder B;

  if (CodeGenOpts.UnwindTables)
    B.addAttribute(llvm::Attribute::UWTable);

  if (!hasUnwindExceptions(LangOpts))
    B.addAttribute(llvm::Attribute::NoUnwind);

  if (D->hasAttr<NakedAttr>()) {
    // Naked implies noinline: we should not be inlining such functions.
    B.addAttribute(llvm::Attribute::Naked);
    B.addAttribute(llvm::Attribute::NoInline);
  } else if (D->hasAttr<OptimizeNoneAttr>()) {
    // OptimizeNone implies noinline; we should not be inlining such functions.
    B.addAttribute(llvm::Attribute::OptimizeNone);
    B.addAttribute(llvm::Attribute::NoInline);
  } else if (D->hasAttr<NoDuplicateAttr>()) {
    B.addAttribute(llvm::Attribute::NoDuplicate);
  } else if (D->hasAttr<NoInlineAttr>()) {
    B.addAttribute(llvm::Attribute::NoInline);
  } else if (D->hasAttr<AlwaysInlineAttr>() &&
             !F->getAttributes().hasAttribute(llvm::AttributeSet::FunctionIndex,
                                              llvm::Attribute::NoInline)) {
    // (noinline wins over always_inline, and we can't specify both in IR)
    B.addAttribute(llvm::Attribute::AlwaysInline);
  }

  if (D->hasAttr<ColdAttr>()) {
    B.addAttribute(llvm::Attribute::OptimizeForSize);
    B.addAttribute(llvm::Attribute::Cold);
  }

  if (D->hasAttr<MinSizeAttr>())
    B.addAttribute(llvm::Attribute::MinSize);

  if (D->hasAttr<OptimizeNoneAttr>()) {
    // OptimizeNone wins over OptimizeForSize and MinSize.
    B.removeAttribute(llvm::Attribute::OptimizeForSize);
    B.removeAttribute(llvm::Attribute::MinSize);
  }

  if (LangOpts.getStackProtector() == LangOptions::SSPOn)
    B.addAttribute(llvm::Attribute::StackProtect);
  else if (LangOpts.getStackProtector() == LangOptions::SSPStrong)
    B.addAttribute(llvm::Attribute::StackProtectStrong);
  else if (LangOpts.getStackProtector() == LangOptions::SSPReq)
    B.addAttribute(llvm::Attribute::StackProtectReq);

  // Add sanitizer attributes if function is not blacklisted.
  if (!SanitizerBlacklist->isIn(*F)) {
    // When AddressSanitizer is enabled, set SanitizeAddress attribute
    // unless __attribute__((no_sanitize_address)) is used.
    if (SanOpts.Address && !D->hasAttr<NoSanitizeAddressAttr>())
      B.addAttribute(llvm::Attribute::SanitizeAddress);
    // Same for ThreadSanitizer and __attribute__((no_sanitize_thread))
    if (SanOpts.Thread && !D->hasAttr<NoSanitizeThreadAttr>()) {
      B.addAttribute(llvm::Attribute::SanitizeThread);
    }
    // Same for MemorySanitizer and __attribute__((no_sanitize_memory))
    if (SanOpts.Memory && !D->hasAttr<NoSanitizeMemoryAttr>())
      B.addAttribute(llvm::Attribute::SanitizeMemory);
  }

  F->addAttributes(llvm::AttributeSet::FunctionIndex,
                   llvm::AttributeSet::get(
                       F->getContext(), llvm::AttributeSet::FunctionIndex, B));

  if (isa<CXXConstructorDecl>(D) || isa<CXXDestructorDecl>(D))
    F->setUnnamedAddr(true);
  else if (const auto *MD = dyn_cast<CXXMethodDecl>(D))
    if (MD->isVirtual())
      F->setUnnamedAddr(true);

  unsigned alignment = D->getMaxAlignment() / Context.getCharWidth();
  if (alignment)
    F->setAlignment(alignment);

  // C++ ABI requires 2-byte alignment for member functions.
  if (F->getAlignment() < 2 && isa<CXXMethodDecl>(D))
    F->setAlignment(2);
}

void CodeGenModule::SetCommonAttributes(const Decl *D,
                                        llvm::GlobalValue *GV) {
  if (const auto *ND = dyn_cast<NamedDecl>(D))
    setGlobalVisibility(GV, ND);
  else
    GV->setVisibility(llvm::GlobalValue::DefaultVisibility);

  if (D->hasAttr<UsedAttr>())
    addUsedGlobal(GV);
}

void CodeGenModule::setNonAliasAttributes(const Decl *D,
                                          llvm::GlobalObject *GO) {
  SetCommonAttributes(D, GO);

  if (const SectionAttr *SA = D->getAttr<SectionAttr>())
    GO->setSection(SA->getName());

  getTargetCodeGenInfo().SetTargetAttributes(D, GO, *this);
}

void CodeGenModule::SetInternalFunctionAttributes(const Decl *D,
                                                  llvm::Function *F,
                                                  const CGFunctionInfo &FI) {
  SetLLVMFunctionAttributes(D, FI, F);
  SetLLVMFunctionAttributesForDefinition(D, F);

  F->setLinkage(llvm::Function::InternalLinkage);

  setNonAliasAttributes(D, F);
}

static void setLinkageAndVisibilityForGV(llvm::GlobalValue *GV,
                                         const NamedDecl *ND) {
  // Set linkage and visibility in case we never see a definition.
  LinkageInfo LV = ND->getLinkageAndVisibility();
  if (LV.getLinkage() != ExternalLinkage) {
    // Don't set internal linkage on declarations.
  } else {
    if (ND->hasAttr<DLLImportAttr>()) {
      GV->setLinkage(llvm::GlobalValue::ExternalLinkage);
      GV->setDLLStorageClass(llvm::GlobalValue::DLLImportStorageClass);
    } else if (ND->hasAttr<DLLExportAttr>()) {
      GV->setLinkage(llvm::GlobalValue::ExternalLinkage);
      GV->setDLLStorageClass(llvm::GlobalValue::DLLExportStorageClass);
    } else if (ND->hasAttr<WeakAttr>() || ND->isWeakImported()) {
      // "extern_weak" is overloaded in LLVM; we probably should have
      // separate linkage types for this.
      GV->setLinkage(llvm::GlobalValue::ExternalWeakLinkage);
    }

    // Set visibility on a declaration only if it's explicit.
    if (LV.isVisibilityExplicit())
      GV->setVisibility(CodeGenModule::GetLLVMVisibility(LV.getVisibility()));
  }
}

void CodeGenModule::SetFunctionAttributes(GlobalDecl GD,
                                          llvm::Function *F,
                                          bool IsIncompleteFunction) {
  if (unsigned IID = F->getIntrinsicID()) {
    // If this is an intrinsic function, set the function's attributes
    // to the intrinsic's attributes.
    F->setAttributes(llvm::Intrinsic::getAttributes(getLLVMContext(),
                                                    (llvm::Intrinsic::ID)IID));
    return;
  }

  const auto *FD = cast<FunctionDecl>(GD.getDecl());

  if (!IsIncompleteFunction)
    SetLLVMFunctionAttributes(FD, getTypes().arrangeGlobalDeclaration(GD), F);

  // Add the Returned attribute for "this", except for iOS 5 and earlier
  // where substantial code, including the libstdc++ dylib, was compiled with
  // GCC and does not actually return "this".
  if (getCXXABI().HasThisReturn(GD) &&
      !(getTarget().getTriple().isiOS() &&
        getTarget().getTriple().isOSVersionLT(6))) {
    assert(!F->arg_empty() &&
           F->arg_begin()->getType()
             ->canLosslesslyBitCastTo(F->getReturnType()) &&
           "unexpected this return");
    F->addAttribute(1, llvm::Attribute::Returned);
  }

  // Only a few attributes are set on declarations; these may later be
  // overridden by a definition.

  setLinkageAndVisibilityForGV(F, FD);

  if (const SectionAttr *SA = FD->getAttr<SectionAttr>())
    F->setSection(SA->getName());

  // A replaceable global allocation function does not act like a builtin by
  // default, only if it is invoked by a new-expression or delete-expression.
  if (FD->isReplaceableGlobalAllocationFunction())
    F->addAttribute(llvm::AttributeSet::FunctionIndex,
                    llvm::Attribute::NoBuiltin);
}

void CodeGenModule::addUsedGlobal(llvm::GlobalValue *GV) {
  assert(!GV->isDeclaration() &&
         "Only globals with definition can force usage.");
  LLVMUsed.push_back(GV);
}

void CodeGenModule::addCompilerUsedGlobal(llvm::GlobalValue *GV) {
  assert(!GV->isDeclaration() &&
         "Only globals with definition can force usage.");
  LLVMCompilerUsed.push_back(GV);
}

static void emitUsed(CodeGenModule &CGM, StringRef Name,
                     std::vector<llvm::WeakVH> &List) {
  // Don't create llvm.used if there is no need.
  if (List.empty())
    return;

  // Convert List to what ConstantArray needs.
  SmallVector<llvm::Constant*, 8> UsedArray;
  UsedArray.resize(List.size());
  for (unsigned i = 0, e = List.size(); i != e; ++i) {
    UsedArray[i] =
     llvm::ConstantExpr::getBitCast(cast<llvm::Constant>(&*List[i]),
                                    CGM.Int8PtrTy);
  }

  if (UsedArray.empty())
    return;
  llvm::ArrayType *ATy = llvm::ArrayType::get(CGM.Int8PtrTy, UsedArray.size());

  auto *GV = new llvm::GlobalVariable(
      CGM.getModule(), ATy, false, llvm::GlobalValue::AppendingLinkage,
      llvm::ConstantArray::get(ATy, UsedArray), Name);

  GV->setSection("llvm.metadata");
}

void CodeGenModule::emitLLVMUsed() {
  emitUsed(*this, "llvm.used", LLVMUsed);
  emitUsed(*this, "llvm.compiler.used", LLVMCompilerUsed);
}

void CodeGenModule::AppendLinkerOptions(StringRef Opts) {
  llvm::Value *MDOpts = llvm::MDString::get(getLLVMContext(), Opts);
  LinkerOptionsMetadata.push_back(llvm::MDNode::get(getLLVMContext(), MDOpts));
}

void CodeGenModule::AddDetectMismatch(StringRef Name, StringRef Value) {
  llvm::SmallString<32> Opt;
  getTargetCodeGenInfo().getDetectMismatchOption(Name, Value, Opt);
  llvm::Value *MDOpts = llvm::MDString::get(getLLVMContext(), Opt);
  LinkerOptionsMetadata.push_back(llvm::MDNode::get(getLLVMContext(), MDOpts));
}

void CodeGenModule::AddDependentLib(StringRef Lib) {
  llvm::SmallString<24> Opt;
  getTargetCodeGenInfo().getDependentLibraryOption(Lib, Opt);
  llvm::Value *MDOpts = llvm::MDString::get(getLLVMContext(), Opt);
  LinkerOptionsMetadata.push_back(llvm::MDNode::get(getLLVMContext(), MDOpts));
}

/// \brief Add link options implied by the given module, including modules
/// it depends on, using a postorder walk.
static void addLinkOptionsPostorder(CodeGenModule &CGM,
                                    Module *Mod,
                                    SmallVectorImpl<llvm::Value *> &Metadata,
                                    llvm::SmallPtrSet<Module *, 16> &Visited) {
  // Import this module's parent.
  if (Mod->Parent && Visited.insert(Mod->Parent)) {
    addLinkOptionsPostorder(CGM, Mod->Parent, Metadata, Visited);
  }

  // Import this module's dependencies.
  for (unsigned I = Mod->Imports.size(); I > 0; --I) {
    if (Visited.insert(Mod->Imports[I-1]))
      addLinkOptionsPostorder(CGM, Mod->Imports[I-1], Metadata, Visited);
  }

  // Add linker options to link against the libraries/frameworks
  // described by this module.
  llvm::LLVMContext &Context = CGM.getLLVMContext();
  for (unsigned I = Mod->LinkLibraries.size(); I > 0; --I) {
    // Link against a framework.  Frameworks are currently Darwin only, so we
    // don't to ask TargetCodeGenInfo for the spelling of the linker option.
    if (Mod->LinkLibraries[I-1].IsFramework) {
      llvm::Value *Args[2] = {
        llvm::MDString::get(Context, "-framework"),
        llvm::MDString::get(Context, Mod->LinkLibraries[I-1].Library)
      };

      Metadata.push_back(llvm::MDNode::get(Context, Args));
      continue;
    }

    // Link against a library.
    llvm::SmallString<24> Opt;
    CGM.getTargetCodeGenInfo().getDependentLibraryOption(
      Mod->LinkLibraries[I-1].Library, Opt);
    llvm::Value *OptString = llvm::MDString::get(Context, Opt);
    Metadata.push_back(llvm::MDNode::get(Context, OptString));
  }
}

void CodeGenModule::EmitModuleLinkOptions() {
  // Collect the set of all of the modules we want to visit to emit link
  // options, which is essentially the imported modules and all of their
  // non-explicit child modules.
  llvm::SetVector<clang::Module *> LinkModules;
  llvm::SmallPtrSet<clang::Module *, 16> Visited;
  SmallVector<clang::Module *, 16> Stack;

  // Seed the stack with imported modules.
  for (llvm::SetVector<clang::Module *>::iterator M = ImportedModules.begin(),
                                               MEnd = ImportedModules.end();
       M != MEnd; ++M) {
    if (Visited.insert(*M))
      Stack.push_back(*M);
  }

  // Find all of the modules to import, making a little effort to prune
  // non-leaf modules.
  while (!Stack.empty()) {
    clang::Module *Mod = Stack.pop_back_val();

    bool AnyChildren = false;

    // Visit the submodules of this module.
    for (clang::Module::submodule_iterator Sub = Mod->submodule_begin(),
                                        SubEnd = Mod->submodule_end();
         Sub != SubEnd; ++Sub) {
      // Skip explicit children; they need to be explicitly imported to be
      // linked against.
      if ((*Sub)->IsExplicit)
        continue;

      if (Visited.insert(*Sub)) {
        Stack.push_back(*Sub);
        AnyChildren = true;
      }
    }

    // We didn't find any children, so add this module to the list of
    // modules to link against.
    if (!AnyChildren) {
      LinkModules.insert(Mod);
    }
  }

  // Add link options for all of the imported modules in reverse topological
  // order.  We don't do anything to try to order import link flags with respect
  // to linker options inserted by things like #pragma comment().
  SmallVector<llvm::Value *, 16> MetadataArgs;
  Visited.clear();
  for (llvm::SetVector<clang::Module *>::iterator M = LinkModules.begin(),
                                               MEnd = LinkModules.end();
       M != MEnd; ++M) {
    if (Visited.insert(*M))
      addLinkOptionsPostorder(*this, *M, MetadataArgs, Visited);
  }
  std::reverse(MetadataArgs.begin(), MetadataArgs.end());
  LinkerOptionsMetadata.append(MetadataArgs.begin(), MetadataArgs.end());

  // Add the linker options metadata flag.
  getModule().addModuleFlag(llvm::Module::AppendUnique, "Linker Options",
                            llvm::MDNode::get(getLLVMContext(),
                                              LinkerOptionsMetadata));
}

void CodeGenModule::EmitDeferred() {
  // Emit code for any potentially referenced deferred decls.  Since a
  // previously unused static decl may become used during the generation of code
  // for a static function, iterate until no changes are made.

  while (true) {
    if (!DeferredVTables.empty()) {
      EmitDeferredVTables();

      // Emitting a v-table doesn't directly cause more v-tables to
      // become deferred, although it can cause functions to be
      // emitted that then need those v-tables.
      assert(DeferredVTables.empty());
    }

    // Stop if we're out of both deferred v-tables and deferred declarations.
    if (DeferredDeclsToEmit.empty()) break;

    DeferredGlobal &G = DeferredDeclsToEmit.back();
    GlobalDecl D = G.GD;
    llvm::GlobalValue *GV = G.GV;
    DeferredDeclsToEmit.pop_back();

    assert(GV == GetGlobalValue(getMangledName(D)));
    // Check to see if we've already emitted this.  This is necessary
    // for a couple of reasons: first, decls can end up in the
    // deferred-decls queue multiple times, and second, decls can end
    // up with definitions in unusual ways (e.g. by an extern inline
    // function acquiring a strong function redefinition).  Just
    // ignore these cases.
    if(!GV->isDeclaration())
      continue;

    // Otherwise, emit the definition and move on to the next one.
    EmitGlobalDefinition(D, GV);
  }

  // Emit deferred openmp directives
  while (!DeferredOMP.empty()) {
    const OMPDeclareSimdDecl *DSimd = DeferredOMP.back();
    DeferredOMP.pop_back();
    EmitOMPDeclareSimd(DSimd);
  }
}

void CodeGenModule::EmitGlobalAnnotations() {
  if (Annotations.empty())
    return;

  // Create a new global variable for the ConstantStruct in the Module.
  llvm::Constant *Array = llvm::ConstantArray::get(llvm::ArrayType::get(
    Annotations[0]->getType(), Annotations.size()), Annotations);
  auto *gv = new llvm::GlobalVariable(getModule(), Array->getType(), false,
                                      llvm::GlobalValue::AppendingLinkage,
                                      Array, "llvm.global.annotations");
  gv->setSection(AnnotationSection);
}

llvm::Constant *CodeGenModule::EmitAnnotationString(StringRef Str) {
  llvm::Constant *&AStr = AnnotationStrings[Str];
  if (AStr)
    return AStr;

  // Not found yet, create a new global.
  llvm::Constant *s = llvm::ConstantDataArray::getString(getLLVMContext(), Str);
  auto *gv =
      new llvm::GlobalVariable(getModule(), s->getType(), true,
                               llvm::GlobalValue::PrivateLinkage, s, ".str");
  gv->setSection(AnnotationSection);
  gv->setUnnamedAddr(true);
  AStr = gv;
  return gv;
}

llvm::Constant *CodeGenModule::EmitAnnotationUnit(SourceLocation Loc) {
  SourceManager &SM = getContext().getSourceManager();
  PresumedLoc PLoc = SM.getPresumedLoc(Loc);
  if (PLoc.isValid())
    return EmitAnnotationString(PLoc.getFilename());
  return EmitAnnotationString(SM.getBufferName(Loc));
}

llvm::Constant *CodeGenModule::EmitAnnotationLineNo(SourceLocation L) {
  SourceManager &SM = getContext().getSourceManager();
  PresumedLoc PLoc = SM.getPresumedLoc(L);
  unsigned LineNo = PLoc.isValid() ? PLoc.getLine() :
    SM.getExpansionLineNumber(L);
  return llvm::ConstantInt::get(Int32Ty, LineNo);
}

llvm::Constant *CodeGenModule::EmitAnnotateAttr(llvm::GlobalValue *GV,
                                                const AnnotateAttr *AA,
                                                SourceLocation L) {
  // Get the globals for file name, annotation, and the line number.
  llvm::Constant *AnnoGV = EmitAnnotationString(AA->getAnnotation()),
                 *UnitGV = EmitAnnotationUnit(L),
                 *LineNoCst = EmitAnnotationLineNo(L);

  // Create the ConstantStruct for the global annotation.
  llvm::Constant *Fields[4] = {
    llvm::ConstantExpr::getBitCast(GV, Int8PtrTy),
    llvm::ConstantExpr::getBitCast(AnnoGV, Int8PtrTy),
    llvm::ConstantExpr::getBitCast(UnitGV, Int8PtrTy),
    LineNoCst
  };
  return llvm::ConstantStruct::getAnon(Fields);
}

void CodeGenModule::AddGlobalAnnotations(const ValueDecl *D,
                                         llvm::GlobalValue *GV) {
  assert(D->hasAttr<AnnotateAttr>() && "no annotate attribute");
  // Get the struct elements for these annotations.
  for (const auto *I : D->specific_attrs<AnnotateAttr>())
    Annotations.push_back(EmitAnnotateAttr(GV, I, D->getLocation()));
}

bool CodeGenModule::MayDeferGeneration(const ValueDecl *Global) {
  // Never defer when EmitAllDecls is specified.
  if (LangOpts.EmitAllDecls)
    return false;

  return !getContext().DeclMustBeEmitted(Global);
}

llvm::Constant *CodeGenModule::GetAddrOfUuidDescriptor(
    const CXXUuidofExpr* E) {
  // Sema has verified that IIDSource has a __declspec(uuid()), and that its
  // well-formed.
  StringRef Uuid = E->getUuidAsStringRef(Context);
  std::string Name = "_GUID_" + Uuid.lower();
  std::replace(Name.begin(), Name.end(), '-', '_');

  // Look for an existing global.
  if (llvm::GlobalVariable *GV = getModule().getNamedGlobal(Name))
    return GV;

  llvm::Constant *Init = EmitUuidofInitializer(Uuid, E->getType());
  assert(Init && "failed to initialize as constant");

  auto *GV = new llvm::GlobalVariable(
      getModule(), Init->getType(),
      /*isConstant=*/true, llvm::GlobalValue::LinkOnceODRLinkage, Init, Name);
  return GV;
}

llvm::Constant *CodeGenModule::GetWeakRefReference(const ValueDecl *VD) {
  const AliasAttr *AA = VD->getAttr<AliasAttr>();
  assert(AA && "No alias?");

  llvm::Type *DeclTy = getTypes().ConvertTypeForMem(VD->getType());

  // See if there is already something with the target's name in the module.
  llvm::GlobalValue *Entry = GetGlobalValue(AA->getAliasee());
  if (Entry) {
    unsigned AS = getContext().getTargetAddressSpace(VD->getType());
    return llvm::ConstantExpr::getBitCast(Entry, DeclTy->getPointerTo(AS));
  }

  llvm::Constant *Aliasee;
  if (isa<llvm::FunctionType>(DeclTy))
    Aliasee = GetOrCreateLLVMFunction(AA->getAliasee(), DeclTy,
                                      GlobalDecl(cast<FunctionDecl>(VD)),
                                      /*ForVTable=*/false);
  else
    Aliasee = GetOrCreateLLVMGlobal(AA->getAliasee(),
                                    llvm::PointerType::getUnqual(DeclTy),
                                    nullptr);

  auto *F = cast<llvm::GlobalValue>(Aliasee);
  F->setLinkage(llvm::Function::ExternalWeakLinkage);
  WeakRefReferences.insert(F);

  return Aliasee;
}

void CodeGenModule::EmitGlobal(GlobalDecl GD) {
  const auto *Global = cast<ValueDecl>(GD.getDecl());

  // Weak references don't produce any output by themselves.
  if (Global->hasAttr<WeakRefAttr>())
    return;

  // If this is an alias definition (which otherwise looks like a declaration)
  // emit it now.
  if (Global->hasAttr<AliasAttr>())
    return EmitAliasDefinition(GD);

  // If this is CUDA, be selective about which declarations we emit.
  if (LangOpts.CUDA) {
    if (CodeGenOpts.CUDAIsDevice) {
      if (!Global->hasAttr<CUDADeviceAttr>() &&
          !Global->hasAttr<CUDAGlobalAttr>() &&
          !Global->hasAttr<CUDAConstantAttr>() &&
          !Global->hasAttr<CUDASharedAttr>())
        return;
    } else {
      if (!Global->hasAttr<CUDAHostAttr>() && (
            Global->hasAttr<CUDADeviceAttr>() ||
            Global->hasAttr<CUDAConstantAttr>() ||
            Global->hasAttr<CUDASharedAttr>()))
        return;
    }
  }

  // Ignore declarations, they will be emitted on their first use.
  if (const auto *FD = dyn_cast<FunctionDecl>(Global)) {
    // Forward declarations are emitted lazily on first use.
    if (!FD->doesThisDeclarationHaveABody()) {
      if (!FD->doesDeclarationForceExternallyVisibleDefinition())
        return;

      StringRef MangledName = getMangledName(GD);

      // Compute the function info and LLVM type.
      const CGFunctionInfo &FI = getTypes().arrangeGlobalDeclaration(GD);
      llvm::Type *Ty = getTypes().GetFunctionType(FI);

      GetOrCreateLLVMFunction(MangledName, Ty, GD, /*ForVTable=*/false,
                              /*DontDefer=*/false);
      return;
    }
  } else {
    const auto *VD = cast<VarDecl>(Global);
    assert(VD->isFileVarDecl() && "Cannot emit local var decl as global.");

    if (VD->isThisDeclarationADefinition() != VarDecl::Definition)
      return;
  }

  // Defer code generation when possible if this is a static definition, inline
  // function etc.  These we only want to emit if they are used.
  if (!MayDeferGeneration(Global)) {
    // Emit the definition if it can't be deferred.
    EmitGlobalDefinition(GD);
    return;
  }

  // If we're deferring emission of a C++ variable with an
  // initializer, remember the order in which it appeared in the file.
  if (getLangOpts().CPlusPlus && isa<VarDecl>(Global) &&
      cast<VarDecl>(Global)->hasInit()) {
    DelayedCXXInitPosition[Global] = CXXGlobalInits.size();
    CXXGlobalInits.push_back(nullptr);
  }
  
  // If the value has already been used, add it directly to the
  // DeferredDeclsToEmit list.
  StringRef MangledName = getMangledName(GD);
  if (llvm::GlobalValue *GV = GetGlobalValue(MangledName))
    addDeferredDeclToEmit(GV, GD);
  else {
    // Otherwise, remember that we saw a deferred decl with this name.  The
    // first use of the mangled name will cause it to move into
    // DeferredDeclsToEmit.
    DeferredDecls[MangledName] = GD;
  }
}

namespace {
  struct FunctionIsDirectlyRecursive :
    public RecursiveASTVisitor<FunctionIsDirectlyRecursive> {
    const StringRef Name;
    const Builtin::Context &BI;
    bool Result;
    FunctionIsDirectlyRecursive(StringRef N, const Builtin::Context &C) :
      Name(N), BI(C), Result(false) {
    }
    typedef RecursiveASTVisitor<FunctionIsDirectlyRecursive> Base;

    bool TraverseCallExpr(CallExpr *E) {
      const FunctionDecl *FD = E->getDirectCallee();
      if (!FD)
        return true;
      AsmLabelAttr *Attr = FD->getAttr<AsmLabelAttr>();
      if (Attr && Name == Attr->getLabel()) {
        Result = true;
        return false;
      }
      unsigned BuiltinID = FD->getBuiltinID();
      if (!BuiltinID)
        return true;
      StringRef BuiltinName = BI.GetName(BuiltinID);
      if (BuiltinName.startswith("__builtin_") &&
          Name == BuiltinName.slice(strlen("__builtin_"), StringRef::npos)) {
        Result = true;
        return false;
      }
      return true;
    }
  };
}

// isTriviallyRecursive - Check if this function calls another
// decl that, because of the asm attribute or the other decl being a builtin,
// ends up pointing to itself.
bool
CodeGenModule::isTriviallyRecursive(const FunctionDecl *FD) {
  StringRef Name;
  if (getCXXABI().getMangleContext().shouldMangleDeclName(FD)) {
    // asm labels are a special kind of mangling we have to support.
    AsmLabelAttr *Attr = FD->getAttr<AsmLabelAttr>();
    if (!Attr)
      return false;
    Name = Attr->getLabel();
  } else {
    Name = FD->getName();
  }

  FunctionIsDirectlyRecursive Walker(Name, Context.BuiltinInfo);
  Walker.TraverseFunctionDecl(const_cast<FunctionDecl*>(FD));
  return Walker.Result;
}

bool
CodeGenModule::shouldEmitFunction(GlobalDecl GD) {
  if (getFunctionLinkage(GD) != llvm::Function::AvailableExternallyLinkage)
    return true;
  const auto *F = cast<FunctionDecl>(GD.getDecl());
  if (CodeGenOpts.OptimizationLevel == 0 && !F->hasAttr<AlwaysInlineAttr>())
    return false;
  // PR9614. Avoid cases where the source code is lying to us. An available
  // externally function should have an equivalent function somewhere else,
  // but a function that calls itself is clearly not equivalent to the real
  // implementation.
  // This happens in glibc's btowc and in some configure checks.
  return !isTriviallyRecursive(F);
}

/// If the type for the method's class was generated by
/// CGDebugInfo::createContextChain(), the cache contains only a
/// limited DIType without any declarations. Since EmitFunctionStart()
/// needs to find the canonical declaration for each method, we need
/// to construct the complete type prior to emitting the method.
void CodeGenModule::CompleteDIClassType(const CXXMethodDecl* D) {
  if (!D->isInstance())
    return;

  if (CGDebugInfo *DI = getModuleDebugInfo())
    if (getCodeGenOpts().getDebugInfo() >= CodeGenOptions::LimitedDebugInfo) {
      const auto *ThisPtr = cast<PointerType>(D->getThisType(getContext()));
      DI->getOrCreateRecordType(ThisPtr->getPointeeType(), D->getLocation());
    }
}

void CodeGenModule::EmitGlobalDefinition(GlobalDecl GD, llvm::GlobalValue *GV) {
  const auto *D = cast<ValueDecl>(GD.getDecl());

  PrettyStackTraceDecl CrashInfo(const_cast<ValueDecl *>(D), D->getLocation(), 
                                 Context.getSourceManager(),
                                 "Generating code for declaration");
  
  if (isa<FunctionDecl>(D)) {
    // At -O0, don't generate IR for functions with available_externally 
    // linkage.
    if (!shouldEmitFunction(GD))
      return;

    if (const auto *Method = dyn_cast<CXXMethodDecl>(D)) {
      CompleteDIClassType(Method);
      // Make sure to emit the definition(s) before we emit the thunks.
      // This is necessary for the generation of certain thunks.
      if (const auto *CD = dyn_cast<CXXConstructorDecl>(Method))
        EmitCXXConstructor(CD, GD.getCtorType());
      else if (const auto *DD = dyn_cast<CXXDestructorDecl>(Method))
        EmitCXXDestructor(DD, GD.getDtorType());
      else
        EmitGlobalFunctionDefinition(GD, GV);

      if (Method->isVirtual())
        getVTables().EmitThunks(GD);

      return;
    }

    return EmitGlobalFunctionDefinition(GD, GV);
  }
<<<<<<< HEAD
  
  if (const VarDecl *VD = dyn_cast<VarDecl>(D)) {
    EmitGlobalVarDefinition(VD);
    for (VarDecl::redecl_iterator I = VD->redecls_begin(),
                                  E = VD->redecls_end();
         I != E; ++I) {
      if (*I)
        if (const Expr * TPE = OpenMPSupport.hasThreadPrivateVar(*I)) {
          OpenMPSupport.addThreadPrivateVar(VD, TPE);
          EmitOMPThreadPrivate(VD, TPE);
          break;
        }
    }
    return;
  }

=======

  if (const auto *VD = dyn_cast<VarDecl>(D))
    return EmitGlobalVarDefinition(VD);
  
>>>>>>> b1d67d0c
  llvm_unreachable("Invalid argument to EmitGlobalDefinition()");
}

/// GetOrCreateLLVMFunction - If the specified mangled name is not in the
/// module, create and return an llvm Function with the specified type. If there
/// is something in the module with the specified name, return it potentially
/// bitcasted to the right type.
///
/// If D is non-null, it specifies a decl that correspond to this.  This is used
/// to set the attributes on the function when it is first created.
llvm::Constant *
CodeGenModule::GetOrCreateLLVMFunction(StringRef MangledName,
                                       llvm::Type *Ty,
                                       GlobalDecl GD, bool ForVTable,
                                       bool DontDefer,
                                       llvm::AttributeSet ExtraAttrs) {
  const Decl *D = GD.getDecl();

  // Lookup the entry, lazily creating it if necessary.
  llvm::GlobalValue *Entry = GetGlobalValue(MangledName);
  if (Entry) {
    if (WeakRefReferences.erase(Entry)) {
      const FunctionDecl *FD = cast_or_null<FunctionDecl>(D);
      if (FD && !FD->hasAttr<WeakAttr>())
        Entry->setLinkage(llvm::Function::ExternalLinkage);
    }

    if (Entry->getType()->getElementType() == Ty)
      return Entry;

    // Make sure the result is of the correct type.
    return llvm::ConstantExpr::getBitCast(Entry, Ty->getPointerTo());
  }

  // This function doesn't have a complete type (for example, the return
  // type is an incomplete struct). Use a fake type instead, and make
  // sure not to try to set attributes.
  bool IsIncompleteFunction = false;

  llvm::FunctionType *FTy;
  if (isa<llvm::FunctionType>(Ty)) {
    FTy = cast<llvm::FunctionType>(Ty);
  } else {
    FTy = llvm::FunctionType::get(VoidTy, false);
    IsIncompleteFunction = true;
  }
  
  llvm::Function *F = llvm::Function::Create(FTy,
                                             llvm::Function::ExternalLinkage,
                                             MangledName, &getModule());
  assert(F->getName() == MangledName && "name was uniqued!");
  if (D)
    SetFunctionAttributes(GD, F, IsIncompleteFunction);
  if (ExtraAttrs.hasAttributes(llvm::AttributeSet::FunctionIndex)) {
    llvm::AttrBuilder B(ExtraAttrs, llvm::AttributeSet::FunctionIndex);
    F->addAttributes(llvm::AttributeSet::FunctionIndex,
                     llvm::AttributeSet::get(VMContext,
                                             llvm::AttributeSet::FunctionIndex,
                                             B));
  }

  if (!DontDefer) {
    // All MSVC dtors other than the base dtor are linkonce_odr and delegate to
    // each other bottoming out with the base dtor.  Therefore we emit non-base
    // dtors on usage, even if there is no dtor definition in the TU.
    if (D && isa<CXXDestructorDecl>(D) &&
        getCXXABI().useThunkForDtorVariant(cast<CXXDestructorDecl>(D),
                                           GD.getDtorType()))
      addDeferredDeclToEmit(F, GD);

    // This is the first use or definition of a mangled name.  If there is a
    // deferred decl with this name, remember that we need to emit it at the end
    // of the file.
    llvm::StringMap<GlobalDecl>::iterator DDI = DeferredDecls.find(MangledName);
    if (DDI != DeferredDecls.end()) {
      // Move the potentially referenced deferred decl to the
      // DeferredDeclsToEmit list, and remove it from DeferredDecls (since we
      // don't need it anymore).
      addDeferredDeclToEmit(F, DDI->second);
      DeferredDecls.erase(DDI);

      // Otherwise, if this is a sized deallocation function, emit a weak
      // definition
      // for it at the end of the translation unit.
    } else if (D && cast<FunctionDecl>(D)
                        ->getCorrespondingUnsizedGlobalDeallocationFunction()) {
      addDeferredDeclToEmit(F, GD);

      // Otherwise, there are cases we have to worry about where we're
      // using a declaration for which we must emit a definition but where
      // we might not find a top-level definition:
      //   - member functions defined inline in their classes
      //   - friend functions defined inline in some class
      //   - special member functions with implicit definitions
      // If we ever change our AST traversal to walk into class methods,
      // this will be unnecessary.
      //
      // We also don't emit a definition for a function if it's going to be an
      // entry
      // in a vtable, unless it's already marked as used.
    } else if (getLangOpts().CPlusPlus && D) {
      // Look for a declaration that's lexically in a record.
      const auto *FD = cast<FunctionDecl>(D);
      FD = FD->getMostRecentDecl();
      do {
        if (isa<CXXRecordDecl>(FD->getLexicalDeclContext())) {
          if (FD->isImplicit() && !ForVTable) {
            assert(FD->isUsed() &&
                   "Sema didn't mark implicit function as used!");
            addDeferredDeclToEmit(F, GD.getWithDecl(FD));
            break;
          } else if (FD->doesThisDeclarationHaveABody()) {
            addDeferredDeclToEmit(F, GD.getWithDecl(FD));
            break;
          }
        }
        FD = FD->getPreviousDecl();
      } while (FD);
    }
  }

  getTargetCodeGenInfo().emitTargetMD(D, F, *this);

  // Make sure the result is of the requested type.
  if (!IsIncompleteFunction) {
    assert(F->getType()->getElementType() == Ty);
    return F;
  }

  llvm::Type *PTy = llvm::PointerType::getUnqual(Ty);
  return llvm::ConstantExpr::getBitCast(F, PTy);
}

/// GetAddrOfFunction - Return the address of the given function.  If Ty is
/// non-null, then this function will use the specified type if it has to
/// create it (this occurs when we see a definition of the function).
llvm::Constant *CodeGenModule::GetAddrOfFunction(GlobalDecl GD,
                                                 llvm::Type *Ty,
                                                 bool ForVTable,
                                                 bool DontDefer) {
  // If there was no specific requested type, just convert it now.
  if (!Ty)
    Ty = getTypes().ConvertType(cast<ValueDecl>(GD.getDecl())->getType());
  
  StringRef MangledName = getMangledName(GD);
  return GetOrCreateLLVMFunction(MangledName, Ty, GD, ForVTable, DontDefer);
}

/// CreateRuntimeFunction - Create a new runtime function with the specified
/// type and name.
llvm::Constant *
CodeGenModule::CreateRuntimeFunction(llvm::FunctionType *FTy,
                                     StringRef Name,
                                     llvm::AttributeSet ExtraAttrs) {
  llvm::Constant *C =
      GetOrCreateLLVMFunction(Name, FTy, GlobalDecl(), /*ForVTable=*/false,
                              /*DontDefer=*/false, ExtraAttrs);
  if (auto *F = dyn_cast<llvm::Function>(C))
    if (F->empty())
      F->setCallingConv(getRuntimeCC());
  return C;
}

/// isTypeConstant - Determine whether an object of this type can be emitted
/// as a constant.
///
/// If ExcludeCtor is true, the duration when the object's constructor runs
/// will not be considered. The caller will need to verify that the object is
/// not written to during its construction.
bool CodeGenModule::isTypeConstant(QualType Ty, bool ExcludeCtor) {
  if (!Ty.isConstant(Context) && !Ty->isReferenceType())
    return false;

  if (Context.getLangOpts().CPlusPlus) {
    if (const CXXRecordDecl *Record
          = Context.getBaseElementType(Ty)->getAsCXXRecordDecl())
      return ExcludeCtor && !Record->hasMutableFields() &&
             Record->hasTrivialDestructor();
  }

  return true;
}

static bool isVarDeclInlineInitializedStaticDataMember(const VarDecl *VD) {
  if (!VD->isStaticDataMember())
    return false;
  const VarDecl *InitDecl;
  const Expr *InitExpr = VD->getAnyInitializer(InitDecl);
  if (!InitExpr)
    return false;
  if (InitDecl->isThisDeclarationADefinition())
    return false;
  return true;
}

/// GetOrCreateLLVMGlobal - If the specified mangled name is not in the module,
/// create and return an llvm GlobalVariable with the specified type.  If there
/// is something in the module with the specified name, return it potentially
/// bitcasted to the right type.
///
/// If D is non-null, it specifies a decl that correspond to this.  This is used
/// to set the attributes on the global when it is first created.
llvm::Constant *
CodeGenModule::GetOrCreateLLVMGlobal(StringRef MangledName,
                                     llvm::PointerType *Ty,
                                     const VarDecl *D) {
  // Lookup the entry, lazily creating it if necessary.
  llvm::GlobalValue *Entry = GetGlobalValue(MangledName);
  if (Entry) {
    if (WeakRefReferences.erase(Entry)) {
      if (D && !D->hasAttr<WeakAttr>())
        Entry->setLinkage(llvm::Function::ExternalLinkage);
    }

    if (Entry->getType() == Ty)
      return Entry;

    // Make sure the result is of the correct type.
    if (Entry->getType()->getAddressSpace() != Ty->getAddressSpace())
      return llvm::ConstantExpr::getAddrSpaceCast(Entry, Ty);

    return llvm::ConstantExpr::getBitCast(Entry, Ty);
  }

  unsigned AddrSpace = GetGlobalVarAddressSpace(D, Ty->getAddressSpace());
  auto *GV = new llvm::GlobalVariable(
      getModule(), Ty->getElementType(), false,
      llvm::GlobalValue::ExternalLinkage, nullptr, MangledName, nullptr,
      llvm::GlobalVariable::NotThreadLocal, AddrSpace);

  // This is the first use or definition of a mangled name.  If there is a
  // deferred decl with this name, remember that we need to emit it at the end
  // of the file.
  llvm::StringMap<GlobalDecl>::iterator DDI = DeferredDecls.find(MangledName);
  if (DDI != DeferredDecls.end()) {
    // Move the potentially referenced deferred decl to the DeferredDeclsToEmit
    // list, and remove it from DeferredDecls (since we don't need it anymore).
    addDeferredDeclToEmit(GV, DDI->second);
    DeferredDecls.erase(DDI);
  }

  // Handle things which are present even on external declarations.
  if (D) {
    // FIXME: This code is overly simple and should be merged with other global
    // handling.
    GV->setConstant(isTypeConstant(D->getType(), false));

    setLinkageAndVisibilityForGV(GV, D);

    if (D->getTLSKind()) {
      if (D->getTLSKind() == VarDecl::TLS_Dynamic)
        CXXThreadLocals.push_back(std::make_pair(D, GV));
      setTLSMode(GV, *D);
    }

    // If required by the ABI, treat declarations of static data members with
    // inline initializers as definitions.
    if (getCXXABI().isInlineInitializedStaticDataMemberLinkOnce() &&
        isVarDeclInlineInitializedStaticDataMember(D))
      EmitGlobalVarDefinition(D);

    // Handle XCore specific ABI requirements.
    if (getTarget().getTriple().getArch() == llvm::Triple::xcore &&
        D->getLanguageLinkage() == CLanguageLinkage &&
        D->getType().isConstant(Context) &&
        isExternallyVisible(D->getLinkageAndVisibility().getLinkage()))
      GV->setSection(".cp.rodata");
  }

  if (AddrSpace != Ty->getAddressSpace())
    return llvm::ConstantExpr::getAddrSpaceCast(GV, Ty);

  getTargetCodeGenInfo().emitTargetMD(D, GV, *this);

  return GV;
}


llvm::GlobalVariable *
CodeGenModule::CreateOrReplaceCXXRuntimeVariable(StringRef Name, 
                                      llvm::Type *Ty,
                                      llvm::GlobalValue::LinkageTypes Linkage) {
  llvm::GlobalVariable *GV = getModule().getNamedGlobal(Name);
  llvm::GlobalVariable *OldGV = nullptr;

  if (GV) {
    // Check if the variable has the right type.
    if (GV->getType()->getElementType() == Ty)
      return GV;

    // Because C++ name mangling, the only way we can end up with an already
    // existing global with the same name is if it has been declared extern "C".
    assert(GV->isDeclaration() && "Declaration has wrong type!");
    OldGV = GV;
  }
  
  // Create a new variable.
  GV = new llvm::GlobalVariable(getModule(), Ty, /*isConstant=*/true,
                                Linkage, nullptr, Name);

  if (OldGV) {
    // Replace occurrences of the old variable if needed.
    GV->takeName(OldGV);
    
    if (!OldGV->use_empty()) {
      llvm::Constant *NewPtrForOldDecl =
      llvm::ConstantExpr::getBitCast(GV, OldGV->getType());
      OldGV->replaceAllUsesWith(NewPtrForOldDecl);
    }
    
    OldGV->eraseFromParent();
  }
  
  return GV;
}

/// GetAddrOfGlobalVar - Return the llvm::Constant for the address of the
/// given global variable.  If Ty is non-null and if the global doesn't exist,
/// then it will be created with the specified type instead of whatever the
/// normal requested type would be.
llvm::Constant *CodeGenModule::GetAddrOfGlobalVar(const VarDecl *D,
                                                  llvm::Type *Ty) {
  assert(D->hasGlobalStorage() && "Not a global variable");
  QualType ASTTy = D->getType();
  if (!Ty)
    Ty = getTypes().ConvertTypeForMem(ASTTy);

  llvm::PointerType *PTy =
    llvm::PointerType::get(Ty, getContext().getTargetAddressSpace(ASTTy));

  StringRef MangledName = getMangledName(D);
  return GetOrCreateLLVMGlobal(MangledName, PTy, D);
}

/// CreateRuntimeVariable - Create a new runtime global variable with the
/// specified type and name.
llvm::Constant *
CodeGenModule::CreateRuntimeVariable(llvm::Type *Ty,
                                     StringRef Name) {
  return GetOrCreateLLVMGlobal(Name, llvm::PointerType::getUnqual(Ty), nullptr);
}

void CodeGenModule::EmitTentativeDefinition(const VarDecl *D) {
  assert(!D->getInit() && "Cannot emit definite definitions here!");

  if (MayDeferGeneration(D)) {
    // If we have not seen a reference to this variable yet, place it
    // into the deferred declarations table to be emitted if needed
    // later.
    StringRef MangledName = getMangledName(D);
    if (!GetGlobalValue(MangledName)) {
      DeferredDecls[MangledName] = D;
      return;
    }
  }

  // The tentative definition is the only definition.
  EmitGlobalVarDefinition(D);
}

CharUnits CodeGenModule::GetTargetTypeStoreSize(llvm::Type *Ty) const {
    return Context.toCharUnitsFromBits(
      TheDataLayout.getTypeStoreSizeInBits(Ty));
}

unsigned CodeGenModule::GetGlobalVarAddressSpace(const VarDecl *D,
                                                 unsigned AddrSpace) {
  if (LangOpts.CUDA && CodeGenOpts.CUDAIsDevice) {
    if (D->hasAttr<CUDAConstantAttr>())
      AddrSpace = getContext().getTargetAddressSpace(LangAS::cuda_constant);
    else if (D->hasAttr<CUDASharedAttr>())
      AddrSpace = getContext().getTargetAddressSpace(LangAS::cuda_shared);
    else
      AddrSpace = getContext().getTargetAddressSpace(LangAS::cuda_device);
  }

  return AddrSpace;
}

template<typename SomeDecl>
void CodeGenModule::MaybeHandleStaticInExternC(const SomeDecl *D,
                                               llvm::GlobalValue *GV) {
  if (!getLangOpts().CPlusPlus)
    return;

  // Must have 'used' attribute, or else inline assembly can't rely on
  // the name existing.
  if (!D->template hasAttr<UsedAttr>())
    return;

  // Must have internal linkage and an ordinary name.
  if (!D->getIdentifier() || D->getFormalLinkage() != InternalLinkage)
    return;

  // Must be in an extern "C" context. Entities declared directly within
  // a record are not extern "C" even if the record is in such a context.
  const SomeDecl *First = D->getFirstDecl();
  if (First->getDeclContext()->isRecord() || !First->isInExternCContext())
    return;

  // OK, this is an internal linkage entity inside an extern "C" linkage
  // specification. Make a note of that so we can give it the "expected"
  // mangled name if nothing else is using that name.
  std::pair<StaticExternCMap::iterator, bool> R =
      StaticExternCValues.insert(std::make_pair(D->getIdentifier(), GV));

  // If we have multiple internal linkage entities with the same name
  // in extern "C" regions, none of them gets that name.
  if (!R.second)
    R.first->second = nullptr;
}

void CodeGenModule::EmitGlobalVarDefinition(const VarDecl *D) {
  llvm::Constant *Init = nullptr;
  QualType ASTTy = D->getType();
  CXXRecordDecl *RD = ASTTy->getBaseElementTypeUnsafe()->getAsCXXRecordDecl();
  bool NeedsGlobalCtor = false;
  bool NeedsGlobalDtor = RD && !RD->hasTrivialDestructor();

  const VarDecl *InitDecl;
  const Expr *InitExpr = D->getAnyInitializer(InitDecl);

  if (!InitExpr) {
    // This is a tentative definition; tentative definitions are
    // implicitly initialized with { 0 }.
    //
    // Note that tentative definitions are only emitted at the end of
    // a translation unit, so they should never have incomplete
    // type. In addition, EmitTentativeDefinition makes sure that we
    // never attempt to emit a tentative definition if a real one
    // exists. A use may still exists, however, so we still may need
    // to do a RAUW.
    assert(!ASTTy->isIncompleteType() && "Unexpected incomplete type");
    Init = EmitNullConstant(D->getType());
  } else {
    initializedGlobalDecl = GlobalDecl(D);
    Init = EmitConstantInit(*InitDecl);

    if (!Init) {
      QualType T = InitExpr->getType();
      if (D->getType()->isReferenceType())
        T = D->getType();

      if (getLangOpts().CPlusPlus) {
        Init = EmitNullConstant(T);
        NeedsGlobalCtor = true;
      } else {
        ErrorUnsupported(D, "static initializer");
        Init = llvm::UndefValue::get(getTypes().ConvertType(T));
      }
    } else {
      // We don't need an initializer, so remove the entry for the delayed
      // initializer position (just in case this entry was delayed) if we
      // also don't need to register a destructor.
      if (getLangOpts().CPlusPlus && !NeedsGlobalDtor)
        DelayedCXXInitPosition.erase(D);
    }
  }

  llvm::Type* InitType = Init->getType();
  llvm::Constant *Entry = GetAddrOfGlobalVar(D, InitType);

  // Strip off a bitcast if we got one back.
  if (auto *CE = dyn_cast<llvm::ConstantExpr>(Entry)) {
    assert(CE->getOpcode() == llvm::Instruction::BitCast ||
           CE->getOpcode() == llvm::Instruction::AddrSpaceCast ||
           // All zero index gep.
           CE->getOpcode() == llvm::Instruction::GetElementPtr);
    Entry = CE->getOperand(0);
  }

  // Entry is now either a Function or GlobalVariable.
  auto *GV = dyn_cast<llvm::GlobalVariable>(Entry);

  // We have a definition after a declaration with the wrong type.
  // We must make a new GlobalVariable* and update everything that used OldGV
  // (a declaration or tentative definition) with the new GlobalVariable*
  // (which will be a definition).
  //
  // This happens if there is a prototype for a global (e.g.
  // "extern int x[];") and then a definition of a different type (e.g.
  // "int x[10];"). This also happens when an initializer has a different type
  // from the type of the global (this happens with unions).
  if (!GV ||
      GV->getType()->getElementType() != InitType ||
      GV->getType()->getAddressSpace() !=
       GetGlobalVarAddressSpace(D, getContext().getTargetAddressSpace(ASTTy))) {

    // Move the old entry aside so that we'll create a new one.
    Entry->setName(StringRef());

    // Make a new global with the correct type, this is now guaranteed to work.
    GV = cast<llvm::GlobalVariable>(GetAddrOfGlobalVar(D, InitType));

    // Replace all uses of the old global with the new global
    llvm::Constant *NewPtrForOldDecl =
        llvm::ConstantExpr::getBitCast(GV, Entry->getType());
    Entry->replaceAllUsesWith(NewPtrForOldDecl);

    // Erase the old global, since it is no longer used.
    cast<llvm::GlobalValue>(Entry)->eraseFromParent();
  }

  MaybeHandleStaticInExternC(D, GV);

  if (D->hasAttr<AnnotateAttr>())
    AddGlobalAnnotations(D, GV);

  GV->setInitializer(Init);

  // If it is safe to mark the global 'constant', do so now.
  GV->setConstant(!NeedsGlobalCtor && !NeedsGlobalDtor &&
                  isTypeConstant(D->getType(), true));

  GV->setAlignment(getContext().getDeclAlign(D).getQuantity());

  // Set the llvm linkage type as appropriate.
  llvm::GlobalValue::LinkageTypes Linkage =
      getLLVMLinkageVarDefinition(D, GV->isConstant());
  GV->setLinkage(Linkage);
  if (D->hasAttr<DLLImportAttr>())
    GV->setDLLStorageClass(llvm::GlobalVariable::DLLImportStorageClass);
  else if (D->hasAttr<DLLExportAttr>())
    GV->setDLLStorageClass(llvm::GlobalVariable::DLLExportStorageClass);

  if (Linkage == llvm::GlobalVariable::CommonLinkage)
    // common vars aren't constant even if declared const.
    GV->setConstant(false);

  setNonAliasAttributes(D, GV);

  // Emit the initializer function if necessary.
  if (NeedsGlobalCtor || NeedsGlobalDtor)
    EmitCXXGlobalVarDeclInitFunc(D, GV, NeedsGlobalCtor);

  // If we are compiling with ASan, add metadata indicating dynamically
  // initialized globals.
  if (SanOpts.Address && NeedsGlobalCtor) {
    llvm::Module &M = getModule();

    llvm::NamedMDNode *DynamicInitializers =
        M.getOrInsertNamedMetadata("llvm.asan.dynamically_initialized_globals");
    llvm::Value *GlobalToAdd[] = { GV };
    llvm::MDNode *ThisGlobal = llvm::MDNode::get(VMContext, GlobalToAdd);
    DynamicInitializers->addOperand(ThisGlobal);
  }

  // Emit global variable debug information.
  if (CGDebugInfo *DI = getModuleDebugInfo())
    if (getCodeGenOpts().getDebugInfo() >= CodeGenOptions::LimitedDebugInfo)
      DI->EmitGlobalVariable(GV, D);
}

static bool isVarDeclStrongDefinition(const VarDecl *D, bool NoCommon) {
  // Don't give variables common linkage if -fno-common was specified unless it
  // was overridden by a NoCommon attribute.
  if ((NoCommon || D->hasAttr<NoCommonAttr>()) && !D->hasAttr<CommonAttr>())
    return true;

  // C11 6.9.2/2:
  //   A declaration of an identifier for an object that has file scope without
  //   an initializer, and without a storage-class specifier or with the
  //   storage-class specifier static, constitutes a tentative definition.
  if (D->getInit() || D->hasExternalStorage())
    return true;

  // A variable cannot be both common and exist in a section.
  if (D->hasAttr<SectionAttr>())
    return true;

  // Thread local vars aren't considered common linkage.
  if (D->getTLSKind())
    return true;

  // Tentative definitions marked with WeakImportAttr are true definitions.
  if (D->hasAttr<WeakImportAttr>())
    return true;

  return false;
}

llvm::GlobalValue::LinkageTypes CodeGenModule::getLLVMLinkageForDeclarator(
    const DeclaratorDecl *D, GVALinkage Linkage, bool IsConstantVariable,
    bool UseThunkForDtorVariant) {
  if (Linkage == GVA_Internal)
    return llvm::Function::InternalLinkage;

  if (D->hasAttr<WeakAttr>()) {
    if (IsConstantVariable)
      return llvm::GlobalVariable::WeakODRLinkage;
    else
      return llvm::GlobalVariable::WeakAnyLinkage;
  }

  // We are guaranteed to have a strong definition somewhere else,
  // so we can use available_externally linkage.
  if (Linkage == GVA_AvailableExternally)
    return llvm::Function::AvailableExternallyLinkage;

  // Note that Apple's kernel linker doesn't support symbol
  // coalescing, so we need to avoid linkonce and weak linkages there.
  // Normally, this means we just map to internal, but for explicit
  // instantiations we'll map to external.

  // In C++, the compiler has to emit a definition in every translation unit
  // that references the function.  We should use linkonce_odr because
  // a) if all references in this translation unit are optimized away, we
  // don't need to codegen it.  b) if the function persists, it needs to be
  // merged with other definitions. c) C++ has the ODR, so we know the
  // definition is dependable.
  if (Linkage == GVA_DiscardableODR)
    return !Context.getLangOpts().AppleKext ? llvm::Function::LinkOnceODRLinkage
                                            : llvm::Function::InternalLinkage;

  // An explicit instantiation of a template has weak linkage, since
  // explicit instantiations can occur in multiple translation units
  // and must all be equivalent. However, we are not allowed to
  // throw away these explicit instantiations.
  if (Linkage == GVA_StrongODR)
    return !Context.getLangOpts().AppleKext ? llvm::Function::WeakODRLinkage
                                            : llvm::Function::ExternalLinkage;

  // Destructor variants in the Microsoft C++ ABI are always linkonce_odr thunks
  // emitted on an as-needed basis.
  if (UseThunkForDtorVariant)
    return llvm::GlobalValue::LinkOnceODRLinkage;

  // If required by the ABI, give definitions of static data members with inline
  // initializers at least linkonce_odr linkage.
  if (getCXXABI().isInlineInitializedStaticDataMemberLinkOnce() &&
      isa<VarDecl>(D) &&
      isVarDeclInlineInitializedStaticDataMember(cast<VarDecl>(D)))
    return llvm::GlobalValue::LinkOnceODRLinkage;

  // C++ doesn't have tentative definitions and thus cannot have common
  // linkage.
  if (!getLangOpts().CPlusPlus && isa<VarDecl>(D) &&
      !isVarDeclStrongDefinition(cast<VarDecl>(D), CodeGenOpts.NoCommon))
    return llvm::GlobalVariable::CommonLinkage;

  // selectany symbols are externally visible, so use weak instead of
  // linkonce.  MSVC optimizes away references to const selectany globals, so
  // all definitions should be the same and ODR linkage should be used.
  // http://msdn.microsoft.com/en-us/library/5tkz6s71.aspx
  if (D->hasAttr<SelectAnyAttr>())
    return llvm::GlobalVariable::WeakODRLinkage;

  // Otherwise, we have strong external linkage.
  assert(Linkage == GVA_StrongExternal);
  return llvm::GlobalVariable::ExternalLinkage;
}

llvm::GlobalValue::LinkageTypes CodeGenModule::getLLVMLinkageVarDefinition(
    const VarDecl *VD, bool IsConstant) {
  GVALinkage Linkage = getContext().GetGVALinkageForVariable(VD);
  return getLLVMLinkageForDeclarator(VD, Linkage, IsConstant,
                                     /*UseThunkForDtorVariant=*/false);
}

/// Replace the uses of a function that was declared with a non-proto type.
/// We want to silently drop extra arguments from call sites
static void replaceUsesOfNonProtoConstant(llvm::Constant *old,
                                          llvm::Function *newFn) {
  // Fast path.
  if (old->use_empty()) return;

  llvm::Type *newRetTy = newFn->getReturnType();
  SmallVector<llvm::Value*, 4> newArgs;

  for (llvm::Value::use_iterator ui = old->use_begin(), ue = old->use_end();
         ui != ue; ) {
    llvm::Value::use_iterator use = ui++; // Increment before the use is erased.
    llvm::User *user = use->getUser();

    // Recognize and replace uses of bitcasts.  Most calls to
    // unprototyped functions will use bitcasts.
    if (auto *bitcast = dyn_cast<llvm::ConstantExpr>(user)) {
      if (bitcast->getOpcode() == llvm::Instruction::BitCast)
        replaceUsesOfNonProtoConstant(bitcast, newFn);
      continue;
    }

    // Recognize calls to the function.
    llvm::CallSite callSite(user);
    if (!callSite) continue;
    if (!callSite.isCallee(&*use)) continue;

    // If the return types don't match exactly, then we can't
    // transform this call unless it's dead.
    if (callSite->getType() != newRetTy && !callSite->use_empty())
      continue;

    // Get the call site's attribute list.
    SmallVector<llvm::AttributeSet, 8> newAttrs;
    llvm::AttributeSet oldAttrs = callSite.getAttributes();

    // Collect any return attributes from the call.
    if (oldAttrs.hasAttributes(llvm::AttributeSet::ReturnIndex))
      newAttrs.push_back(
        llvm::AttributeSet::get(newFn->getContext(),
                                oldAttrs.getRetAttributes()));

    // If the function was passed too few arguments, don't transform.
    unsigned newNumArgs = newFn->arg_size();
    if (callSite.arg_size() < newNumArgs) continue;

    // If extra arguments were passed, we silently drop them.
    // If any of the types mismatch, we don't transform.
    unsigned argNo = 0;
    bool dontTransform = false;
    for (llvm::Function::arg_iterator ai = newFn->arg_begin(),
           ae = newFn->arg_end(); ai != ae; ++ai, ++argNo) {
      if (callSite.getArgument(argNo)->getType() != ai->getType()) {
        dontTransform = true;
        break;
      }

      // Add any parameter attributes.
      if (oldAttrs.hasAttributes(argNo + 1))
        newAttrs.
          push_back(llvm::
                    AttributeSet::get(newFn->getContext(),
                                      oldAttrs.getParamAttributes(argNo + 1)));
    }
    if (dontTransform)
      continue;

    if (oldAttrs.hasAttributes(llvm::AttributeSet::FunctionIndex))
      newAttrs.push_back(llvm::AttributeSet::get(newFn->getContext(),
                                                 oldAttrs.getFnAttributes()));

    // Okay, we can transform this.  Create the new call instruction and copy
    // over the required information.
    newArgs.append(callSite.arg_begin(), callSite.arg_begin() + argNo);

    llvm::CallSite newCall;
    if (callSite.isCall()) {
      newCall = llvm::CallInst::Create(newFn, newArgs, "",
                                       callSite.getInstruction());
    } else {
      auto *oldInvoke = cast<llvm::InvokeInst>(callSite.getInstruction());
      newCall = llvm::InvokeInst::Create(newFn,
                                         oldInvoke->getNormalDest(),
                                         oldInvoke->getUnwindDest(),
                                         newArgs, "",
                                         callSite.getInstruction());
    }
    newArgs.clear(); // for the next iteration

    if (!newCall->getType()->isVoidTy())
      newCall->takeName(callSite.getInstruction());
    newCall.setAttributes(
                     llvm::AttributeSet::get(newFn->getContext(), newAttrs));
    newCall.setCallingConv(callSite.getCallingConv());

    // Finally, remove the old call, replacing any uses with the new one.
    if (!callSite->use_empty())
      callSite->replaceAllUsesWith(newCall.getInstruction());

    // Copy debug location attached to CI.
    if (!callSite->getDebugLoc().isUnknown())
      newCall->setDebugLoc(callSite->getDebugLoc());
    callSite->eraseFromParent();
  }
}

/// ReplaceUsesOfNonProtoTypeWithRealFunction - This function is called when we
/// implement a function with no prototype, e.g. "int foo() {}".  If there are
/// existing call uses of the old function in the module, this adjusts them to
/// call the new function directly.
///
/// This is not just a cleanup: the always_inline pass requires direct calls to
/// functions to be able to inline them.  If there is a bitcast in the way, it
/// won't inline them.  Instcombine normally deletes these calls, but it isn't
/// run at -O0.
static void ReplaceUsesOfNonProtoTypeWithRealFunction(llvm::GlobalValue *Old,
                                                      llvm::Function *NewFn) {
  // If we're redefining a global as a function, don't transform it.
  if (!isa<llvm::Function>(Old)) return;

  replaceUsesOfNonProtoConstant(Old, NewFn);
}

void CodeGenModule::HandleCXXStaticMemberVarInstantiation(VarDecl *VD) {
  TemplateSpecializationKind TSK = VD->getTemplateSpecializationKind();
  // If we have a definition, this might be a deferred decl. If the
  // instantiation is explicit, make sure we emit it at the end.
  if (VD->getDefinition() && TSK == TSK_ExplicitInstantiationDefinition)
    GetAddrOfGlobalVar(VD);

  EmitTopLevelDecl(VD);
}

void CodeGenModule::EmitGlobalFunctionDefinition(GlobalDecl GD,
                                                 llvm::GlobalValue *GV) {
  const auto *D = cast<FunctionDecl>(GD.getDecl());

  // If a method is deffered then defer its omp directive too.
  if (const CXXMethodDecl *MD = dyn_cast_or_null<CXXMethodDecl>(D)) {
    const CXXRecordDecl *Parent = MD->getParent();
    for (DeclContext::decl_iterator DI = Parent->decls_begin(),
                                    DE = Parent->decls_end();
                                    DI != DE; ++DI) {
      if (const OMPDeclareSimdDecl *DSimd =
          dyn_cast_or_null<OMPDeclareSimdDecl>(*DI)) {
        if (dyn_cast_or_null<FunctionDecl>(DSimd->getFunction()) == D) {
          DeferredOMP.push_back(DSimd);
        }
      }
    }
  }
  // Compute the function info and LLVM type.
  const CGFunctionInfo &FI = getTypes().arrangeGlobalDeclaration(GD);
  llvm::FunctionType *Ty = getTypes().GetFunctionType(FI);

  // Get or create the prototype for the function.
  if (!GV) {
    llvm::Constant *C =
        GetAddrOfFunction(GD, Ty, /*ForVTable=*/false, /*DontDefer*/ true);

    // Strip off a bitcast if we got one back.
    if (auto *CE = dyn_cast<llvm::ConstantExpr>(C)) {
      assert(CE->getOpcode() == llvm::Instruction::BitCast);
      GV = cast<llvm::GlobalValue>(CE->getOperand(0));
    } else {
      GV = cast<llvm::GlobalValue>(C);
    }
  }

  if (!GV->isDeclaration()) {
    getDiags().Report(D->getLocation(), diag::err_duplicate_mangled_name);
    return;
  }

  if (GV->getType()->getElementType() != Ty) {
    // If the types mismatch then we have to rewrite the definition.
    assert(GV->isDeclaration() && "Shouldn't replace non-declaration");

    // F is the Function* for the one with the wrong type, we must make a new
    // Function* and update everything that used F (a declaration) with the new
    // Function* (which will be a definition).
    //
    // This happens if there is a prototype for a function
    // (e.g. "int f()") and then a definition of a different type
    // (e.g. "int f(int x)").  Move the old function aside so that it
    // doesn't interfere with GetAddrOfFunction.
    GV->setName(StringRef());
    auto *NewFn = cast<llvm::Function>(GetAddrOfFunction(GD, Ty));

    // This might be an implementation of a function without a
    // prototype, in which case, try to do special replacement of
    // calls which match the new prototype.  The really key thing here
    // is that we also potentially drop arguments from the call site
    // so as to make a direct call, which makes the inliner happier
    // and suppresses a number of optimizer warnings (!) about
    // dropping arguments.
    if (!GV->use_empty()) {
      ReplaceUsesOfNonProtoTypeWithRealFunction(GV, NewFn);
      GV->removeDeadConstantUsers();
    }

    // Replace uses of F with the Function we will endow with a body.
    if (!GV->use_empty()) {
      llvm::Constant *NewPtrForOldDecl =
          llvm::ConstantExpr::getBitCast(NewFn, GV->getType());
      GV->replaceAllUsesWith(NewPtrForOldDecl);
    }

    // Ok, delete the old function now, which is dead.
    GV->eraseFromParent();

    GV = NewFn;
  }

  // We need to set linkage and visibility on the function before
  // generating code for it because various parts of IR generation
  // want to propagate this information down (e.g. to local static
  // declarations).
  auto *Fn = cast<llvm::Function>(GV);
  setFunctionLinkage(GD, Fn);

  // FIXME: this is redundant with part of setFunctionDefinitionAttributes
  setGlobalVisibility(Fn, D);

  MaybeHandleStaticInExternC(D, Fn);

  CodeGenFunction(*this).GenerateCode(D, Fn, FI);

  setFunctionDefinitionAttributes(D, Fn);
  SetLLVMFunctionAttributesForDefinition(D, Fn);

  if (const ConstructorAttr *CA = D->getAttr<ConstructorAttr>())
    AddGlobalCtor(Fn, CA->getPriority());
  if (const DestructorAttr *DA = D->getAttr<DestructorAttr>())
    AddGlobalDtor(Fn, DA->getPriority());
  if (D->hasAttr<AnnotateAttr>())
    AddGlobalAnnotations(D, Fn);
}

static llvm::GlobalObject &getGlobalObjectInExpr(DiagnosticsEngine &Diags,
                                                 const AliasAttr *AA,
                                                 llvm::Constant *C) {
  if (auto *GO = dyn_cast<llvm::GlobalObject>(C))
    return *GO;

  auto *GA = dyn_cast<llvm::GlobalAlias>(C);
  if (GA) {
    if (GA->mayBeOverridden()) {
      Diags.Report(AA->getLocation(), diag::warn_alias_to_weak_alias)
          << GA->getAliasee()->getName() << GA->getName();
    }

    return *GA->getAliasee();
  }

  auto *CE = cast<llvm::ConstantExpr>(C);
  assert(CE->getOpcode() == llvm::Instruction::BitCast ||
         CE->getOpcode() == llvm::Instruction::GetElementPtr ||
         CE->getOpcode() == llvm::Instruction::AddrSpaceCast);
  return *cast<llvm::GlobalObject>(CE->getOperand(0));
}

void CodeGenModule::EmitAliasDefinition(GlobalDecl GD) {
  const auto *D = cast<ValueDecl>(GD.getDecl());
  const AliasAttr *AA = D->getAttr<AliasAttr>();
  assert(AA && "Not an alias?");

  StringRef MangledName = getMangledName(GD);

  // If there is a definition in the module, then it wins over the alias.
  // This is dubious, but allow it to be safe.  Just ignore the alias.
  llvm::GlobalValue *Entry = GetGlobalValue(MangledName);
  if (Entry && !Entry->isDeclaration())
    return;

  Aliases.push_back(GD);

  llvm::Type *DeclTy = getTypes().ConvertTypeForMem(D->getType());

  // Create a reference to the named value.  This ensures that it is emitted
  // if a deferred decl.
  llvm::Constant *Aliasee;
  if (isa<llvm::FunctionType>(DeclTy))
    Aliasee = GetOrCreateLLVMFunction(AA->getAliasee(), DeclTy, GD,
                                      /*ForVTable=*/false);
  else
    Aliasee = GetOrCreateLLVMGlobal(AA->getAliasee(),
                                    llvm::PointerType::getUnqual(DeclTy),
                                    nullptr);

  // Create the new alias itself, but don't set a name yet.
  auto *GA = llvm::GlobalAlias::create(
      cast<llvm::PointerType>(Aliasee->getType())->getElementType(), 0,
      llvm::Function::ExternalLinkage, "",
      &getGlobalObjectInExpr(Diags, AA, Aliasee));

  if (Entry) {
    if (GA->getAliasee() == Entry) {
      Diags.Report(AA->getLocation(), diag::err_cyclic_alias);
      return;
    }

    assert(Entry->isDeclaration());

    // If there is a declaration in the module, then we had an extern followed
    // by the alias, as in:
    //   extern int test6();
    //   ...
    //   int test6() __attribute__((alias("test7")));
    //
    // Remove it and replace uses of it with the alias.
    GA->takeName(Entry);

    Entry->replaceAllUsesWith(llvm::ConstantExpr::getBitCast(GA,
                                                          Entry->getType()));
    Entry->eraseFromParent();
  } else {
    GA->setName(MangledName);
  }

  // Set attributes which are particular to an alias; this is a
  // specialization of the attributes which may be set on a global
  // variable/function.
  if (D->hasAttr<DLLExportAttr>()) {
    if (const auto *FD = dyn_cast<FunctionDecl>(D)) {
      // The dllexport attribute is ignored for undefined symbols.
      if (FD->hasBody())
        GA->setDLLStorageClass(llvm::GlobalValue::DLLExportStorageClass);
    } else {
      GA->setDLLStorageClass(llvm::GlobalValue::DLLExportStorageClass);
    }
  } else if (D->hasAttr<WeakAttr>() ||
             D->hasAttr<WeakRefAttr>() ||
             D->isWeakImported()) {
    GA->setLinkage(llvm::Function::WeakAnyLinkage);
  }

  SetCommonAttributes(D, GA);
}

llvm::Function *CodeGenModule::getIntrinsic(unsigned IID,
                                            ArrayRef<llvm::Type*> Tys) {
  return llvm::Intrinsic::getDeclaration(&getModule(), (llvm::Intrinsic::ID)IID,
                                         Tys);
}

static llvm::StringMapEntry<llvm::Constant*> &
GetConstantCFStringEntry(llvm::StringMap<llvm::Constant*> &Map,
                         const StringLiteral *Literal,
                         bool TargetIsLSB,
                         bool &IsUTF16,
                         unsigned &StringLength) {
  StringRef String = Literal->getString();
  unsigned NumBytes = String.size();

  // Check for simple case.
  if (!Literal->containsNonAsciiOrNull()) {
    StringLength = NumBytes;
    return Map.GetOrCreateValue(String);
  }

  // Otherwise, convert the UTF8 literals into a string of shorts.
  IsUTF16 = true;

  SmallVector<UTF16, 128> ToBuf(NumBytes + 1); // +1 for ending nulls.
  const UTF8 *FromPtr = (const UTF8 *)String.data();
  UTF16 *ToPtr = &ToBuf[0];

  (void)ConvertUTF8toUTF16(&FromPtr, FromPtr + NumBytes,
                           &ToPtr, ToPtr + NumBytes,
                           strictConversion);

  // ConvertUTF8toUTF16 returns the length in ToPtr.
  StringLength = ToPtr - &ToBuf[0];

  // Add an explicit null.
  *ToPtr = 0;
  return Map.
    GetOrCreateValue(StringRef(reinterpret_cast<const char *>(ToBuf.data()),
                               (StringLength + 1) * 2));
}

static llvm::StringMapEntry<llvm::Constant*> &
GetConstantStringEntry(llvm::StringMap<llvm::Constant*> &Map,
                       const StringLiteral *Literal,
                       unsigned &StringLength) {
  StringRef String = Literal->getString();
  StringLength = String.size();
  return Map.GetOrCreateValue(String);
}

llvm::Constant *
CodeGenModule::GetAddrOfConstantCFString(const StringLiteral *Literal) {
  unsigned StringLength = 0;
  bool isUTF16 = false;
  llvm::StringMapEntry<llvm::Constant*> &Entry =
    GetConstantCFStringEntry(CFConstantStringMap, Literal,
                             getDataLayout().isLittleEndian(),
                             isUTF16, StringLength);

  if (llvm::Constant *C = Entry.getValue())
    return C;

  llvm::Constant *Zero = llvm::Constant::getNullValue(Int32Ty);
  llvm::Constant *Zeros[] = { Zero, Zero };
  llvm::Value *V;
  
  // If we don't already have it, get __CFConstantStringClassReference.
  if (!CFConstantStringClassRef) {
    llvm::Type *Ty = getTypes().ConvertType(getContext().IntTy);
    Ty = llvm::ArrayType::get(Ty, 0);
    llvm::Constant *GV = CreateRuntimeVariable(Ty,
                                           "__CFConstantStringClassReference");
    // Decay array -> ptr
    V = llvm::ConstantExpr::getGetElementPtr(GV, Zeros);
    CFConstantStringClassRef = V;
  }
  else
    V = CFConstantStringClassRef;

  QualType CFTy = getContext().getCFConstantStringType();

  auto *STy = cast<llvm::StructType>(getTypes().ConvertType(CFTy));

  llvm::Constant *Fields[4];

  // Class pointer.
  Fields[0] = cast<llvm::ConstantExpr>(V);

  // Flags.
  llvm::Type *Ty = getTypes().ConvertType(getContext().UnsignedIntTy);
  Fields[1] = isUTF16 ? llvm::ConstantInt::get(Ty, 0x07d0) :
    llvm::ConstantInt::get(Ty, 0x07C8);

  // String pointer.
  llvm::Constant *C = nullptr;
  if (isUTF16) {
    ArrayRef<uint16_t> Arr =
      llvm::makeArrayRef<uint16_t>(reinterpret_cast<uint16_t*>(
                                     const_cast<char *>(Entry.getKey().data())),
                                   Entry.getKey().size() / 2);
    C = llvm::ConstantDataArray::get(VMContext, Arr);
  } else {
    C = llvm::ConstantDataArray::getString(VMContext, Entry.getKey());
  }

  // Note: -fwritable-strings doesn't make the backing store strings of
  // CFStrings writable. (See <rdar://problem/10657500>)
  auto *GV =
      new llvm::GlobalVariable(getModule(), C->getType(), /*isConstant=*/true,
                               llvm::GlobalValue::PrivateLinkage, C, ".str");
  GV->setUnnamedAddr(true);
  // Don't enforce the target's minimum global alignment, since the only use
  // of the string is via this class initializer.
  // FIXME: We set the section explicitly to avoid a bug in ld64 224.1. Without
  // it LLVM can merge the string with a non unnamed_addr one during LTO. Doing
  // that changes the section it ends in, which surprises ld64.
  if (isUTF16) {
    CharUnits Align = getContext().getTypeAlignInChars(getContext().ShortTy);
    GV->setAlignment(Align.getQuantity());
    GV->setSection("__TEXT,__ustring");
  } else {
    CharUnits Align = getContext().getTypeAlignInChars(getContext().CharTy);
    GV->setAlignment(Align.getQuantity());
    GV->setSection("__TEXT,__cstring,cstring_literals");
  }

  // String.
  Fields[2] = llvm::ConstantExpr::getGetElementPtr(GV, Zeros);

  if (isUTF16)
    // Cast the UTF16 string to the correct type.
    Fields[2] = llvm::ConstantExpr::getBitCast(Fields[2], Int8PtrTy);

  // String length.
  Ty = getTypes().ConvertType(getContext().LongTy);
  Fields[3] = llvm::ConstantInt::get(Ty, StringLength);

  // The struct.
  C = llvm::ConstantStruct::get(STy, Fields);
  GV = new llvm::GlobalVariable(getModule(), C->getType(), true,
                                llvm::GlobalVariable::PrivateLinkage, C,
                                "_unnamed_cfstring_");
  GV->setSection("__DATA,__cfstring");
  Entry.setValue(GV);

  return GV;
}

llvm::Constant *
CodeGenModule::GetAddrOfConstantString(const StringLiteral *Literal) {
  unsigned StringLength = 0;
  llvm::StringMapEntry<llvm::Constant*> &Entry =
    GetConstantStringEntry(CFConstantStringMap, Literal, StringLength);
  
  if (llvm::Constant *C = Entry.getValue())
    return C;
  
  llvm::Constant *Zero = llvm::Constant::getNullValue(Int32Ty);
  llvm::Constant *Zeros[] = { Zero, Zero };
  llvm::Value *V;
  // If we don't already have it, get _NSConstantStringClassReference.
  if (!ConstantStringClassRef) {
    std::string StringClass(getLangOpts().ObjCConstantStringClass);
    llvm::Type *Ty = getTypes().ConvertType(getContext().IntTy);
    llvm::Constant *GV;
    if (LangOpts.ObjCRuntime.isNonFragile()) {
      std::string str = 
        StringClass.empty() ? "OBJC_CLASS_$_NSConstantString" 
                            : "OBJC_CLASS_$_" + StringClass;
      GV = getObjCRuntime().GetClassGlobal(str);
      // Make sure the result is of the correct type.
      llvm::Type *PTy = llvm::PointerType::getUnqual(Ty);
      V = llvm::ConstantExpr::getBitCast(GV, PTy);
      ConstantStringClassRef = V;
    } else {
      std::string str =
        StringClass.empty() ? "_NSConstantStringClassReference"
                            : "_" + StringClass + "ClassReference";
      llvm::Type *PTy = llvm::ArrayType::get(Ty, 0);
      GV = CreateRuntimeVariable(PTy, str);
      // Decay array -> ptr
      V = llvm::ConstantExpr::getGetElementPtr(GV, Zeros);
      ConstantStringClassRef = V;
    }
  }
  else
    V = ConstantStringClassRef;

  if (!NSConstantStringType) {
    // Construct the type for a constant NSString.
    RecordDecl *D = Context.buildImplicitRecord("__builtin_NSString");
    D->startDefinition();
      
    QualType FieldTypes[3];
    
    // const int *isa;
    FieldTypes[0] = Context.getPointerType(Context.IntTy.withConst());
    // const char *str;
    FieldTypes[1] = Context.getPointerType(Context.CharTy.withConst());
    // unsigned int length;
    FieldTypes[2] = Context.UnsignedIntTy;
    
    // Create fields
    for (unsigned i = 0; i < 3; ++i) {
      FieldDecl *Field = FieldDecl::Create(Context, D,
                                           SourceLocation(),
                                           SourceLocation(), nullptr,
                                           FieldTypes[i], /*TInfo=*/nullptr,
                                           /*BitWidth=*/nullptr,
                                           /*Mutable=*/false,
                                           ICIS_NoInit);
      Field->setAccess(AS_public);
      D->addDecl(Field);
    }
    
    D->completeDefinition();
    QualType NSTy = Context.getTagDeclType(D);
    NSConstantStringType = cast<llvm::StructType>(getTypes().ConvertType(NSTy));
  }
  
  llvm::Constant *Fields[3];
  
  // Class pointer.
  Fields[0] = cast<llvm::ConstantExpr>(V);
  
  // String pointer.
  llvm::Constant *C =
    llvm::ConstantDataArray::getString(VMContext, Entry.getKey());
  
  llvm::GlobalValue::LinkageTypes Linkage;
  bool isConstant;
  Linkage = llvm::GlobalValue::PrivateLinkage;
  isConstant = !LangOpts.WritableStrings;

  auto *GV = new llvm::GlobalVariable(getModule(), C->getType(), isConstant,
                                      Linkage, C, ".str");
  GV->setUnnamedAddr(true);
  // Don't enforce the target's minimum global alignment, since the only use
  // of the string is via this class initializer.
  CharUnits Align = getContext().getTypeAlignInChars(getContext().CharTy);
  GV->setAlignment(Align.getQuantity());
  Fields[1] = llvm::ConstantExpr::getGetElementPtr(GV, Zeros);
  
  // String length.
  llvm::Type *Ty = getTypes().ConvertType(getContext().UnsignedIntTy);
  Fields[2] = llvm::ConstantInt::get(Ty, StringLength);
  
  // The struct.
  C = llvm::ConstantStruct::get(NSConstantStringType, Fields);
  GV = new llvm::GlobalVariable(getModule(), C->getType(), true,
                                llvm::GlobalVariable::PrivateLinkage, C,
                                "_unnamed_nsstring_");
  const char *NSStringSection = "__OBJC,__cstring_object,regular,no_dead_strip";
  const char *NSStringNonFragileABISection =
      "__DATA,__objc_stringobj,regular,no_dead_strip";
  // FIXME. Fix section.
  GV->setSection(LangOpts.ObjCRuntime.isNonFragile()
                     ? NSStringNonFragileABISection
                     : NSStringSection);
  Entry.setValue(GV);
  
  return GV;
}

QualType CodeGenModule::getObjCFastEnumerationStateType() {
  if (ObjCFastEnumerationStateType.isNull()) {
    RecordDecl *D = Context.buildImplicitRecord("__objcFastEnumerationState");
    D->startDefinition();
    
    QualType FieldTypes[] = {
      Context.UnsignedLongTy,
      Context.getPointerType(Context.getObjCIdType()),
      Context.getPointerType(Context.UnsignedLongTy),
      Context.getConstantArrayType(Context.UnsignedLongTy,
                           llvm::APInt(32, 5), ArrayType::Normal, 0)
    };
    
    for (size_t i = 0; i < 4; ++i) {
      FieldDecl *Field = FieldDecl::Create(Context,
                                           D,
                                           SourceLocation(),
                                           SourceLocation(), nullptr,
                                           FieldTypes[i], /*TInfo=*/nullptr,
                                           /*BitWidth=*/nullptr,
                                           /*Mutable=*/false,
                                           ICIS_NoInit);
      Field->setAccess(AS_public);
      D->addDecl(Field);
    }
    
    D->completeDefinition();
    ObjCFastEnumerationStateType = Context.getTagDeclType(D);
  }
  
  return ObjCFastEnumerationStateType;
}

llvm::Constant *
CodeGenModule::GetConstantArrayFromStringLiteral(const StringLiteral *E) {
  assert(!E->getType()->isPointerType() && "Strings are always arrays");
  
  // Don't emit it as the address of the string, emit the string data itself
  // as an inline array.
  if (E->getCharByteWidth() == 1) {
    SmallString<64> Str(E->getString());

    // Resize the string to the right size, which is indicated by its type.
    const ConstantArrayType *CAT = Context.getAsConstantArrayType(E->getType());
    Str.resize(CAT->getSize().getZExtValue());
    return llvm::ConstantDataArray::getString(VMContext, Str, false);
  }

  auto *AType = cast<llvm::ArrayType>(getTypes().ConvertType(E->getType()));
  llvm::Type *ElemTy = AType->getElementType();
  unsigned NumElements = AType->getNumElements();

  // Wide strings have either 2-byte or 4-byte elements.
  if (ElemTy->getPrimitiveSizeInBits() == 16) {
    SmallVector<uint16_t, 32> Elements;
    Elements.reserve(NumElements);

    for(unsigned i = 0, e = E->getLength(); i != e; ++i)
      Elements.push_back(E->getCodeUnit(i));
    Elements.resize(NumElements);
    return llvm::ConstantDataArray::get(VMContext, Elements);
  }
  
  assert(ElemTy->getPrimitiveSizeInBits() == 32);
  SmallVector<uint32_t, 32> Elements;
  Elements.reserve(NumElements);
  
  for(unsigned i = 0, e = E->getLength(); i != e; ++i)
    Elements.push_back(E->getCodeUnit(i));
  Elements.resize(NumElements);
  return llvm::ConstantDataArray::get(VMContext, Elements);
}

/// GetAddrOfConstantStringFromLiteral - Return a pointer to a
/// constant array for the given string literal.
llvm::Constant *
CodeGenModule::GetAddrOfConstantStringFromLiteral(const StringLiteral *S) {
  CharUnits Align = getContext().getAlignOfGlobalVarInChars(S->getType());

  llvm::StringMapEntry<llvm::GlobalVariable *> *Entry = nullptr;
  llvm::GlobalVariable *GV = nullptr;
  if (!LangOpts.WritableStrings) {
    llvm::StringMap<llvm::GlobalVariable *> *ConstantStringMap = nullptr;
    switch (S->getCharByteWidth()) {
    case 1:
      ConstantStringMap = &Constant1ByteStringMap;
      break;
    case 2:
      ConstantStringMap = &Constant2ByteStringMap;
      break;
    case 4:
      ConstantStringMap = &Constant4ByteStringMap;
      break;
    default:
      llvm_unreachable("unhandled byte width!");
    }
    Entry = &ConstantStringMap->GetOrCreateValue(S->getBytes());
    GV = Entry->getValue();
  }

  if (!GV) {
    SmallString<256> MangledNameBuffer;
    StringRef GlobalVariableName;
    llvm::GlobalValue::LinkageTypes LT;

    // Mangle the string literal if the ABI allows for it.  However, we cannot
    // do this if  we are compiling with ASan or -fwritable-strings because they
    // rely on strings having normal linkage.
    if (!LangOpts.WritableStrings && !SanOpts.Address &&
        getCXXABI().getMangleContext().shouldMangleStringLiteral(S)) {
      llvm::raw_svector_ostream Out(MangledNameBuffer);
      getCXXABI().getMangleContext().mangleStringLiteral(S, Out);
      Out.flush();

      LT = llvm::GlobalValue::LinkOnceODRLinkage;
      GlobalVariableName = MangledNameBuffer;
    } else {
      LT = llvm::GlobalValue::PrivateLinkage;
      GlobalVariableName = ".str";
    }

    // OpenCL v1.2 s6.5.3: a string literal is in the constant address space.
    unsigned AddrSpace = 0;
    if (getLangOpts().OpenCL)
      AddrSpace = getContext().getTargetAddressSpace(LangAS::opencl_constant);

    llvm::Constant *C = GetConstantArrayFromStringLiteral(S);
    GV = new llvm::GlobalVariable(
        getModule(), C->getType(), !LangOpts.WritableStrings, LT, C,
        GlobalVariableName, /*InsertBefore=*/nullptr,
        llvm::GlobalVariable::NotThreadLocal, AddrSpace);
    GV->setUnnamedAddr(true);
    if (Entry)
      Entry->setValue(GV);
  }

  if (Align.getQuantity() > GV->getAlignment())
    GV->setAlignment(Align.getQuantity());

  return GV;
}

/// GetAddrOfConstantStringFromObjCEncode - Return a pointer to a constant
/// array for the given ObjCEncodeExpr node.
llvm::Constant *
CodeGenModule::GetAddrOfConstantStringFromObjCEncode(const ObjCEncodeExpr *E) {
  std::string Str;
  getContext().getObjCEncodingForType(E->getEncodedType(), Str);

  return GetAddrOfConstantCString(Str);
}


/// GenerateWritableString -- Creates storage for a string literal.
static llvm::GlobalVariable *GenerateStringLiteral(StringRef str,
                                             bool constant,
                                             CodeGenModule &CGM,
                                             const char *GlobalName,
                                             unsigned Alignment) {
  // Create Constant for this string literal. Don't add a '\0'.
  llvm::Constant *C =
      llvm::ConstantDataArray::getString(CGM.getLLVMContext(), str, false);

  // OpenCL v1.2 s6.5.3: a string literal is in the constant address space.
  unsigned AddrSpace = 0;
  if (CGM.getLangOpts().OpenCL)
    AddrSpace = CGM.getContext().getTargetAddressSpace(LangAS::opencl_constant);

  // Create a global variable for this string
  auto *GV = new llvm::GlobalVariable(
      CGM.getModule(), C->getType(), constant,
      llvm::GlobalValue::PrivateLinkage, C, GlobalName, nullptr,
      llvm::GlobalVariable::NotThreadLocal, AddrSpace);
  GV->setAlignment(Alignment);
  GV->setUnnamedAddr(true);
  return GV;
}

/// GetAddrOfConstantString - Returns a pointer to a character array
/// containing the literal. This contents are exactly that of the
/// given string, i.e. it will not be null terminated automatically;
/// see GetAddrOfConstantCString. Note that whether the result is
/// actually a pointer to an LLVM constant depends on
/// Feature.WriteableStrings.
///
/// The result has pointer to array type.
llvm::Constant *CodeGenModule::GetAddrOfConstantString(StringRef Str,
                                                       const char *GlobalName,
                                                       unsigned Alignment) {
  // Get the default prefix if a name wasn't specified.
  if (!GlobalName)
    GlobalName = ".str";

  if (Alignment == 0)
    Alignment = getContext().getAlignOfGlobalVarInChars(getContext().CharTy)
      .getQuantity();

  // Don't share any string literals if strings aren't constant.
  if (LangOpts.WritableStrings)
    return GenerateStringLiteral(Str, false, *this, GlobalName, Alignment);

  llvm::StringMapEntry<llvm::GlobalVariable *> &Entry =
    Constant1ByteStringMap.GetOrCreateValue(Str);

  if (llvm::GlobalVariable *GV = Entry.getValue()) {
    if (Alignment > GV->getAlignment()) {
      GV->setAlignment(Alignment);
    }
    return GV;
  }

  // Create a global variable for this.
  llvm::GlobalVariable *GV = GenerateStringLiteral(Str, true, *this, GlobalName,
                                                   Alignment);
  Entry.setValue(GV);
  return GV;
}

/// GetAddrOfConstantCString - Returns a pointer to a character
/// array containing the literal and a terminating '\0'
/// character. The result has pointer to array type.
llvm::Constant *CodeGenModule::GetAddrOfConstantCString(const std::string &Str,
                                                        const char *GlobalName,
                                                        unsigned Alignment) {
  StringRef StrWithNull(Str.c_str(), Str.size() + 1);
  return GetAddrOfConstantString(StrWithNull, GlobalName, Alignment);
}

llvm::Constant *CodeGenModule::GetAddrOfGlobalTemporary(
    const MaterializeTemporaryExpr *E, const Expr *Init) {
  assert((E->getStorageDuration() == SD_Static ||
          E->getStorageDuration() == SD_Thread) && "not a global temporary");
  const auto *VD = cast<VarDecl>(E->getExtendingDecl());

  // If we're not materializing a subobject of the temporary, keep the
  // cv-qualifiers from the type of the MaterializeTemporaryExpr.
  QualType MaterializedType = Init->getType();
  if (Init == E->GetTemporaryExpr())
    MaterializedType = E->getType();

  llvm::Constant *&Slot = MaterializedGlobalTemporaryMap[E];
  if (Slot)
    return Slot;

  // FIXME: If an externally-visible declaration extends multiple temporaries,
  // we need to give each temporary the same name in every translation unit (and
  // we also need to make the temporaries externally-visible).
  SmallString<256> Name;
  llvm::raw_svector_ostream Out(Name);
  getCXXABI().getMangleContext().mangleReferenceTemporary(
      VD, E->getManglingNumber(), Out);
  Out.flush();

  APValue *Value = nullptr;
  if (E->getStorageDuration() == SD_Static) {
    // We might have a cached constant initializer for this temporary. Note
    // that this might have a different value from the value computed by
    // evaluating the initializer if the surrounding constant expression
    // modifies the temporary.
    Value = getContext().getMaterializedTemporaryValue(E, false);
    if (Value && Value->isUninit())
      Value = nullptr;
  }

  // Try evaluating it now, it might have a constant initializer.
  Expr::EvalResult EvalResult;
  if (!Value && Init->EvaluateAsRValue(EvalResult, getContext()) &&
      !EvalResult.hasSideEffects())
    Value = &EvalResult.Val;

  llvm::Constant *InitialValue = nullptr;
  bool Constant = false;
  llvm::Type *Type;
  if (Value) {
    // The temporary has a constant initializer, use it.
    InitialValue = EmitConstantValue(*Value, MaterializedType, nullptr);
    Constant = isTypeConstant(MaterializedType, /*ExcludeCtor*/Value);
    Type = InitialValue->getType();
  } else {
    // No initializer, the initialization will be provided when we
    // initialize the declaration which performed lifetime extension.
    Type = getTypes().ConvertTypeForMem(MaterializedType);
  }

  // Create a global variable for this lifetime-extended temporary.
  llvm::GlobalValue::LinkageTypes Linkage =
      getLLVMLinkageVarDefinition(VD, Constant);
  // There is no need for this temporary to have global linkage if the global
  // variable has external linkage.
  if (Linkage == llvm::GlobalVariable::ExternalLinkage)
    Linkage = llvm::GlobalVariable::PrivateLinkage;
  unsigned AddrSpace = GetGlobalVarAddressSpace(
      VD, getContext().getTargetAddressSpace(MaterializedType));
  auto *GV = new llvm::GlobalVariable(
      getModule(), Type, Constant, Linkage, InitialValue, Name.c_str(),
      /*InsertBefore=*/nullptr, llvm::GlobalVariable::NotThreadLocal,
      AddrSpace);
  setGlobalVisibility(GV, VD);
  GV->setAlignment(
      getContext().getTypeAlignInChars(MaterializedType).getQuantity());
  if (VD->getTLSKind())
    setTLSMode(GV, *VD);
  Slot = GV;
  return GV;
}

/// EmitObjCPropertyImplementations - Emit information for synthesized
/// properties for an implementation.
void CodeGenModule::EmitObjCPropertyImplementations(const
                                                    ObjCImplementationDecl *D) {
  for (const auto *PID : D->property_impls()) {
    // Dynamic is just for type-checking.
    if (PID->getPropertyImplementation() == ObjCPropertyImplDecl::Synthesize) {
      ObjCPropertyDecl *PD = PID->getPropertyDecl();

      // Determine which methods need to be implemented, some may have
      // been overridden. Note that ::isPropertyAccessor is not the method
      // we want, that just indicates if the decl came from a
      // property. What we want to know is if the method is defined in
      // this implementation.
      if (!D->getInstanceMethod(PD->getGetterName()))
        CodeGenFunction(*this).GenerateObjCGetter(
                                 const_cast<ObjCImplementationDecl *>(D), PID);
      if (!PD->isReadOnly() &&
          !D->getInstanceMethod(PD->getSetterName()))
        CodeGenFunction(*this).GenerateObjCSetter(
                                 const_cast<ObjCImplementationDecl *>(D), PID);
    }
  }
}

static bool needsDestructMethod(ObjCImplementationDecl *impl) {
  const ObjCInterfaceDecl *iface = impl->getClassInterface();
  for (const ObjCIvarDecl *ivar = iface->all_declared_ivar_begin();
       ivar; ivar = ivar->getNextIvar())
    if (ivar->getType().isDestructedType())
      return true;

  return false;
}

/// EmitObjCIvarInitializations - Emit information for ivar initialization
/// for an implementation.
void CodeGenModule::EmitObjCIvarInitializations(ObjCImplementationDecl *D) {
  // We might need a .cxx_destruct even if we don't have any ivar initializers.
  if (needsDestructMethod(D)) {
    IdentifierInfo *II = &getContext().Idents.get(".cxx_destruct");
    Selector cxxSelector = getContext().Selectors.getSelector(0, &II);
    ObjCMethodDecl *DTORMethod =
      ObjCMethodDecl::Create(getContext(), D->getLocation(), D->getLocation(),
                             cxxSelector, getContext().VoidTy, nullptr, D,
                             /*isInstance=*/true, /*isVariadic=*/false,
                          /*isPropertyAccessor=*/true, /*isImplicitlyDeclared=*/true,
                             /*isDefined=*/false, ObjCMethodDecl::Required);
    D->addInstanceMethod(DTORMethod);
    CodeGenFunction(*this).GenerateObjCCtorDtorMethod(D, DTORMethod, false);
    D->setHasDestructors(true);
  }

  // If the implementation doesn't have any ivar initializers, we don't need
  // a .cxx_construct.
  if (D->getNumIvarInitializers() == 0)
    return;
  
  IdentifierInfo *II = &getContext().Idents.get(".cxx_construct");
  Selector cxxSelector = getContext().Selectors.getSelector(0, &II);
  // The constructor returns 'self'.
  ObjCMethodDecl *CTORMethod = ObjCMethodDecl::Create(getContext(), 
                                                D->getLocation(),
                                                D->getLocation(),
                                                cxxSelector,
                                                getContext().getObjCIdType(),
                                                nullptr, D, /*isInstance=*/true,
                                                /*isVariadic=*/false,
                                                /*isPropertyAccessor=*/true,
                                                /*isImplicitlyDeclared=*/true,
                                                /*isDefined=*/false,
                                                ObjCMethodDecl::Required);
  D->addInstanceMethod(CTORMethod);
  CodeGenFunction(*this).GenerateObjCCtorDtorMethod(D, CTORMethod, true);
  D->setHasNonZeroConstructors(true);
}

/// EmitNamespace - Emit all declarations in a namespace.
void CodeGenModule::EmitNamespace(const NamespaceDecl *ND) {
  for (auto *I : ND->decls()) {
    if (const auto *VD = dyn_cast<VarDecl>(I))
      if (VD->getTemplateSpecializationKind() != TSK_ExplicitSpecialization &&
          VD->getTemplateSpecializationKind() != TSK_Undeclared)
        continue;
    EmitTopLevelDecl(I);
  }
}

// EmitLinkageSpec - Emit all declarations in a linkage spec.
void CodeGenModule::EmitLinkageSpec(const LinkageSpecDecl *LSD) {
  if (LSD->getLanguage() != LinkageSpecDecl::lang_c &&
      LSD->getLanguage() != LinkageSpecDecl::lang_cxx) {
    ErrorUnsupported(LSD, "linkage spec");
    return;
  }

  for (auto *I : LSD->decls()) {
    // Meta-data for ObjC class includes references to implemented methods.
    // Generate class's method definitions first.
    if (auto *OID = dyn_cast<ObjCImplDecl>(I)) {
      for (auto *M : OID->methods())
        EmitTopLevelDecl(M);
    }
    EmitTopLevelDecl(I);
  }
}

/// EmitTopLevelDecl - Emit code for a single top level declaration.
void CodeGenModule::EmitTopLevelDecl(Decl *D) {
  // Ignore dependent declarations.
  if (D->getDeclContext() && D->getDeclContext()->isDependentContext())
    return;

  switch (D->getKind()) {
  case Decl::CXXConversion:
  case Decl::CXXMethod:
  case Decl::Function:
    // Skip function templates
    if (cast<FunctionDecl>(D)->getDescribedFunctionTemplate() ||
        cast<FunctionDecl>(D)->isLateTemplateParsed())
      return;

    EmitGlobal(cast<FunctionDecl>(D));
    break;

  case Decl::Var:
    // Skip variable templates
    if (cast<VarDecl>(D)->getDescribedVarTemplate())
      return;
  case Decl::VarTemplateSpecialization:
    EmitGlobal(cast<VarDecl>(D));
    break;

  // Indirect fields from global anonymous structs and unions can be
  // ignored; only the actual variable requires IR gen support.
  case Decl::IndirectField:
    break;

  // C++ Decls
  case Decl::Namespace:
    EmitNamespace(cast<NamespaceDecl>(D));
    break;
    // No code generation needed.
  case Decl::UsingShadow:
  case Decl::ClassTemplate:
  case Decl::VarTemplate:
  case Decl::VarTemplatePartialSpecialization:
  case Decl::FunctionTemplate:
  case Decl::TypeAliasTemplate:
  case Decl::Block:
  case Decl::Empty:
    break;
  case Decl::Using:          // using X; [C++]
    if (CGDebugInfo *DI = getModuleDebugInfo())
        DI->EmitUsingDecl(cast<UsingDecl>(*D));
    return;
  case Decl::NamespaceAlias:
    if (CGDebugInfo *DI = getModuleDebugInfo())
        DI->EmitNamespaceAlias(cast<NamespaceAliasDecl>(*D));
    return;
  case Decl::UsingDirective: // using namespace X; [C++]
    if (CGDebugInfo *DI = getModuleDebugInfo())
      DI->EmitUsingDirective(cast<UsingDirectiveDecl>(*D));
    return;
  case Decl::CXXConstructor:
    // Skip function templates
    if (cast<FunctionDecl>(D)->getDescribedFunctionTemplate() ||
        cast<FunctionDecl>(D)->isLateTemplateParsed())
      return;
      
    getCXXABI().EmitCXXConstructors(cast<CXXConstructorDecl>(D));
    break;
  case Decl::CXXDestructor:
    if (cast<FunctionDecl>(D)->isLateTemplateParsed())
      return;
    getCXXABI().EmitCXXDestructors(cast<CXXDestructorDecl>(D));
    break;
  case Decl::OMPDeclareTarget:
    EmitOMPDeclareSimd(cast<OMPDeclareSimdDecl>(D));
    break;

  case Decl::StaticAssert:
    // Nothing to do.
    break;

  // Objective-C Decls

  // Forward declarations, no (immediate) code generation.
  case Decl::ObjCInterface:
  case Decl::ObjCCategory:
    break;

  case Decl::ObjCProtocol: {
    auto *Proto = cast<ObjCProtocolDecl>(D);
    if (Proto->isThisDeclarationADefinition())
      ObjCRuntime->GenerateProtocol(Proto);
    break;
  }
      
  case Decl::ObjCCategoryImpl:
    // Categories have properties but don't support synthesize so we
    // can ignore them here.
    ObjCRuntime->GenerateCategory(cast<ObjCCategoryImplDecl>(D));
    break;

  case Decl::ObjCImplementation: {
    auto *OMD = cast<ObjCImplementationDecl>(D);
    EmitObjCPropertyImplementations(OMD);
    EmitObjCIvarInitializations(OMD);
    ObjCRuntime->GenerateClass(OMD);
    // Emit global variable debug information.
    if (CGDebugInfo *DI = getModuleDebugInfo())
      if (getCodeGenOpts().getDebugInfo() >= CodeGenOptions::LimitedDebugInfo)
        DI->getOrCreateInterfaceType(getContext().getObjCInterfaceType(
            OMD->getClassInterface()), OMD->getLocation());
    break;
  }
  case Decl::ObjCMethod: {
    auto *OMD = cast<ObjCMethodDecl>(D);
    // If this is not a prototype, emit the body.
    if (OMD->getBody())
      CodeGenFunction(*this).GenerateObjCMethod(OMD);
    break;
  }
  case Decl::ObjCCompatibleAlias:
    ObjCRuntime->RegisterAlias(cast<ObjCCompatibleAliasDecl>(D));
    break;

  case Decl::LinkageSpec:
    EmitLinkageSpec(cast<LinkageSpecDecl>(D));
    break;

  case Decl::FileScopeAsm: {
    auto *AD = cast<FileScopeAsmDecl>(D);
    StringRef AsmString = AD->getAsmString()->getString();

    const std::string &S = getModule().getModuleInlineAsm();
    if (S.empty())
      getModule().setModuleInlineAsm(AsmString);
    else if (S.end()[-1] == '\n')
      getModule().setModuleInlineAsm(S + AsmString.str());
    else
      getModule().setModuleInlineAsm(S + '\n' + AsmString.str());
    break;
  }

  case Decl::Import: {
    auto *Import = cast<ImportDecl>(D);

    // Ignore import declarations that come from imported modules.
    if (clang::Module *Owner = Import->getOwningModule()) {
      if (getLangOpts().CurrentModule.empty() ||
          Owner->getTopLevelModule()->Name == getLangOpts().CurrentModule)
        break;
    }

    ImportedModules.insert(Import->getImportedModule());
    break;
  }

  case Decl::OMPThreadPrivate:
    EmitOMPThreadPrivate(cast<OMPThreadPrivateDecl>(D));
    break;
  case Decl::OMPDeclareReduction:
    EmitOMPDeclareReduction(cast<OMPDeclareReductionDecl>(D));
    break;
  case Decl::OMPDeclareSimd:
    EmitOMPDeclareSimd(cast<OMPDeclareSimdDecl>(D));
    break;

  case Decl::ClassTemplateSpecialization: {
    const auto *Spec = cast<ClassTemplateSpecializationDecl>(D);
    if (DebugInfo &&
        Spec->getSpecializationKind() == TSK_ExplicitInstantiationDefinition)
      DebugInfo->completeTemplateDefinition(*Spec);
  }

  default:
    // Make sure we handled everything we should, every other kind is a
    // non-top-level decl.  FIXME: Would be nice to have an isTopLevelDeclKind
    // function. Need to recode Decl::Kind to do that easily.
    assert(isa<TypeDecl>(D) && "Unsupported decl kind");
  }
}

/// Turns the given pointer into a constant.
static llvm::Constant *GetPointerConstant(llvm::LLVMContext &Context,
                                          const void *Ptr) {
  uintptr_t PtrInt = reinterpret_cast<uintptr_t>(Ptr);
  llvm::Type *i64 = llvm::Type::getInt64Ty(Context);
  return llvm::ConstantInt::get(i64, PtrInt);
}

static void EmitGlobalDeclMetadata(CodeGenModule &CGM,
                                   llvm::NamedMDNode *&GlobalMetadata,
                                   GlobalDecl D,
                                   llvm::GlobalValue *Addr) {
  if (!GlobalMetadata)
    GlobalMetadata =
      CGM.getModule().getOrInsertNamedMetadata("clang.global.decl.ptrs");

  // TODO: should we report variant information for ctors/dtors?
  llvm::Value *Ops[] = {
    Addr,
    GetPointerConstant(CGM.getLLVMContext(), D.getDecl())
  };
  GlobalMetadata->addOperand(llvm::MDNode::get(CGM.getLLVMContext(), Ops));
}

/// For each function which is declared within an extern "C" region and marked
/// as 'used', but has internal linkage, create an alias from the unmangled
/// name to the mangled name if possible. People expect to be able to refer
/// to such functions with an unmangled name from inline assembly within the
/// same translation unit.
void CodeGenModule::EmitStaticExternCAliases() {
  for (StaticExternCMap::iterator I = StaticExternCValues.begin(),
                                  E = StaticExternCValues.end();
       I != E; ++I) {
    IdentifierInfo *Name = I->first;
    llvm::GlobalValue *Val = I->second;
    if (Val && !getModule().getNamedValue(Name->getName()))
      addUsedGlobal(llvm::GlobalAlias::create(Name->getName(),
                                              cast<llvm::GlobalObject>(Val)));
  }
}

/// Emits metadata nodes associating all the global values in the
/// current module with the Decls they came from.  This is useful for
/// projects using IR gen as a subroutine.
///
/// Since there's currently no way to associate an MDNode directly
/// with an llvm::GlobalValue, we create a global named metadata
/// with the name 'clang.global.decl.ptrs'.
void CodeGenModule::EmitDeclMetadata() {
  llvm::NamedMDNode *GlobalMetadata = nullptr;

  // StaticLocalDeclMap
  for (llvm::DenseMap<GlobalDecl,StringRef>::iterator
         I = MangledDeclNames.begin(), E = MangledDeclNames.end();
       I != E; ++I) {
    llvm::GlobalValue *Addr = getModule().getNamedValue(I->second);
    EmitGlobalDeclMetadata(*this, GlobalMetadata, I->first, Addr);
  }
}

/// Emits metadata nodes for all the local variables in the current
/// function.
void CodeGenFunction::EmitDeclMetadata() {
  if (LocalDeclMap.empty()) return;

  llvm::LLVMContext &Context = getLLVMContext();

  // Find the unique metadata ID for this name.
  unsigned DeclPtrKind = Context.getMDKindID("clang.decl.ptr");

  llvm::NamedMDNode *GlobalMetadata = nullptr;

  for (llvm::DenseMap<const Decl*, llvm::Value*>::iterator
         I = LocalDeclMap.begin(), E = LocalDeclMap.end(); I != E; ++I) {
    const Decl *D = I->first;
    llvm::Value *Addr = I->second;

    if (auto *Alloca = dyn_cast<llvm::AllocaInst>(Addr)) {
      llvm::Value *DAddr = GetPointerConstant(getLLVMContext(), D);
      Alloca->setMetadata(DeclPtrKind, llvm::MDNode::get(Context, DAddr));
    } else if (auto *GV = dyn_cast<llvm::GlobalValue>(Addr)) {
      GlobalDecl GD = GlobalDecl(cast<VarDecl>(D));
      EmitGlobalDeclMetadata(CGM, GlobalMetadata, GD, GV);
    }
  }
}

void CodeGenModule::EmitVersionIdentMetadata() {
  llvm::NamedMDNode *IdentMetadata =
    TheModule.getOrInsertNamedMetadata("llvm.ident");
  std::string Version = getClangFullVersion();
  llvm::LLVMContext &Ctx = TheModule.getContext();

  llvm::Value *IdentNode[] = {
    llvm::MDString::get(Ctx, Version)
  };
  IdentMetadata->addOperand(llvm::MDNode::get(Ctx, IdentNode));
}

void CodeGenModule::EmitCoverageFile() {
  if (!getCodeGenOpts().CoverageFile.empty()) {
    if (llvm::NamedMDNode *CUNode = TheModule.getNamedMetadata("llvm.dbg.cu")) {
      llvm::NamedMDNode *GCov = TheModule.getOrInsertNamedMetadata("llvm.gcov");
      llvm::LLVMContext &Ctx = TheModule.getContext();
      llvm::MDString *CoverageFile =
          llvm::MDString::get(Ctx, getCodeGenOpts().CoverageFile);
      for (int i = 0, e = CUNode->getNumOperands(); i != e; ++i) {
        llvm::MDNode *CU = CUNode->getOperand(i);
        llvm::Value *node[] = { CoverageFile, CU };
        llvm::MDNode *N = llvm::MDNode::get(Ctx, node);
        GCov->addOperand(N);
      }
    }
  }
}

llvm::Constant *CodeGenModule::EmitUuidofInitializer(StringRef Uuid,
                                                     QualType GuidType) {
  // Sema has checked that all uuid strings are of the form
  // "12345678-1234-1234-1234-1234567890ab".
  assert(Uuid.size() == 36);
  for (unsigned i = 0; i < 36; ++i) {
    if (i == 8 || i == 13 || i == 18 || i == 23) assert(Uuid[i] == '-');
    else                                         assert(isHexDigit(Uuid[i]));
  }

  const unsigned Field3ValueOffsets[8] = { 19, 21, 24, 26, 28, 30, 32, 34 };

  llvm::Constant *Field3[8];
  for (unsigned Idx = 0; Idx < 8; ++Idx)
    Field3[Idx] = llvm::ConstantInt::get(
        Int8Ty, Uuid.substr(Field3ValueOffsets[Idx], 2), 16);

  llvm::Constant *Fields[4] = {
    llvm::ConstantInt::get(Int32Ty, Uuid.substr(0,  8), 16),
    llvm::ConstantInt::get(Int16Ty, Uuid.substr(9,  4), 16),
    llvm::ConstantInt::get(Int16Ty, Uuid.substr(14, 4), 16),
    llvm::ConstantArray::get(llvm::ArrayType::get(Int8Ty, 8), Field3)
  };

  return llvm::ConstantStruct::getAnon(Fields);
}

CodeGenModule::OpenMPSupportStackTy::OMPStackElemTy::OMPStackElemTy(CodeGenModule &CGM)
  : PrivateVars(), IfEnd(0), ReductionFunc(0), CGM(CGM), RedCGF(0), ReductionTypes(),
    ReductionMap(), ReductionRec(0), ReductionRecVar(0), RedArg1(0), RedArg2(0),
    ReduceSwitch(0), BB1(0), BB1IP(0), BB2(0), BB2IP(0), LockVar(0),
    LastprivateBB(0), LastprivateIP(0), LastprivateEndBB(0), LastIterVar(0), TaskFlags(0),
    PTaskTValue(0), PTask(0), UntiedPartIdAddr(0), UntiedCounter(0), UntiedSwitch(0),
    UntiedEnd(0), ParentCGF(0),
    NoWait(true), Mergeable(false), Schedule(0), ChunkSize(0), NewTask(false),
    Untied(false), HasLastPrivate(false),
    TaskPrivateTy(0), TaskPrivateQTy(), TaskPrivateBase(0), NumTeams(0), ThreadLimit(0) { }

CodeGenFunction &CodeGenModule::OpenMPSupportStackTy::getCGFForReductionFunction() {
  if (!OpenMPStack.back().RedCGF) {
    OpenMPStack.back().RedCGF = new CodeGenFunction(CGM, true);
    OpenMPStack.back().RedCGF->CurFn = 0;
  }
  return *OpenMPStack.back().RedCGF;
}

CodeGenModule::OpenMPSupportStackTy::OMPStackElemTy::~OMPStackElemTy() {
  if (RedCGF) delete RedCGF;
  RedCGF = 0;
}

void CodeGenModule::OpenMPSupportStackTy::endOpenMPRegion() {
  assert(!OpenMPStack.empty() &&
         "OpenMP private variables region is not started.");
  assert(!OpenMPStack.back().IfEnd && "If not closed.");
  OpenMPStack.pop_back();
}

void CodeGenModule::OpenMPSupportStackTy::registerReductionVar(
                                                  const VarDecl *VD,
                                                  llvm::Type *Type) {
  OpenMPStack.back().ReductionMap[VD] =
                           OpenMPStack.back().ReductionTypes.size();
  OpenMPStack.back().ReductionTypes.push_back(Type);
}

llvm::Value *
CodeGenModule::OpenMPSupportStackTy::getReductionRecVar(CodeGenFunction &CGF) {
  if (!OpenMPStack.back().ReductionRecVar) {
    OpenMPStack.back().ReductionRec =
                 llvm::StructType::get(CGM.getLLVMContext(),
                                       OpenMPStack.back().ReductionTypes);
    llvm::AllocaInst *AI = CGF.CreateTempAlloca(OpenMPStack.back().ReductionRec,
                                                "reduction.rec.var");
    AI->setAlignment(CGF.CGM.PointerAlignInBytes);
    OpenMPStack.back().ReductionRecVar = AI;
  }
  return OpenMPStack.back().ReductionRecVar;
}

llvm::Type *
CodeGenModule::OpenMPSupportStackTy::getReductionRec() {
  assert(OpenMPStack.back().ReductionRec &&
         "Type is not defined.");
  return OpenMPStack.back().ReductionRec;
}

void CodeGenModule::OpenMPSupportStackTy::getReductionFunctionArgs(
                                      llvm::Value *&Arg1, llvm::Value *&Arg2) {
  assert(OpenMPStack.back().RedCGF && OpenMPStack.back().RedCGF->CurFn &&
         "Reduction function is closed.");
  if (!OpenMPStack.back().RedArg1 && !OpenMPStack.back().RedArg2) {
    CodeGenFunction &CGF = *OpenMPStack.back().RedCGF;
    llvm::Value *Arg1 = &CGF.CurFn->getArgumentList().front();
    llvm::Value *Arg2 = &CGF.CurFn->getArgumentList().back();
    llvm::Type *PtrTy = OpenMPStack.back().ReductionRec->getPointerTo();
    OpenMPStack.back().RedArg1 = CGF.Builder.CreateBitCast(Arg1, PtrTy,
                                                           "reduction.lhs");
    OpenMPStack.back().RedArg2 = CGF.Builder.CreateBitCast(Arg2, PtrTy,
                                                           "reduction.rhs");
  }
  Arg1 = OpenMPStack.back().RedArg1;
  Arg2 = OpenMPStack.back().RedArg2;
}

unsigned
CodeGenModule::OpenMPSupportStackTy::getReductionVarIdx(const VarDecl *VD) {
  assert (OpenMPStack.back().ReductionMap.count(VD) > 0 && "No reduction var.");
  return OpenMPStack.back().ReductionMap[VD];
}

llvm::Value *CodeGenModule::OpenMPSupportStackTy::getReductionSwitch() {
  return OpenMPStack.back().ReduceSwitch;
}

void CodeGenModule::OpenMPSupportStackTy::setReductionSwitch(
                                                llvm::Value *Switch) {
  OpenMPStack.back().ReduceSwitch = Switch;
}

void CodeGenModule::OpenMPSupportStackTy::setReductionIPs(
                                                 llvm::BasicBlock *BB1,
                                                 llvm::Instruction *IP1,
                                                 llvm::BasicBlock *BB2,
                                                 llvm::Instruction *IP2) {
  OpenMPStack.back().BB1IP = IP1;
  OpenMPStack.back().BB2IP = IP2;
  OpenMPStack.back().BB1 = BB1;
  OpenMPStack.back().BB2 = BB2;
}

void CodeGenModule::OpenMPSupportStackTy::getReductionIPs(
                                                 llvm::BasicBlock *&BB1,
                                                 llvm::Instruction *&IP1,
                                                 llvm::BasicBlock *&BB2,
                                                 llvm::Instruction *&IP2) {
  IP1 = OpenMPStack.back().BB1IP;
  IP2 = OpenMPStack.back().BB2IP;
  BB1 = OpenMPStack.back().BB1;
  BB2 = OpenMPStack.back().BB2;
}

unsigned
CodeGenModule::OpenMPSupportStackTy::getNumberOfReductionVars() {
  return OpenMPStack.back().ReductionTypes.size();
}

llvm::Value *CodeGenModule::OpenMPSupportStackTy::getReductionLockVar() {
  return OpenMPStack.back().LockVar;
}

void CodeGenModule::OpenMPSupportStackTy::setReductionLockVar(llvm::Value *Var) {
  OpenMPStack.back().LockVar = Var;
}

void CodeGenModule::OpenMPSupportStackTy::setNoWait(bool Flag) {
  OpenMPStack.back().NoWait = Flag;
}

bool CodeGenModule::OpenMPSupportStackTy::getNoWait() {
  return OpenMPStack.back().NoWait;
}

void CodeGenModule::OpenMPSupportStackTy::setScheduleChunkSize(
                                               int Sched,
                                               const Expr *Size) {
  OpenMPStack.back().Schedule = Sched;
  OpenMPStack.back().ChunkSize = Size;
}

void CodeGenModule::OpenMPSupportStackTy::getScheduleChunkSize(
                                               int &Sched,
                                               const Expr *&Size) {
  Sched = OpenMPStack.back().Schedule;
  Size = OpenMPStack.back().ChunkSize;
}

void CodeGenModule::OpenMPSupportStackTy::setMergeable(bool Flag) {
  OpenMPStack.back().Mergeable = Flag;
}

bool CodeGenModule::OpenMPSupportStackTy::getMergeable() {
  return OpenMPStack.back().Mergeable;
}

void CodeGenModule::OpenMPSupportStackTy::setOrdered(bool Flag) {
  OpenMPStack.back().Ordered = Flag;
}

bool CodeGenModule::OpenMPSupportStackTy::getOrdered() {
  return OpenMPStack.back().Ordered;
}

void CodeGenModule::OpenMPSupportStackTy::setHasLastPrivate(bool Flag) {
  OpenMPStack.back().HasLastPrivate = Flag;
}

bool CodeGenModule::OpenMPSupportStackTy::hasLastPrivate() {
  return OpenMPStack.back().HasLastPrivate;
}

void CodeGenModule::OpenMPSupportStackTy::setLastprivateIP(
                                                 llvm::BasicBlock *BB,
                                                 llvm::Instruction *IP,
                                                 llvm::BasicBlock *EndBB) {
  OpenMPStack.back().LastprivateIP = IP;
  OpenMPStack.back().LastprivateBB = BB;
  OpenMPStack.back().LastprivateEndBB = EndBB;
}

void CodeGenModule::OpenMPSupportStackTy::getLastprivateIP(
                                                 llvm::BasicBlock *&BB,
                                                 llvm::Instruction *&IP,
                                                 llvm::BasicBlock *&EndBB) {
  IP = OpenMPStack.back().LastprivateIP;
  BB = OpenMPStack.back().LastprivateBB;
  EndBB = OpenMPStack.back().LastprivateEndBB;
}

llvm::Value *CodeGenModule::OpenMPSupportStackTy::getLastIterVar() {
  return OpenMPStack.back().LastIterVar;
}

void CodeGenModule::OpenMPSupportStackTy::setLastIterVar(llvm::Value *Var) {
  OpenMPStack.back().LastIterVar = Var;
}

bool CodeGenModule::OpenMPSupportStackTy::getUntied() {
  for (OMPStackTy::reverse_iterator I = OpenMPStack.rbegin(),
                                    E = OpenMPStack.rend();
       I != E; ++I) {
    if (I->NewTask) {
      return I->Untied;
    }
  }
  return false;
}

bool CodeGenModule::OpenMPSupportStackTy::getParentUntied() {
  bool FirstTaskFound = false;
  for (OMPStackTy::reverse_iterator I = OpenMPStack.rbegin(),
                                    E = OpenMPStack.rend();
       I != E; ++I) {
    if (FirstTaskFound && I->NewTask) {
      return I->Untied;
    }
    FirstTaskFound = FirstTaskFound || I->NewTask;
  }
  return false;
}

void CodeGenModule::OpenMPSupportStackTy::setUntied(bool Flag) {
  OpenMPStack.back().Untied = Flag;
}

llvm::Value *CodeGenModule::OpenMPSupportStackTy::getTaskFlags() {
  return OpenMPStack.back().TaskFlags;
}

void CodeGenModule::OpenMPSupportStackTy::setTaskFlags(llvm::Value *Flags) {
  OpenMPStack.back().TaskFlags = Flags;
}

void CodeGenModule::OpenMPSupportStackTy::setPTask(llvm::Value *Task, llvm::Value *TaskT, llvm::Type *PTy, QualType PQTy, llvm::Value *PB) {
  OpenMPStack.back().PTask = Task;
  OpenMPStack.back().PTaskTValue = TaskT;
  OpenMPStack.back().TaskPrivateTy = PTy;
  OpenMPStack.back().TaskPrivateQTy = PQTy;
  OpenMPStack.back().TaskPrivateBase = PB;
}

void CodeGenModule::OpenMPSupportStackTy::getPTask(llvm::Value *&Task, llvm::Value *&TaskT, llvm::Type *&PTy, QualType &PQTy, llvm::Value *&PB) {
  Task = OpenMPStack.back().PTask;
  TaskT = OpenMPStack.back().PTaskTValue;
  PTy = OpenMPStack.back().TaskPrivateTy;
  PQTy = OpenMPStack.back().TaskPrivateQTy;
  PB = OpenMPStack.back().TaskPrivateBase;
}

llvm::DenseMap<const ValueDecl *, FieldDecl *> &CodeGenModule::OpenMPSupportStackTy::getTaskFields() {
  return OpenMPStack.back().TaskFields;
}

void CodeGenModule::OpenMPSupportStackTy::setUntiedData(llvm::Value *UntiedPartIdAddr, llvm::Value *UntiedSwitch,
                                                        llvm::BasicBlock *UntiedEnd, unsigned UntiedCounter,
                                                        CodeGenFunction *CGF) {
  for (OMPStackTy::reverse_iterator I = OpenMPStack.rbegin(),
                                    E = OpenMPStack.rend();
       I != E; ++I) {
    if (I->NewTask) {
      I->UntiedPartIdAddr = UntiedPartIdAddr;
      I->UntiedSwitch = UntiedSwitch;
      I->UntiedEnd = UntiedEnd;
      I->UntiedCounter = UntiedCounter;
      I->ParentCGF = CGF;
      return;
    }
  }
}

void CodeGenModule::OpenMPSupportStackTy::getUntiedData(llvm::Value *&UntiedPartIdAddr, llvm::Value *&UntiedSwitch,
                                                        llvm::BasicBlock *&UntiedEnd, unsigned &UntiedCounter) {
  for (OMPStackTy::reverse_iterator I = OpenMPStack.rbegin(),
                                    E = OpenMPStack.rend();
       I != E; ++I) {
    if (I->NewTask) {
      UntiedPartIdAddr = I->UntiedPartIdAddr;
      UntiedSwitch = I->UntiedSwitch;
      UntiedEnd = I->UntiedEnd;
      UntiedCounter = I->UntiedCounter;
      return;
    }
  }
}

void CodeGenModule::OpenMPSupportStackTy::setParentUntiedData(llvm::Value *UntiedPartIdAddr, llvm::Value *UntiedSwitch,
                                                              llvm::BasicBlock *UntiedEnd, unsigned UntiedCounter,
                                                              CodeGenFunction *CGF) {
  bool FirstTaskFound = false;
  for (OMPStackTy::reverse_iterator I = OpenMPStack.rbegin(),
                                    E = OpenMPStack.rend();
       I != E; ++I) {
    if (FirstTaskFound && I->NewTask) {
      I->UntiedPartIdAddr = UntiedPartIdAddr;
      I->UntiedSwitch = UntiedSwitch;
      I->UntiedEnd = UntiedEnd;
      I->UntiedCounter = UntiedCounter;
      I->ParentCGF = CGF;
      return;
    }
    FirstTaskFound = FirstTaskFound || I->NewTask;
  }
}

void CodeGenModule::OpenMPSupportStackTy::getParentUntiedData(llvm::Value *&UntiedPartIdAddr, llvm::Value *&UntiedSwitch,
                                                              llvm::BasicBlock *&UntiedEnd, unsigned &UntiedCounter,
                                                              CodeGenFunction *&CGF) {
  bool FirstTaskFound = false;
  for (OMPStackTy::reverse_iterator I = OpenMPStack.rbegin(),
                                    E = OpenMPStack.rend();
       I != E; ++I) {
    if (FirstTaskFound && I->NewTask) {
      UntiedPartIdAddr = I->UntiedPartIdAddr;
      UntiedSwitch = I->UntiedSwitch;
      UntiedEnd = I->UntiedEnd;
      UntiedCounter = I->UntiedCounter;
      CGF = I->ParentCGF;
      return;
    }
    FirstTaskFound = FirstTaskFound || I->NewTask;
  }
}

void CodeGenModule::OpenMPSupportStackTy::setNumTeams(llvm::Value *Num) {
  OpenMPStack.back().NumTeams = Num;
}

void CodeGenModule::OpenMPSupportStackTy::setThreadLimit(llvm::Value *Num) {
  OpenMPStack.back().ThreadLimit = Num;
}

llvm::Value *CodeGenModule::OpenMPSupportStackTy::getNumTeams() {
  return OpenMPStack.back().NumTeams;
}

llvm::Value *CodeGenModule::OpenMPSupportStackTy::getThreadLimit() {
  return OpenMPStack.back().ThreadLimit;
}<|MERGE_RESOLUTION|>--- conflicted
+++ resolved
@@ -1332,7 +1332,6 @@
 
     return EmitGlobalFunctionDefinition(GD, GV);
   }
-<<<<<<< HEAD
   
   if (const VarDecl *VD = dyn_cast<VarDecl>(D)) {
     EmitGlobalVarDefinition(VD);
@@ -1349,12 +1348,6 @@
     return;
   }
 
-=======
-
-  if (const auto *VD = dyn_cast<VarDecl>(D))
-    return EmitGlobalVarDefinition(VD);
-  
->>>>>>> b1d67d0c
   llvm_unreachable("Invalid argument to EmitGlobalDefinition()");
 }
 
