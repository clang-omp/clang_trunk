--- conflicted
+++ resolved
@@ -36,17 +36,12 @@
 CodeGenFunction::CodeGenFunction(CodeGenModule &cgm, bool suppressNewContext)
     : CodeGenTypeCache(cgm), CGM(cgm), Target(cgm.getTarget()),
       Builder(cgm.getModule().getContext(), llvm::ConstantFolder(),
-<<<<<<< HEAD
               CGBuilderInserterTy(this)), OpenMPRoot(0),
       CapturedStmtInfo(0),
-=======
-              CGBuilderInserterTy(this)), CapturedStmtInfo(nullptr),
->>>>>>> b1d67d0c
       SanitizePerformTypeCheck(CGM.getSanOpts().Null |
                                CGM.getSanOpts().Alignment |
                                CGM.getSanOpts().ObjectSize |
                                CGM.getSanOpts().Vptr),
-<<<<<<< HEAD
       SanOpts(&CGM.getSanOpts()), AutoreleaseResult(false), BlockInfo(0),
       BlockPointer(0), LambdaThisCaptureField(0), NormalCleanupDest(0),
       NextCleanupDestIndex(1), FirstBlockInfo(0), EHResumeBlock(0),
@@ -59,22 +54,6 @@
       CXXStructorImplicitParamDecl(0), CXXStructorImplicitParamValue(0),
       OutermostConditional(0), CurLexicalScope(0), ExceptionsDisabled(false),
       TerminateLandingPad(0), TerminateHandler(0), TrapBB(0) {
-=======
-      SanOpts(&CGM.getSanOpts()), AutoreleaseResult(false), BlockInfo(nullptr),
-      BlockPointer(nullptr), LambdaThisCaptureField(nullptr),
-      NormalCleanupDest(nullptr), NextCleanupDestIndex(1),
-      FirstBlockInfo(nullptr), EHResumeBlock(nullptr), ExceptionSlot(nullptr),
-      EHSelectorSlot(nullptr), DebugInfo(CGM.getModuleDebugInfo()),
-      DisableDebugInfo(false), DidCallStackSave(false), IndirectBranch(nullptr),
-      PGO(cgm), SwitchInsn(nullptr), SwitchWeights(nullptr),
-      CaseRangeBlock(nullptr), UnreachableBlock(nullptr), NumReturnExprs(0),
-      NumSimpleReturnExprs(0), CXXABIThisDecl(nullptr),
-      CXXABIThisValue(nullptr), CXXThisValue(nullptr),
-      CXXDefaultInitExprThis(nullptr), CXXStructorImplicitParamDecl(nullptr),
-      CXXStructorImplicitParamValue(nullptr), OutermostConditional(nullptr),
-      CurLexicalScope(nullptr), TerminateLandingPad(nullptr),
-      TerminateHandler(nullptr), TrapBB(nullptr) {
->>>>>>> b1d67d0c
   if (!suppressNewContext)
     CGM.getCXXABI().getMangleContext().startNewFunction();
 
@@ -1676,39 +1655,25 @@
 
 CodeGenFunction::CGCapturedStmtInfo::~CGCapturedStmtInfo() { }
 
-<<<<<<< HEAD
 void
 CodeGenFunction::InsertHelper(llvm::Instruction *I,
                               const llvm::Twine &Name,
                               llvm::BasicBlock *BB,
                               llvm::BasicBlock::iterator InsertPt) const {
-=======
-void CodeGenFunction::InsertHelper(llvm::Instruction *I,
-                                   const llvm::Twine &Name,
-                                   llvm::BasicBlock *BB,
-                                   llvm::BasicBlock::iterator InsertPt) const {
->>>>>>> b1d67d0c
   LoopStack.InsertHelper(I);
 }
 
 template <bool PreserveNames>
-<<<<<<< HEAD
 void CGBuilderInserter<PreserveNames>::
   InsertHelper(llvm::Instruction *I,
                const llvm::Twine &Name,
                llvm::BasicBlock *BB,
                llvm::BasicBlock::iterator InsertPt) const {
-=======
-void CGBuilderInserter<PreserveNames>::InsertHelper(
-    llvm::Instruction *I, const llvm::Twine &Name, llvm::BasicBlock *BB,
-    llvm::BasicBlock::iterator InsertPt) const {
->>>>>>> b1d67d0c
   llvm::IRBuilderDefaultInserter<PreserveNames>::InsertHelper(I, Name, BB,
                                                               InsertPt);
   if (CGF)
     CGF->InsertHelper(I, Name, BB, InsertPt);
 }
-<<<<<<< HEAD
 #ifdef NDEBUG
 template void CGBuilderInserter<false>::
   InsertHelper(llvm::Instruction *I,
@@ -1722,15 +1687,3 @@
                llvm::BasicBlock *BB,
                llvm::BasicBlock::iterator InsertPt) const;
 #endif
-=======
-
-#ifdef NDEBUG
-#define PreserveNames false
-#else
-#define PreserveNames true
-#endif
-template void CGBuilderInserter<PreserveNames>::InsertHelper(
-    llvm::Instruction *I, const llvm::Twine &Name, llvm::BasicBlock *BB,
-    llvm::BasicBlock::iterator InsertPt) const;
-#undef PreserveNames
->>>>>>> b1d67d0c
