--- conflicted
+++ resolved
@@ -130,9 +130,7 @@
     void VisitObjCPropertyDecl(ObjCPropertyDecl *D);
     void VisitObjCPropertyImplDecl(ObjCPropertyImplDecl *D);
     void VisitOMPThreadPrivateDecl(OMPThreadPrivateDecl *D);
-<<<<<<< HEAD
     void VisitOMPDeclareReductionDecl(OMPDeclareReductionDecl *D);
-=======
 
     void AddFunctionDefinition(const FunctionDecl *FD) {
       assert(FD->doesThisDeclarationHaveABody());
@@ -141,7 +139,6 @@
                                       CD->NumCtorInitializers, Record);
       Writer.AddStmt(FD->getBody());
     }
->>>>>>> 88c63daa
   };
 }
 
