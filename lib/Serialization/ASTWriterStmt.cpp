//===--- ASTWriterStmt.cpp - Statement and Expression Serialization -------===//
//
//                     The LLVM Compiler Infrastructure
//
// This file is distributed under the University of Illinois Open Source
// License. See LICENSE.TXT for details.
//
//===----------------------------------------------------------------------===//
///
/// \file
/// \brief Implements serialization for Statements and Expressions.
///
//===----------------------------------------------------------------------===//

#include "clang/Serialization/ASTWriter.h"
#include "clang/AST/ASTContext.h"
#include "clang/AST/DeclCXX.h"
#include "clang/AST/DeclObjC.h"
#include "clang/AST/DeclTemplate.h"
#include "clang/AST/StmtVisitor.h"
#include "clang/Lex/Token.h"
#include "llvm/Bitcode/BitstreamWriter.h"
using namespace clang;

//===----------------------------------------------------------------------===//
// Statement/expression serialization
//===----------------------------------------------------------------------===//

namespace clang {

  class ASTStmtWriter : public StmtVisitor<ASTStmtWriter, void> {
    friend class OMPClauseWriter;
    ASTWriter &Writer;
    ASTWriter::RecordData &Record;

  public:
    serialization::StmtCode Code;
    unsigned AbbrevToUse;

    ASTStmtWriter(ASTWriter &Writer, ASTWriter::RecordData &Record)
      : Writer(Writer), Record(Record) { }

    void AddTemplateKWAndArgsInfo(const ASTTemplateKWAndArgsInfo &Args);

    void VisitStmt(Stmt *S);
#define STMT(Type, Base) \
    void Visit##Type(Type *);
#include "clang/AST/StmtNodes.inc"
  };
}

void ASTStmtWriter::
AddTemplateKWAndArgsInfo(const ASTTemplateKWAndArgsInfo &Args) {
  Writer.AddSourceLocation(Args.getTemplateKeywordLoc(), Record);
  Writer.AddSourceLocation(Args.LAngleLoc, Record);
  Writer.AddSourceLocation(Args.RAngleLoc, Record);
  for (unsigned i=0; i != Args.NumTemplateArgs; ++i)
    Writer.AddTemplateArgumentLoc(Args.getTemplateArgs()[i], Record);
}

void ASTStmtWriter::VisitStmt(Stmt *S) {
}

void ASTStmtWriter::VisitNullStmt(NullStmt *S) {
  VisitStmt(S);
  Writer.AddSourceLocation(S->getSemiLoc(), Record);
  Record.push_back(S->HasLeadingEmptyMacro);
  Code = serialization::STMT_NULL;
}

void ASTStmtWriter::VisitCompoundStmt(CompoundStmt *S) {
  VisitStmt(S);
  Record.push_back(S->size());
  for (auto *CS : S->body())
    Writer.AddStmt(CS);
  Writer.AddSourceLocation(S->getLBracLoc(), Record);
  Writer.AddSourceLocation(S->getRBracLoc(), Record);
  Code = serialization::STMT_COMPOUND;
}

void ASTStmtWriter::VisitSwitchCase(SwitchCase *S) {
  VisitStmt(S);
  Record.push_back(Writer.getSwitchCaseID(S));
  Writer.AddSourceLocation(S->getKeywordLoc(), Record);
  Writer.AddSourceLocation(S->getColonLoc(), Record);
}

void ASTStmtWriter::VisitCaseStmt(CaseStmt *S) {
  VisitSwitchCase(S);
  Writer.AddStmt(S->getLHS());
  Writer.AddStmt(S->getRHS());
  Writer.AddStmt(S->getSubStmt());
  Writer.AddSourceLocation(S->getEllipsisLoc(), Record);
  Code = serialization::STMT_CASE;
}

void ASTStmtWriter::VisitDefaultStmt(DefaultStmt *S) {
  VisitSwitchCase(S);
  Writer.AddStmt(S->getSubStmt());
  Code = serialization::STMT_DEFAULT;
}

void ASTStmtWriter::VisitLabelStmt(LabelStmt *S) {
  VisitStmt(S);
  Writer.AddDeclRef(S->getDecl(), Record);
  Writer.AddStmt(S->getSubStmt());
  Writer.AddSourceLocation(S->getIdentLoc(), Record);
  Code = serialization::STMT_LABEL;
}

void ASTStmtWriter::VisitAttributedStmt(AttributedStmt *S) {
  VisitStmt(S);
  Record.push_back(S->getAttrs().size());
  Writer.WriteAttributes(S->getAttrs(), Record);
  Writer.AddStmt(S->getSubStmt());
  Writer.AddSourceLocation(S->getAttrLoc(), Record);
  Code = serialization::STMT_ATTRIBUTED;
}

void ASTStmtWriter::VisitIfStmt(IfStmt *S) {
  VisitStmt(S);
  Writer.AddDeclRef(S->getConditionVariable(), Record);
  Writer.AddStmt(S->getCond());
  Writer.AddStmt(S->getThen());
  Writer.AddStmt(S->getElse());
  Writer.AddSourceLocation(S->getIfLoc(), Record);
  Writer.AddSourceLocation(S->getElseLoc(), Record);
  Code = serialization::STMT_IF;
}

void ASTStmtWriter::VisitSwitchStmt(SwitchStmt *S) {
  VisitStmt(S);
  Writer.AddDeclRef(S->getConditionVariable(), Record);
  Writer.AddStmt(S->getCond());
  Writer.AddStmt(S->getBody());
  Writer.AddSourceLocation(S->getSwitchLoc(), Record);
  Record.push_back(S->isAllEnumCasesCovered());
  for (SwitchCase *SC = S->getSwitchCaseList(); SC;
       SC = SC->getNextSwitchCase())
    Record.push_back(Writer.RecordSwitchCaseID(SC));
  Code = serialization::STMT_SWITCH;
}

void ASTStmtWriter::VisitWhileStmt(WhileStmt *S) {
  VisitStmt(S);
  Writer.AddDeclRef(S->getConditionVariable(), Record);
  Writer.AddStmt(S->getCond());
  Writer.AddStmt(S->getBody());
  Writer.AddSourceLocation(S->getWhileLoc(), Record);
  Code = serialization::STMT_WHILE;
}

void ASTStmtWriter::VisitDoStmt(DoStmt *S) {
  VisitStmt(S);
  Writer.AddStmt(S->getCond());
  Writer.AddStmt(S->getBody());
  Writer.AddSourceLocation(S->getDoLoc(), Record);
  Writer.AddSourceLocation(S->getWhileLoc(), Record);
  Writer.AddSourceLocation(S->getRParenLoc(), Record);
  Code = serialization::STMT_DO;
}

void ASTStmtWriter::VisitForStmt(ForStmt *S) {
  VisitStmt(S);
  Writer.AddStmt(S->getInit());
  Writer.AddStmt(S->getCond());
  Writer.AddDeclRef(S->getConditionVariable(), Record);
  Writer.AddStmt(S->getInc());
  Writer.AddStmt(S->getBody());
  Writer.AddSourceLocation(S->getForLoc(), Record);
  Writer.AddSourceLocation(S->getLParenLoc(), Record);
  Writer.AddSourceLocation(S->getRParenLoc(), Record);
  Code = serialization::STMT_FOR;
}

void ASTStmtWriter::VisitGotoStmt(GotoStmt *S) {
  VisitStmt(S);
  Writer.AddDeclRef(S->getLabel(), Record);
  Writer.AddSourceLocation(S->getGotoLoc(), Record);
  Writer.AddSourceLocation(S->getLabelLoc(), Record);
  Code = serialization::STMT_GOTO;
}

void ASTStmtWriter::VisitIndirectGotoStmt(IndirectGotoStmt *S) {
  VisitStmt(S);
  Writer.AddSourceLocation(S->getGotoLoc(), Record);
  Writer.AddSourceLocation(S->getStarLoc(), Record);
  Writer.AddStmt(S->getTarget());
  Code = serialization::STMT_INDIRECT_GOTO;
}

void ASTStmtWriter::VisitContinueStmt(ContinueStmt *S) {
  VisitStmt(S);
  Writer.AddSourceLocation(S->getContinueLoc(), Record);
  Code = serialization::STMT_CONTINUE;
}

void ASTStmtWriter::VisitBreakStmt(BreakStmt *S) {
  VisitStmt(S);
  Writer.AddSourceLocation(S->getBreakLoc(), Record);
  Code = serialization::STMT_BREAK;
}

void ASTStmtWriter::VisitReturnStmt(ReturnStmt *S) {
  VisitStmt(S);
  Writer.AddStmt(S->getRetValue());
  Writer.AddSourceLocation(S->getReturnLoc(), Record);
  Writer.AddDeclRef(S->getNRVOCandidate(), Record);
  Code = serialization::STMT_RETURN;
}

void ASTStmtWriter::VisitDeclStmt(DeclStmt *S) {
  VisitStmt(S);
  Writer.AddSourceLocation(S->getStartLoc(), Record);
  Writer.AddSourceLocation(S->getEndLoc(), Record);
  DeclGroupRef DG = S->getDeclGroup();
  for (DeclGroupRef::iterator D = DG.begin(), DEnd = DG.end(); D != DEnd; ++D)
    Writer.AddDeclRef(*D, Record);
  Code = serialization::STMT_DECL;
}

void ASTStmtWriter::VisitAsmStmt(AsmStmt *S) {
  VisitStmt(S);
  Record.push_back(S->getNumOutputs());
  Record.push_back(S->getNumInputs());
  Record.push_back(S->getNumClobbers());
  Writer.AddSourceLocation(S->getAsmLoc(), Record);
  Record.push_back(S->isVolatile());
  Record.push_back(S->isSimple());
}

void ASTStmtWriter::VisitGCCAsmStmt(GCCAsmStmt *S) {
  VisitAsmStmt(S);
  Writer.AddSourceLocation(S->getRParenLoc(), Record);
  Writer.AddStmt(S->getAsmString());

  // Outputs
  for (unsigned I = 0, N = S->getNumOutputs(); I != N; ++I) {      
    Writer.AddIdentifierRef(S->getOutputIdentifier(I), Record);
    Writer.AddStmt(S->getOutputConstraintLiteral(I));
    Writer.AddStmt(S->getOutputExpr(I));
  }

  // Inputs
  for (unsigned I = 0, N = S->getNumInputs(); I != N; ++I) {
    Writer.AddIdentifierRef(S->getInputIdentifier(I), Record);
    Writer.AddStmt(S->getInputConstraintLiteral(I));
    Writer.AddStmt(S->getInputExpr(I));
  }

  // Clobbers
  for (unsigned I = 0, N = S->getNumClobbers(); I != N; ++I)
    Writer.AddStmt(S->getClobberStringLiteral(I));

  Code = serialization::STMT_GCCASM;
}

void ASTStmtWriter::VisitMSAsmStmt(MSAsmStmt *S) {
  VisitAsmStmt(S);
  Writer.AddSourceLocation(S->getLBraceLoc(), Record);
  Writer.AddSourceLocation(S->getEndLoc(), Record);
  Record.push_back(S->getNumAsmToks());
  Writer.AddString(S->getAsmString(), Record);

  // Tokens
  for (unsigned I = 0, N = S->getNumAsmToks(); I != N; ++I) {
    Writer.AddToken(S->getAsmToks()[I], Record);
  }

  // Clobbers
  for (unsigned I = 0, N = S->getNumClobbers(); I != N; ++I) {
    Writer.AddString(S->getClobber(I), Record);
  }

  // Outputs
  for (unsigned I = 0, N = S->getNumOutputs(); I != N; ++I) {      
    Writer.AddStmt(S->getOutputExpr(I));
    Writer.AddString(S->getOutputConstraint(I), Record);
  }

  // Inputs
  for (unsigned I = 0, N = S->getNumInputs(); I != N; ++I) {
    Writer.AddStmt(S->getInputExpr(I));
    Writer.AddString(S->getInputConstraint(I), Record);
  }

  Code = serialization::STMT_MSASM;
}

void ASTStmtWriter::VisitCapturedStmt(CapturedStmt *S) {
  VisitStmt(S);
  // NumCaptures
  Record.push_back(std::distance(S->capture_begin(), S->capture_end()));

  // CapturedDecl and captured region kind
  Writer.AddDeclRef(S->getCapturedDecl(), Record);
  Record.push_back(S->getCapturedRegionKind());

  Writer.AddDeclRef(S->getCapturedRecordDecl(), Record);

  // Capture inits
  for (auto *I : S->capture_inits())
    Writer.AddStmt(I);

  // Body
  Writer.AddStmt(S->getCapturedStmt());

  // Captures
  for (const auto &I : S->captures()) {
    if (I.capturesThis())
      Writer.AddDeclRef(0, Record);
    else
      Writer.AddDeclRef(I.getCapturedVar(), Record);
    Record.push_back(I.getCaptureKind());
    Writer.AddSourceLocation(I.getLocation(), Record);
  }

  Code = serialization::STMT_CAPTURED;
}

void ASTStmtWriter::VisitExpr(Expr *E) {
  VisitStmt(E);
  Writer.AddTypeRef(E->getType(), Record);
  Record.push_back(E->isTypeDependent());
  Record.push_back(E->isValueDependent());
  Record.push_back(E->isInstantiationDependent());
  Record.push_back(E->containsUnexpandedParameterPack());
  Record.push_back(E->getValueKind());
  Record.push_back(E->getObjectKind());
}

void ASTStmtWriter::VisitPredefinedExpr(PredefinedExpr *E) {
  VisitExpr(E);
  Writer.AddSourceLocation(E->getLocation(), Record);
  Record.push_back(E->getIdentType()); // FIXME: stable encoding
  Code = serialization::EXPR_PREDEFINED;
}

void ASTStmtWriter::VisitDeclRefExpr(DeclRefExpr *E) {
  VisitExpr(E);

  Record.push_back(E->hasQualifier());
  Record.push_back(E->getDecl() != E->getFoundDecl());
  Record.push_back(E->hasTemplateKWAndArgsInfo());
  Record.push_back(E->hadMultipleCandidates());
  Record.push_back(E->refersToEnclosingLocal());

  if (E->hasTemplateKWAndArgsInfo()) {
    unsigned NumTemplateArgs = E->getNumTemplateArgs();
    Record.push_back(NumTemplateArgs);
  }

  DeclarationName::NameKind nk = (E->getDecl()->getDeclName().getNameKind());

  if ((!E->hasTemplateKWAndArgsInfo()) && (!E->hasQualifier()) &&
      (E->getDecl() == E->getFoundDecl()) &&
      nk == DeclarationName::Identifier) {
    AbbrevToUse = Writer.getDeclRefExprAbbrev();
  }

  if (E->hasQualifier())
    Writer.AddNestedNameSpecifierLoc(E->getQualifierLoc(), Record);

  if (E->getDecl() != E->getFoundDecl())
    Writer.AddDeclRef(E->getFoundDecl(), Record);

  if (E->hasTemplateKWAndArgsInfo())
    AddTemplateKWAndArgsInfo(*E->getTemplateKWAndArgsInfo());

  Writer.AddDeclRef(E->getDecl(), Record);
  Writer.AddSourceLocation(E->getLocation(), Record);
  Writer.AddDeclarationNameLoc(E->DNLoc, E->getDecl()->getDeclName(), Record);
  Code = serialization::EXPR_DECL_REF;
}

void ASTStmtWriter::VisitIntegerLiteral(IntegerLiteral *E) {
  VisitExpr(E);
  Writer.AddSourceLocation(E->getLocation(), Record);
  Writer.AddAPInt(E->getValue(), Record);

  if (E->getValue().getBitWidth() == 32) {
    AbbrevToUse = Writer.getIntegerLiteralAbbrev();
  }

  Code = serialization::EXPR_INTEGER_LITERAL;
}

void ASTStmtWriter::VisitFloatingLiteral(FloatingLiteral *E) {
  VisitExpr(E);
  Record.push_back(E->getRawSemantics());
  Record.push_back(E->isExact());
  Writer.AddAPFloat(E->getValue(), Record);
  Writer.AddSourceLocation(E->getLocation(), Record);
  Code = serialization::EXPR_FLOATING_LITERAL;
}

void ASTStmtWriter::VisitImaginaryLiteral(ImaginaryLiteral *E) {
  VisitExpr(E);
  Writer.AddStmt(E->getSubExpr());
  Code = serialization::EXPR_IMAGINARY_LITERAL;
}

void ASTStmtWriter::VisitStringLiteral(StringLiteral *E) {
  VisitExpr(E);
  Record.push_back(E->getByteLength());
  Record.push_back(E->getNumConcatenated());
  Record.push_back(E->getKind());
  Record.push_back(E->isPascal());
  // FIXME: String data should be stored as a blob at the end of the
  // StringLiteral. However, we can't do so now because we have no
  // provision for coping with abbreviations when we're jumping around
  // the AST file during deserialization.
  Record.append(E->getBytes().begin(), E->getBytes().end());
  for (unsigned I = 0, N = E->getNumConcatenated(); I != N; ++I)
    Writer.AddSourceLocation(E->getStrTokenLoc(I), Record);
  Code = serialization::EXPR_STRING_LITERAL;
}

void ASTStmtWriter::VisitCharacterLiteral(CharacterLiteral *E) {
  VisitExpr(E);
  Record.push_back(E->getValue());
  Writer.AddSourceLocation(E->getLocation(), Record);
  Record.push_back(E->getKind());

  AbbrevToUse = Writer.getCharacterLiteralAbbrev();

  Code = serialization::EXPR_CHARACTER_LITERAL;
}

void ASTStmtWriter::VisitParenExpr(ParenExpr *E) {
  VisitExpr(E);
  Writer.AddSourceLocation(E->getLParen(), Record);
  Writer.AddSourceLocation(E->getRParen(), Record);
  Writer.AddStmt(E->getSubExpr());
  Code = serialization::EXPR_PAREN;
}

void ASTStmtWriter::VisitParenListExpr(ParenListExpr *E) {
  VisitExpr(E);
  Record.push_back(E->NumExprs);
  for (unsigned i=0; i != E->NumExprs; ++i)
    Writer.AddStmt(E->Exprs[i]);
  Writer.AddSourceLocation(E->LParenLoc, Record);
  Writer.AddSourceLocation(E->RParenLoc, Record);
  Code = serialization::EXPR_PAREN_LIST;
}

void ASTStmtWriter::VisitUnaryOperator(UnaryOperator *E) {
  VisitExpr(E);
  Writer.AddStmt(E->getSubExpr());
  Record.push_back(E->getOpcode()); // FIXME: stable encoding
  Writer.AddSourceLocation(E->getOperatorLoc(), Record);
  Code = serialization::EXPR_UNARY_OPERATOR;
}

void ASTStmtWriter::VisitOffsetOfExpr(OffsetOfExpr *E) {
  VisitExpr(E);
  Record.push_back(E->getNumComponents());
  Record.push_back(E->getNumExpressions());
  Writer.AddSourceLocation(E->getOperatorLoc(), Record);
  Writer.AddSourceLocation(E->getRParenLoc(), Record);
  Writer.AddTypeSourceInfo(E->getTypeSourceInfo(), Record);
  for (unsigned I = 0, N = E->getNumComponents(); I != N; ++I) {
    const OffsetOfExpr::OffsetOfNode &ON = E->getComponent(I);
    Record.push_back(ON.getKind()); // FIXME: Stable encoding
    Writer.AddSourceLocation(ON.getSourceRange().getBegin(), Record);
    Writer.AddSourceLocation(ON.getSourceRange().getEnd(), Record);
    switch (ON.getKind()) {
    case OffsetOfExpr::OffsetOfNode::Array:
      Record.push_back(ON.getArrayExprIndex());
      break;
        
    case OffsetOfExpr::OffsetOfNode::Field:
      Writer.AddDeclRef(ON.getField(), Record);
      break;
        
    case OffsetOfExpr::OffsetOfNode::Identifier:
      Writer.AddIdentifierRef(ON.getFieldName(), Record);
      break;
        
    case OffsetOfExpr::OffsetOfNode::Base:
      Writer.AddCXXBaseSpecifier(*ON.getBase(), Record);
      break;
    }
  }
  for (unsigned I = 0, N = E->getNumExpressions(); I != N; ++I)
    Writer.AddStmt(E->getIndexExpr(I));
  Code = serialization::EXPR_OFFSETOF;
}

void ASTStmtWriter::VisitUnaryExprOrTypeTraitExpr(UnaryExprOrTypeTraitExpr *E) {
  VisitExpr(E);
  Record.push_back(E->getKind());
  if (E->isArgumentType())
    Writer.AddTypeSourceInfo(E->getArgumentTypeInfo(), Record);
  else {
    Record.push_back(0);
    Writer.AddStmt(E->getArgumentExpr());
  }
  Writer.AddSourceLocation(E->getOperatorLoc(), Record);
  Writer.AddSourceLocation(E->getRParenLoc(), Record);
  Code = serialization::EXPR_SIZEOF_ALIGN_OF;
}

void ASTStmtWriter::VisitArraySubscriptExpr(ArraySubscriptExpr *E) {
  VisitExpr(E);
  Writer.AddStmt(E->getLHS());
  Writer.AddStmt(E->getRHS());
  Writer.AddSourceLocation(E->getRBracketLoc(), Record);
  Code = serialization::EXPR_ARRAY_SUBSCRIPT;
}

void ASTStmtWriter::VisitCallExpr(CallExpr *E) {
  VisitExpr(E);
  Record.push_back(E->getNumArgs());
  Writer.AddSourceLocation(E->getRParenLoc(), Record);
  Writer.AddStmt(E->getCallee());
  for (CallExpr::arg_iterator Arg = E->arg_begin(), ArgEnd = E->arg_end();
       Arg != ArgEnd; ++Arg)
    Writer.AddStmt(*Arg);
  Code = serialization::EXPR_CALL;
}

void ASTStmtWriter::VisitMemberExpr(MemberExpr *E) {
  // Don't call VisitExpr, we'll write everything here.

  Record.push_back(E->hasQualifier());
  if (E->hasQualifier())
    Writer.AddNestedNameSpecifierLoc(E->getQualifierLoc(), Record);

  Record.push_back(E->HasTemplateKWAndArgsInfo);
  if (E->HasTemplateKWAndArgsInfo) {
    Writer.AddSourceLocation(E->getTemplateKeywordLoc(), Record);
    unsigned NumTemplateArgs = E->getNumTemplateArgs();
    Record.push_back(NumTemplateArgs);
    Writer.AddSourceLocation(E->getLAngleLoc(), Record);
    Writer.AddSourceLocation(E->getRAngleLoc(), Record);
    for (unsigned i=0; i != NumTemplateArgs; ++i)
      Writer.AddTemplateArgumentLoc(E->getTemplateArgs()[i], Record);
  }

  Record.push_back(E->hadMultipleCandidates());

  DeclAccessPair FoundDecl = E->getFoundDecl();
  Writer.AddDeclRef(FoundDecl.getDecl(), Record);
  Record.push_back(FoundDecl.getAccess());

  Writer.AddTypeRef(E->getType(), Record);
  Record.push_back(E->getValueKind());
  Record.push_back(E->getObjectKind());
  Writer.AddStmt(E->getBase());
  Writer.AddDeclRef(E->getMemberDecl(), Record);
  Writer.AddSourceLocation(E->getMemberLoc(), Record);
  Record.push_back(E->isArrow());
  Writer.AddDeclarationNameLoc(E->MemberDNLoc,
                               E->getMemberDecl()->getDeclName(), Record);
  Code = serialization::EXPR_MEMBER;
}

void ASTStmtWriter::VisitObjCIsaExpr(ObjCIsaExpr *E) {
  VisitExpr(E);
  Writer.AddStmt(E->getBase());
  Writer.AddSourceLocation(E->getIsaMemberLoc(), Record);
  Writer.AddSourceLocation(E->getOpLoc(), Record);
  Record.push_back(E->isArrow());
  Code = serialization::EXPR_OBJC_ISA;
}

void ASTStmtWriter::
VisitObjCIndirectCopyRestoreExpr(ObjCIndirectCopyRestoreExpr *E) {
  VisitExpr(E);
  Writer.AddStmt(E->getSubExpr());
  Record.push_back(E->shouldCopy());
  Code = serialization::EXPR_OBJC_INDIRECT_COPY_RESTORE;
}

void ASTStmtWriter::VisitObjCBridgedCastExpr(ObjCBridgedCastExpr *E) {
  VisitExplicitCastExpr(E);
  Writer.AddSourceLocation(E->getLParenLoc(), Record);
  Writer.AddSourceLocation(E->getBridgeKeywordLoc(), Record);
  Record.push_back(E->getBridgeKind()); // FIXME: Stable encoding
  Code = serialization::EXPR_OBJC_BRIDGED_CAST;
}

void ASTStmtWriter::VisitCastExpr(CastExpr *E) {
  VisitExpr(E);
  Record.push_back(E->path_size());
  Writer.AddStmt(E->getSubExpr());
  Record.push_back(E->getCastKind()); // FIXME: stable encoding

  for (CastExpr::path_iterator
         PI = E->path_begin(), PE = E->path_end(); PI != PE; ++PI)
    Writer.AddCXXBaseSpecifier(**PI, Record);
}

void ASTStmtWriter::VisitBinaryOperator(BinaryOperator *E) {
  VisitExpr(E);
  Writer.AddStmt(E->getLHS());
  Writer.AddStmt(E->getRHS());
  Record.push_back(E->getOpcode()); // FIXME: stable encoding
  Writer.AddSourceLocation(E->getOperatorLoc(), Record);
  Record.push_back(E->isFPContractable());
  Code = serialization::EXPR_BINARY_OPERATOR;
}

void ASTStmtWriter::VisitCompoundAssignOperator(CompoundAssignOperator *E) {
  VisitBinaryOperator(E);
  Writer.AddTypeRef(E->getComputationLHSType(), Record);
  Writer.AddTypeRef(E->getComputationResultType(), Record);
  Code = serialization::EXPR_COMPOUND_ASSIGN_OPERATOR;
}

void ASTStmtWriter::VisitConditionalOperator(ConditionalOperator *E) {
  VisitExpr(E);
  Writer.AddStmt(E->getCond());
  Writer.AddStmt(E->getLHS());
  Writer.AddStmt(E->getRHS());
  Writer.AddSourceLocation(E->getQuestionLoc(), Record);
  Writer.AddSourceLocation(E->getColonLoc(), Record);
  Code = serialization::EXPR_CONDITIONAL_OPERATOR;
}

void
ASTStmtWriter::VisitBinaryConditionalOperator(BinaryConditionalOperator *E) {
  VisitExpr(E);
  Writer.AddStmt(E->getOpaqueValue());
  Writer.AddStmt(E->getCommon());
  Writer.AddStmt(E->getCond());
  Writer.AddStmt(E->getTrueExpr());
  Writer.AddStmt(E->getFalseExpr());
  Writer.AddSourceLocation(E->getQuestionLoc(), Record);
  Writer.AddSourceLocation(E->getColonLoc(), Record);
  Code = serialization::EXPR_BINARY_CONDITIONAL_OPERATOR;
}

void ASTStmtWriter::VisitImplicitCastExpr(ImplicitCastExpr *E) {
  VisitCastExpr(E);
  Code = serialization::EXPR_IMPLICIT_CAST;
}

void ASTStmtWriter::VisitExplicitCastExpr(ExplicitCastExpr *E) {
  VisitCastExpr(E);
  Writer.AddTypeSourceInfo(E->getTypeInfoAsWritten(), Record);
}

void ASTStmtWriter::VisitCStyleCastExpr(CStyleCastExpr *E) {
  VisitExplicitCastExpr(E);
  Writer.AddSourceLocation(E->getLParenLoc(), Record);
  Writer.AddSourceLocation(E->getRParenLoc(), Record);
  Code = serialization::EXPR_CSTYLE_CAST;
}

void ASTStmtWriter::VisitCompoundLiteralExpr(CompoundLiteralExpr *E) {
  VisitExpr(E);
  Writer.AddSourceLocation(E->getLParenLoc(), Record);
  Writer.AddTypeSourceInfo(E->getTypeSourceInfo(), Record);
  Writer.AddStmt(E->getInitializer());
  Record.push_back(E->isFileScope());
  Code = serialization::EXPR_COMPOUND_LITERAL;
}

void ASTStmtWriter::VisitExtVectorElementExpr(ExtVectorElementExpr *E) {
  VisitExpr(E);
  Writer.AddStmt(E->getBase());
  Writer.AddIdentifierRef(&E->getAccessor(), Record);
  Writer.AddSourceLocation(E->getAccessorLoc(), Record);
  Code = serialization::EXPR_EXT_VECTOR_ELEMENT;
}

void ASTStmtWriter::VisitInitListExpr(InitListExpr *E) {
  VisitExpr(E);
  // NOTE: only add the (possibly null) syntactic form.
  // No need to serialize the isSemanticForm flag and the semantic form.
  Writer.AddStmt(E->getSyntacticForm());
  Writer.AddSourceLocation(E->getLBraceLoc(), Record);
  Writer.AddSourceLocation(E->getRBraceLoc(), Record);
  bool isArrayFiller = E->ArrayFillerOrUnionFieldInit.is<Expr*>();
  Record.push_back(isArrayFiller);
  if (isArrayFiller)
    Writer.AddStmt(E->getArrayFiller());
  else
    Writer.AddDeclRef(E->getInitializedFieldInUnion(), Record);
  Record.push_back(E->hadArrayRangeDesignator());
  Record.push_back(E->getNumInits());
  if (isArrayFiller) {
    // ArrayFiller may have filled "holes" due to designated initializer.
    // Replace them by 0 to indicate that the filler goes in that place.
    Expr *filler = E->getArrayFiller();
    for (unsigned I = 0, N = E->getNumInits(); I != N; ++I)
      Writer.AddStmt(E->getInit(I) != filler ? E->getInit(I) : 0);
  } else {
    for (unsigned I = 0, N = E->getNumInits(); I != N; ++I)
      Writer.AddStmt(E->getInit(I));
  }
  Code = serialization::EXPR_INIT_LIST;
}

void ASTStmtWriter::VisitDesignatedInitExpr(DesignatedInitExpr *E) {
  VisitExpr(E);
  Record.push_back(E->getNumSubExprs());
  for (unsigned I = 0, N = E->getNumSubExprs(); I != N; ++I)
    Writer.AddStmt(E->getSubExpr(I));
  Writer.AddSourceLocation(E->getEqualOrColonLoc(), Record);
  Record.push_back(E->usesGNUSyntax());
  for (DesignatedInitExpr::designators_iterator D = E->designators_begin(),
                                             DEnd = E->designators_end();
       D != DEnd; ++D) {
    if (D->isFieldDesignator()) {
      if (FieldDecl *Field = D->getField()) {
        Record.push_back(serialization::DESIG_FIELD_DECL);
        Writer.AddDeclRef(Field, Record);
      } else {
        Record.push_back(serialization::DESIG_FIELD_NAME);
        Writer.AddIdentifierRef(D->getFieldName(), Record);
      }
      Writer.AddSourceLocation(D->getDotLoc(), Record);
      Writer.AddSourceLocation(D->getFieldLoc(), Record);
    } else if (D->isArrayDesignator()) {
      Record.push_back(serialization::DESIG_ARRAY);
      Record.push_back(D->getFirstExprIndex());
      Writer.AddSourceLocation(D->getLBracketLoc(), Record);
      Writer.AddSourceLocation(D->getRBracketLoc(), Record);
    } else {
      assert(D->isArrayRangeDesignator() && "Unknown designator");
      Record.push_back(serialization::DESIG_ARRAY_RANGE);
      Record.push_back(D->getFirstExprIndex());
      Writer.AddSourceLocation(D->getLBracketLoc(), Record);
      Writer.AddSourceLocation(D->getEllipsisLoc(), Record);
      Writer.AddSourceLocation(D->getRBracketLoc(), Record);
    }
  }
  Code = serialization::EXPR_DESIGNATED_INIT;
}

void ASTStmtWriter::VisitImplicitValueInitExpr(ImplicitValueInitExpr *E) {
  VisitExpr(E);
  Code = serialization::EXPR_IMPLICIT_VALUE_INIT;
}

void ASTStmtWriter::VisitVAArgExpr(VAArgExpr *E) {
  VisitExpr(E);
  Writer.AddStmt(E->getSubExpr());
  Writer.AddTypeSourceInfo(E->getWrittenTypeInfo(), Record);
  Writer.AddSourceLocation(E->getBuiltinLoc(), Record);
  Writer.AddSourceLocation(E->getRParenLoc(), Record);
  Code = serialization::EXPR_VA_ARG;
}

void ASTStmtWriter::VisitAddrLabelExpr(AddrLabelExpr *E) {
  VisitExpr(E);
  Writer.AddSourceLocation(E->getAmpAmpLoc(), Record);
  Writer.AddSourceLocation(E->getLabelLoc(), Record);
  Writer.AddDeclRef(E->getLabel(), Record);
  Code = serialization::EXPR_ADDR_LABEL;
}

void ASTStmtWriter::VisitStmtExpr(StmtExpr *E) {
  VisitExpr(E);
  Writer.AddStmt(E->getSubStmt());
  Writer.AddSourceLocation(E->getLParenLoc(), Record);
  Writer.AddSourceLocation(E->getRParenLoc(), Record);
  Code = serialization::EXPR_STMT;
}

void ASTStmtWriter::VisitChooseExpr(ChooseExpr *E) {
  VisitExpr(E);
  Writer.AddStmt(E->getCond());
  Writer.AddStmt(E->getLHS());
  Writer.AddStmt(E->getRHS());
  Writer.AddSourceLocation(E->getBuiltinLoc(), Record);
  Writer.AddSourceLocation(E->getRParenLoc(), Record);
  Record.push_back(E->isConditionDependent() ? false : E->isConditionTrue());
  Code = serialization::EXPR_CHOOSE;
}

void ASTStmtWriter::VisitGNUNullExpr(GNUNullExpr *E) {
  VisitExpr(E);
  Writer.AddSourceLocation(E->getTokenLocation(), Record);
  Code = serialization::EXPR_GNU_NULL;
}

void ASTStmtWriter::VisitShuffleVectorExpr(ShuffleVectorExpr *E) {
  VisitExpr(E);
  Record.push_back(E->getNumSubExprs());
  for (unsigned I = 0, N = E->getNumSubExprs(); I != N; ++I)
    Writer.AddStmt(E->getExpr(I));
  Writer.AddSourceLocation(E->getBuiltinLoc(), Record);
  Writer.AddSourceLocation(E->getRParenLoc(), Record);
  Code = serialization::EXPR_SHUFFLE_VECTOR;
}

void ASTStmtWriter::VisitConvertVectorExpr(ConvertVectorExpr *E) {
  VisitExpr(E);
  Writer.AddSourceLocation(E->getBuiltinLoc(), Record);
  Writer.AddSourceLocation(E->getRParenLoc(), Record);
  Writer.AddTypeSourceInfo(E->getTypeSourceInfo(), Record);
  Writer.AddStmt(E->getSrcExpr());
  Code = serialization::EXPR_CONVERT_VECTOR;
}

void ASTStmtWriter::VisitBlockExpr(BlockExpr *E) {
  VisitExpr(E);
  Writer.AddDeclRef(E->getBlockDecl(), Record);
  Code = serialization::EXPR_BLOCK;
}

void ASTStmtWriter::VisitGenericSelectionExpr(GenericSelectionExpr *E) {
  VisitExpr(E);
  Record.push_back(E->getNumAssocs());

  Writer.AddStmt(E->getControllingExpr());
  for (unsigned I = 0, N = E->getNumAssocs(); I != N; ++I) {
    Writer.AddTypeSourceInfo(E->getAssocTypeSourceInfo(I), Record);
    Writer.AddStmt(E->getAssocExpr(I));
  }
  Record.push_back(E->isResultDependent() ? -1U : E->getResultIndex());

  Writer.AddSourceLocation(E->getGenericLoc(), Record);
  Writer.AddSourceLocation(E->getDefaultLoc(), Record);
  Writer.AddSourceLocation(E->getRParenLoc(), Record);
  Code = serialization::EXPR_GENERIC_SELECTION;
}

void ASTStmtWriter::VisitPseudoObjectExpr(PseudoObjectExpr *E) {
  VisitExpr(E);
  Record.push_back(E->getNumSemanticExprs());

  // Push the result index.  Currently, this needs to exactly match
  // the encoding used internally for ResultIndex.
  unsigned result = E->getResultExprIndex();
  result = (result == PseudoObjectExpr::NoResult ? 0 : result + 1);
  Record.push_back(result);

  Writer.AddStmt(E->getSyntacticForm());
  for (PseudoObjectExpr::semantics_iterator
         i = E->semantics_begin(), e = E->semantics_end(); i != e; ++i) {
    Writer.AddStmt(*i);
  }
  Code = serialization::EXPR_PSEUDO_OBJECT;
}

void ASTStmtWriter::VisitAtomicExpr(AtomicExpr *E) {
  VisitExpr(E);
  Record.push_back(E->getOp());
  for (unsigned I = 0, N = E->getNumSubExprs(); I != N; ++I)
    Writer.AddStmt(E->getSubExprs()[I]);
  Writer.AddSourceLocation(E->getBuiltinLoc(), Record);
  Writer.AddSourceLocation(E->getRParenLoc(), Record);
  Code = serialization::EXPR_ATOMIC;
}

//===----------------------------------------------------------------------===//
// Objective-C Expressions and Statements.
//===----------------------------------------------------------------------===//

void ASTStmtWriter::VisitObjCStringLiteral(ObjCStringLiteral *E) {
  VisitExpr(E);
  Writer.AddStmt(E->getString());
  Writer.AddSourceLocation(E->getAtLoc(), Record);
  Code = serialization::EXPR_OBJC_STRING_LITERAL;
}

void ASTStmtWriter::VisitObjCBoxedExpr(ObjCBoxedExpr *E) {
  VisitExpr(E);
  Writer.AddStmt(E->getSubExpr());
  Writer.AddDeclRef(E->getBoxingMethod(), Record);
  Writer.AddSourceRange(E->getSourceRange(), Record);
  Code = serialization::EXPR_OBJC_BOXED_EXPRESSION;
}

void ASTStmtWriter::VisitObjCArrayLiteral(ObjCArrayLiteral *E) {
  VisitExpr(E);
  Record.push_back(E->getNumElements());
  for (unsigned i = 0; i < E->getNumElements(); i++)
    Writer.AddStmt(E->getElement(i));
  Writer.AddDeclRef(E->getArrayWithObjectsMethod(), Record);
  Writer.AddSourceRange(E->getSourceRange(), Record);
  Code = serialization::EXPR_OBJC_ARRAY_LITERAL;
}

void ASTStmtWriter::VisitObjCDictionaryLiteral(ObjCDictionaryLiteral *E) {
  VisitExpr(E);
  Record.push_back(E->getNumElements());
  Record.push_back(E->HasPackExpansions);
  for (unsigned i = 0; i < E->getNumElements(); i++) {
    ObjCDictionaryElement Element = E->getKeyValueElement(i);
    Writer.AddStmt(Element.Key);
    Writer.AddStmt(Element.Value);
    if (E->HasPackExpansions) {
      Writer.AddSourceLocation(Element.EllipsisLoc, Record);
      unsigned NumExpansions = 0;
      if (Element.NumExpansions)
        NumExpansions = *Element.NumExpansions + 1;
      Record.push_back(NumExpansions);
    }
  }
    
  Writer.AddDeclRef(E->getDictWithObjectsMethod(), Record);
  Writer.AddSourceRange(E->getSourceRange(), Record);
  Code = serialization::EXPR_OBJC_DICTIONARY_LITERAL;
}

void ASTStmtWriter::VisitObjCEncodeExpr(ObjCEncodeExpr *E) {
  VisitExpr(E);
  Writer.AddTypeSourceInfo(E->getEncodedTypeSourceInfo(), Record);
  Writer.AddSourceLocation(E->getAtLoc(), Record);
  Writer.AddSourceLocation(E->getRParenLoc(), Record);
  Code = serialization::EXPR_OBJC_ENCODE;
}

void ASTStmtWriter::VisitObjCSelectorExpr(ObjCSelectorExpr *E) {
  VisitExpr(E);
  Writer.AddSelectorRef(E->getSelector(), Record);
  Writer.AddSourceLocation(E->getAtLoc(), Record);
  Writer.AddSourceLocation(E->getRParenLoc(), Record);
  Code = serialization::EXPR_OBJC_SELECTOR_EXPR;
}

void ASTStmtWriter::VisitObjCProtocolExpr(ObjCProtocolExpr *E) {
  VisitExpr(E);
  Writer.AddDeclRef(E->getProtocol(), Record);
  Writer.AddSourceLocation(E->getAtLoc(), Record);
  Writer.AddSourceLocation(E->ProtoLoc, Record);
  Writer.AddSourceLocation(E->getRParenLoc(), Record);
  Code = serialization::EXPR_OBJC_PROTOCOL_EXPR;
}

void ASTStmtWriter::VisitObjCIvarRefExpr(ObjCIvarRefExpr *E) {
  VisitExpr(E);
  Writer.AddDeclRef(E->getDecl(), Record);
  Writer.AddSourceLocation(E->getLocation(), Record);
  Writer.AddSourceLocation(E->getOpLoc(), Record);
  Writer.AddStmt(E->getBase());
  Record.push_back(E->isArrow());
  Record.push_back(E->isFreeIvar());
  Code = serialization::EXPR_OBJC_IVAR_REF_EXPR;
}

void ASTStmtWriter::VisitObjCPropertyRefExpr(ObjCPropertyRefExpr *E) {
  VisitExpr(E);
  Record.push_back(E->SetterAndMethodRefFlags.getInt());
  Record.push_back(E->isImplicitProperty());
  if (E->isImplicitProperty()) {
    Writer.AddDeclRef(E->getImplicitPropertyGetter(), Record);
    Writer.AddDeclRef(E->getImplicitPropertySetter(), Record);
  } else {
    Writer.AddDeclRef(E->getExplicitProperty(), Record);
  }
  Writer.AddSourceLocation(E->getLocation(), Record);
  Writer.AddSourceLocation(E->getReceiverLocation(), Record);
  if (E->isObjectReceiver()) {
    Record.push_back(0);
    Writer.AddStmt(E->getBase());
  } else if (E->isSuperReceiver()) {
    Record.push_back(1);
    Writer.AddTypeRef(E->getSuperReceiverType(), Record);
  } else {
    Record.push_back(2);
    Writer.AddDeclRef(E->getClassReceiver(), Record);
  }
  
  Code = serialization::EXPR_OBJC_PROPERTY_REF_EXPR;
}

void ASTStmtWriter::VisitObjCSubscriptRefExpr(ObjCSubscriptRefExpr *E) {
  VisitExpr(E);
  Writer.AddSourceLocation(E->getRBracket(), Record);
  Writer.AddStmt(E->getBaseExpr());
  Writer.AddStmt(E->getKeyExpr());
  Writer.AddDeclRef(E->getAtIndexMethodDecl(), Record);
  Writer.AddDeclRef(E->setAtIndexMethodDecl(), Record);
  
  Code = serialization::EXPR_OBJC_SUBSCRIPT_REF_EXPR;
}

void ASTStmtWriter::VisitObjCMessageExpr(ObjCMessageExpr *E) {
  VisitExpr(E);
  Record.push_back(E->getNumArgs());
  Record.push_back(E->getNumStoredSelLocs());
  Record.push_back(E->SelLocsKind);
  Record.push_back(E->isDelegateInitCall());
  Record.push_back(E->IsImplicit);
  Record.push_back((unsigned)E->getReceiverKind()); // FIXME: stable encoding
  switch (E->getReceiverKind()) {
  case ObjCMessageExpr::Instance:
    Writer.AddStmt(E->getInstanceReceiver());
    break;

  case ObjCMessageExpr::Class:
    Writer.AddTypeSourceInfo(E->getClassReceiverTypeInfo(), Record);
    break;

  case ObjCMessageExpr::SuperClass:
  case ObjCMessageExpr::SuperInstance:
    Writer.AddTypeRef(E->getSuperType(), Record);
    Writer.AddSourceLocation(E->getSuperLoc(), Record);
    break;
  }

  if (E->getMethodDecl()) {
    Record.push_back(1);
    Writer.AddDeclRef(E->getMethodDecl(), Record);
  } else {
    Record.push_back(0);
    Writer.AddSelectorRef(E->getSelector(), Record);    
  }
    
  Writer.AddSourceLocation(E->getLeftLoc(), Record);
  Writer.AddSourceLocation(E->getRightLoc(), Record);

  for (CallExpr::arg_iterator Arg = E->arg_begin(), ArgEnd = E->arg_end();
       Arg != ArgEnd; ++Arg)
    Writer.AddStmt(*Arg);

  SourceLocation *Locs = E->getStoredSelLocs();
  for (unsigned i = 0, e = E->getNumStoredSelLocs(); i != e; ++i)
    Writer.AddSourceLocation(Locs[i], Record);

  Code = serialization::EXPR_OBJC_MESSAGE_EXPR;
}

void ASTStmtWriter::VisitObjCForCollectionStmt(ObjCForCollectionStmt *S) {
  VisitStmt(S);
  Writer.AddStmt(S->getElement());
  Writer.AddStmt(S->getCollection());
  Writer.AddStmt(S->getBody());
  Writer.AddSourceLocation(S->getForLoc(), Record);
  Writer.AddSourceLocation(S->getRParenLoc(), Record);
  Code = serialization::STMT_OBJC_FOR_COLLECTION;
}

void ASTStmtWriter::VisitObjCAtCatchStmt(ObjCAtCatchStmt *S) {
  Writer.AddStmt(S->getCatchBody());
  Writer.AddDeclRef(S->getCatchParamDecl(), Record);
  Writer.AddSourceLocation(S->getAtCatchLoc(), Record);
  Writer.AddSourceLocation(S->getRParenLoc(), Record);
  Code = serialization::STMT_OBJC_CATCH;
}

void ASTStmtWriter::VisitObjCAtFinallyStmt(ObjCAtFinallyStmt *S) {
  Writer.AddStmt(S->getFinallyBody());
  Writer.AddSourceLocation(S->getAtFinallyLoc(), Record);
  Code = serialization::STMT_OBJC_FINALLY;
}

void ASTStmtWriter::VisitObjCAutoreleasePoolStmt(ObjCAutoreleasePoolStmt *S) {
  Writer.AddStmt(S->getSubStmt());
  Writer.AddSourceLocation(S->getAtLoc(), Record);
  Code = serialization::STMT_OBJC_AUTORELEASE_POOL;
}

void ASTStmtWriter::VisitObjCAtTryStmt(ObjCAtTryStmt *S) {
  Record.push_back(S->getNumCatchStmts());
  Record.push_back(S->getFinallyStmt() != 0);
  Writer.AddStmt(S->getTryBody());
  for (unsigned I = 0, N = S->getNumCatchStmts(); I != N; ++I)
    Writer.AddStmt(S->getCatchStmt(I));
  if (S->getFinallyStmt())
    Writer.AddStmt(S->getFinallyStmt());
  Writer.AddSourceLocation(S->getAtTryLoc(), Record);
  Code = serialization::STMT_OBJC_AT_TRY;
}

void ASTStmtWriter::VisitObjCAtSynchronizedStmt(ObjCAtSynchronizedStmt *S) {
  Writer.AddStmt(S->getSynchExpr());
  Writer.AddStmt(S->getSynchBody());
  Writer.AddSourceLocation(S->getAtSynchronizedLoc(), Record);
  Code = serialization::STMT_OBJC_AT_SYNCHRONIZED;
}

void ASTStmtWriter::VisitObjCAtThrowStmt(ObjCAtThrowStmt *S) {
  Writer.AddStmt(S->getThrowExpr());
  Writer.AddSourceLocation(S->getThrowLoc(), Record);
  Code = serialization::STMT_OBJC_AT_THROW;
}

void ASTStmtWriter::VisitObjCBoolLiteralExpr(ObjCBoolLiteralExpr *E) {
  VisitExpr(E);
  Record.push_back(E->getValue());
  Writer.AddSourceLocation(E->getLocation(), Record);
  Code = serialization::EXPR_OBJC_BOOL_LITERAL;
}

//===----------------------------------------------------------------------===//
// C++ Expressions and Statements.
//===----------------------------------------------------------------------===//

void ASTStmtWriter::VisitCXXCatchStmt(CXXCatchStmt *S) {
  VisitStmt(S);
  Writer.AddSourceLocation(S->getCatchLoc(), Record);
  Writer.AddDeclRef(S->getExceptionDecl(), Record);
  Writer.AddStmt(S->getHandlerBlock());
  Code = serialization::STMT_CXX_CATCH;
}

void ASTStmtWriter::VisitCXXTryStmt(CXXTryStmt *S) {
  VisitStmt(S);
  Record.push_back(S->getNumHandlers());
  Writer.AddSourceLocation(S->getTryLoc(), Record);
  Writer.AddStmt(S->getTryBlock());
  for (unsigned i = 0, e = S->getNumHandlers(); i != e; ++i)
    Writer.AddStmt(S->getHandler(i));
  Code = serialization::STMT_CXX_TRY;
}

void ASTStmtWriter::VisitCXXForRangeStmt(CXXForRangeStmt *S) {
  VisitStmt(S);
  Writer.AddSourceLocation(S->getForLoc(), Record);
  Writer.AddSourceLocation(S->getColonLoc(), Record);
  Writer.AddSourceLocation(S->getRParenLoc(), Record);
  Writer.AddStmt(S->getRangeStmt());
  Writer.AddStmt(S->getBeginEndStmt());
  Writer.AddStmt(S->getCond());
  Writer.AddStmt(S->getInc());
  Writer.AddStmt(S->getLoopVarStmt());
  Writer.AddStmt(S->getBody());
  Code = serialization::STMT_CXX_FOR_RANGE;
}

void ASTStmtWriter::VisitMSDependentExistsStmt(MSDependentExistsStmt *S) {
  VisitStmt(S);
  Writer.AddSourceLocation(S->getKeywordLoc(), Record);
  Record.push_back(S->isIfExists());
  Writer.AddNestedNameSpecifierLoc(S->getQualifierLoc(), Record);
  Writer.AddDeclarationNameInfo(S->getNameInfo(), Record);
  Writer.AddStmt(S->getSubStmt());
  Code = serialization::STMT_MS_DEPENDENT_EXISTS;
}

void ASTStmtWriter::VisitCXXOperatorCallExpr(CXXOperatorCallExpr *E) {
  VisitCallExpr(E);
  Record.push_back(E->getOperator());
  Writer.AddSourceRange(E->Range, Record);
  Record.push_back(E->isFPContractable());
  Code = serialization::EXPR_CXX_OPERATOR_CALL;
}

void ASTStmtWriter::VisitCXXMemberCallExpr(CXXMemberCallExpr *E) {
  VisitCallExpr(E);
  Code = serialization::EXPR_CXX_MEMBER_CALL;
}

void ASTStmtWriter::VisitCXXConstructExpr(CXXConstructExpr *E) {
  VisitExpr(E);
  Record.push_back(E->getNumArgs());
  for (unsigned I = 0, N = E->getNumArgs(); I != N; ++I)
    Writer.AddStmt(E->getArg(I));
  Writer.AddDeclRef(E->getConstructor(), Record);
  Writer.AddSourceLocation(E->getLocation(), Record);
  Record.push_back(E->isElidable());
  Record.push_back(E->hadMultipleCandidates());
  Record.push_back(E->isListInitialization());
  Record.push_back(E->requiresZeroInitialization());
  Record.push_back(E->getConstructionKind()); // FIXME: stable encoding
  Writer.AddSourceRange(E->getParenOrBraceRange(), Record);
  Code = serialization::EXPR_CXX_CONSTRUCT;
}

void ASTStmtWriter::VisitCXXTemporaryObjectExpr(CXXTemporaryObjectExpr *E) {
  VisitCXXConstructExpr(E);
  Writer.AddTypeSourceInfo(E->getTypeSourceInfo(), Record);
  Code = serialization::EXPR_CXX_TEMPORARY_OBJECT;
}

void ASTStmtWriter::VisitLambdaExpr(LambdaExpr *E) {
  VisitExpr(E);
  Record.push_back(E->NumCaptures);
  unsigned NumArrayIndexVars = 0;
  if (E->HasArrayIndexVars)
    NumArrayIndexVars = E->getArrayIndexStarts()[E->NumCaptures];
  Record.push_back(NumArrayIndexVars);
  Writer.AddSourceRange(E->IntroducerRange, Record);
  Record.push_back(E->CaptureDefault); // FIXME: stable encoding
  Writer.AddSourceLocation(E->CaptureDefaultLoc, Record);
  Record.push_back(E->ExplicitParams);
  Record.push_back(E->ExplicitResultType);
  Writer.AddSourceLocation(E->ClosingBrace, Record);
  
  // Add capture initializers.
  for (LambdaExpr::capture_init_iterator C = E->capture_init_begin(),
                                      CEnd = E->capture_init_end();
       C != CEnd; ++C) {
    Writer.AddStmt(*C);
  }
  
  // Add array index variables, if any.
  if (NumArrayIndexVars) {
    Record.append(E->getArrayIndexStarts(), 
                  E->getArrayIndexStarts() + E->NumCaptures + 1);
    VarDecl **ArrayIndexVars = E->getArrayIndexVars();
    for (unsigned I = 0; I != NumArrayIndexVars; ++I)
      Writer.AddDeclRef(ArrayIndexVars[I], Record);
  }
  
  Code = serialization::EXPR_LAMBDA;
}

void ASTStmtWriter::VisitCXXStdInitializerListExpr(CXXStdInitializerListExpr *E) {
  VisitExpr(E);
  Writer.AddStmt(E->getSubExpr());
  Code = serialization::EXPR_CXX_STD_INITIALIZER_LIST;
}

void ASTStmtWriter::VisitCXXNamedCastExpr(CXXNamedCastExpr *E) {
  VisitExplicitCastExpr(E);
  Writer.AddSourceRange(SourceRange(E->getOperatorLoc(), E->getRParenLoc()),
                        Record);
  Writer.AddSourceRange(E->getAngleBrackets(), Record);
}

void ASTStmtWriter::VisitCXXStaticCastExpr(CXXStaticCastExpr *E) {
  VisitCXXNamedCastExpr(E);
  Code = serialization::EXPR_CXX_STATIC_CAST;
}

void ASTStmtWriter::VisitCXXDynamicCastExpr(CXXDynamicCastExpr *E) {
  VisitCXXNamedCastExpr(E);
  Code = serialization::EXPR_CXX_DYNAMIC_CAST;
}

void ASTStmtWriter::VisitCXXReinterpretCastExpr(CXXReinterpretCastExpr *E) {
  VisitCXXNamedCastExpr(E);
  Code = serialization::EXPR_CXX_REINTERPRET_CAST;
}

void ASTStmtWriter::VisitCXXConstCastExpr(CXXConstCastExpr *E) {
  VisitCXXNamedCastExpr(E);
  Code = serialization::EXPR_CXX_CONST_CAST;
}

void ASTStmtWriter::VisitCXXFunctionalCastExpr(CXXFunctionalCastExpr *E) {
  VisitExplicitCastExpr(E);
  Writer.AddSourceLocation(E->getLParenLoc(), Record);
  Writer.AddSourceLocation(E->getRParenLoc(), Record);
  Code = serialization::EXPR_CXX_FUNCTIONAL_CAST;
}

void ASTStmtWriter::VisitUserDefinedLiteral(UserDefinedLiteral *E) {
  VisitCallExpr(E);
  Writer.AddSourceLocation(E->UDSuffixLoc, Record);
  Code = serialization::EXPR_USER_DEFINED_LITERAL;
}

void ASTStmtWriter::VisitCXXBoolLiteralExpr(CXXBoolLiteralExpr *E) {
  VisitExpr(E);
  Record.push_back(E->getValue());
  Writer.AddSourceLocation(E->getLocation(), Record);
  Code = serialization::EXPR_CXX_BOOL_LITERAL;
}

void ASTStmtWriter::VisitCXXNullPtrLiteralExpr(CXXNullPtrLiteralExpr *E) {
  VisitExpr(E);
  Writer.AddSourceLocation(E->getLocation(), Record);
  Code = serialization::EXPR_CXX_NULL_PTR_LITERAL;
}

void ASTStmtWriter::VisitCXXTypeidExpr(CXXTypeidExpr *E) {
  VisitExpr(E);
  Writer.AddSourceRange(E->getSourceRange(), Record);
  if (E->isTypeOperand()) {
    Writer.AddTypeSourceInfo(E->getTypeOperandSourceInfo(), Record);
    Code = serialization::EXPR_CXX_TYPEID_TYPE;
  } else {
    Writer.AddStmt(E->getExprOperand());
    Code = serialization::EXPR_CXX_TYPEID_EXPR;
  }
}

void ASTStmtWriter::VisitCXXThisExpr(CXXThisExpr *E) {
  VisitExpr(E);
  Writer.AddSourceLocation(E->getLocation(), Record);
  Record.push_back(E->isImplicit());
  Code = serialization::EXPR_CXX_THIS;
}

void ASTStmtWriter::VisitCXXThrowExpr(CXXThrowExpr *E) {
  VisitExpr(E);
  Writer.AddSourceLocation(E->getThrowLoc(), Record);
  Writer.AddStmt(E->getSubExpr());
  Record.push_back(E->isThrownVariableInScope());
  Code = serialization::EXPR_CXX_THROW;
}

void ASTStmtWriter::VisitCXXDefaultArgExpr(CXXDefaultArgExpr *E) {
  VisitExpr(E);

  bool HasOtherExprStored = E->Param.getInt();
  // Store these first, the reader reads them before creation.
  Record.push_back(HasOtherExprStored);
  if (HasOtherExprStored)
    Writer.AddStmt(E->getExpr());
  Writer.AddDeclRef(E->getParam(), Record);
  Writer.AddSourceLocation(E->getUsedLocation(), Record);

  Code = serialization::EXPR_CXX_DEFAULT_ARG;
}

void ASTStmtWriter::VisitCXXDefaultInitExpr(CXXDefaultInitExpr *E) {
  VisitExpr(E);
  Writer.AddDeclRef(E->getField(), Record);
  Writer.AddSourceLocation(E->getExprLoc(), Record);
  Code = serialization::EXPR_CXX_DEFAULT_INIT;
}

void ASTStmtWriter::VisitCXXBindTemporaryExpr(CXXBindTemporaryExpr *E) {
  VisitExpr(E);
  Writer.AddCXXTemporary(E->getTemporary(), Record);
  Writer.AddStmt(E->getSubExpr());
  Code = serialization::EXPR_CXX_BIND_TEMPORARY;
}

void ASTStmtWriter::VisitCXXScalarValueInitExpr(CXXScalarValueInitExpr *E) {
  VisitExpr(E);
  Writer.AddTypeSourceInfo(E->getTypeSourceInfo(), Record);
  Writer.AddSourceLocation(E->getRParenLoc(), Record);
  Code = serialization::EXPR_CXX_SCALAR_VALUE_INIT;
}

void ASTStmtWriter::VisitCXXNewExpr(CXXNewExpr *E) {
  VisitExpr(E);
  Record.push_back(E->isGlobalNew());
  Record.push_back(E->isArray());
  Record.push_back(E->doesUsualArrayDeleteWantSize());
  Record.push_back(E->getNumPlacementArgs());
  Record.push_back(E->StoredInitializationStyle);
  Writer.AddDeclRef(E->getOperatorNew(), Record);
  Writer.AddDeclRef(E->getOperatorDelete(), Record);
  Writer.AddTypeSourceInfo(E->getAllocatedTypeSourceInfo(), Record);
  Writer.AddSourceRange(E->getTypeIdParens(), Record);
  Writer.AddSourceRange(E->getSourceRange(), Record);
  Writer.AddSourceRange(E->getDirectInitRange(), Record);
  for (CXXNewExpr::arg_iterator I = E->raw_arg_begin(), e = E->raw_arg_end();
       I != e; ++I)
    Writer.AddStmt(*I);

  Code = serialization::EXPR_CXX_NEW;
}

void ASTStmtWriter::VisitCXXDeleteExpr(CXXDeleteExpr *E) {
  VisitExpr(E);
  Record.push_back(E->isGlobalDelete());
  Record.push_back(E->isArrayForm());
  Record.push_back(E->isArrayFormAsWritten());
  Record.push_back(E->doesUsualArrayDeleteWantSize());
  Writer.AddDeclRef(E->getOperatorDelete(), Record);
  Writer.AddStmt(E->getArgument());
  Writer.AddSourceLocation(E->getSourceRange().getBegin(), Record);
  
  Code = serialization::EXPR_CXX_DELETE;
}

void ASTStmtWriter::VisitCXXPseudoDestructorExpr(CXXPseudoDestructorExpr *E) {
  VisitExpr(E);

  Writer.AddStmt(E->getBase());
  Record.push_back(E->isArrow());
  Writer.AddSourceLocation(E->getOperatorLoc(), Record);
  Writer.AddNestedNameSpecifierLoc(E->getQualifierLoc(), Record);
  Writer.AddTypeSourceInfo(E->getScopeTypeInfo(), Record);
  Writer.AddSourceLocation(E->getColonColonLoc(), Record);
  Writer.AddSourceLocation(E->getTildeLoc(), Record);

  // PseudoDestructorTypeStorage.
  Writer.AddIdentifierRef(E->getDestroyedTypeIdentifier(), Record);
  if (E->getDestroyedTypeIdentifier())
    Writer.AddSourceLocation(E->getDestroyedTypeLoc(), Record);
  else
    Writer.AddTypeSourceInfo(E->getDestroyedTypeInfo(), Record);

  Code = serialization::EXPR_CXX_PSEUDO_DESTRUCTOR;
}

void ASTStmtWriter::VisitExprWithCleanups(ExprWithCleanups *E) {
  VisitExpr(E);
  Record.push_back(E->getNumObjects());
  for (unsigned i = 0, e = E->getNumObjects(); i != e; ++i)
    Writer.AddDeclRef(E->getObject(i), Record);
  
  Writer.AddStmt(E->getSubExpr());
  Code = serialization::EXPR_EXPR_WITH_CLEANUPS;
}

void
ASTStmtWriter::VisitCXXDependentScopeMemberExpr(CXXDependentScopeMemberExpr *E){
  VisitExpr(E);

  // Don't emit anything here, HasTemplateKWAndArgsInfo must be
  // emitted first.

  Record.push_back(E->HasTemplateKWAndArgsInfo);
  if (E->HasTemplateKWAndArgsInfo) {
    const ASTTemplateKWAndArgsInfo &Args = *E->getTemplateKWAndArgsInfo();
    Record.push_back(Args.NumTemplateArgs);
    AddTemplateKWAndArgsInfo(Args);
  }

  if (!E->isImplicitAccess())
    Writer.AddStmt(E->getBase());
  else
    Writer.AddStmt(0);
  Writer.AddTypeRef(E->getBaseType(), Record);
  Record.push_back(E->isArrow());
  Writer.AddSourceLocation(E->getOperatorLoc(), Record);
  Writer.AddNestedNameSpecifierLoc(E->getQualifierLoc(), Record);
  Writer.AddDeclRef(E->getFirstQualifierFoundInScope(), Record);
  Writer.AddDeclarationNameInfo(E->MemberNameInfo, Record);
  Code = serialization::EXPR_CXX_DEPENDENT_SCOPE_MEMBER;
}

void
ASTStmtWriter::VisitDependentScopeDeclRefExpr(DependentScopeDeclRefExpr *E) {
  VisitExpr(E);

  // Don't emit anything here, HasTemplateKWAndArgsInfo must be
  // emitted first.

  Record.push_back(E->HasTemplateKWAndArgsInfo);
  if (E->HasTemplateKWAndArgsInfo) {
    const ASTTemplateKWAndArgsInfo &Args = *E->getTemplateKWAndArgsInfo();
    Record.push_back(Args.NumTemplateArgs);
    AddTemplateKWAndArgsInfo(Args);
  }

  Writer.AddNestedNameSpecifierLoc(E->getQualifierLoc(), Record);
  Writer.AddDeclarationNameInfo(E->NameInfo, Record);
  Code = serialization::EXPR_CXX_DEPENDENT_SCOPE_DECL_REF;
}

void
ASTStmtWriter::VisitCXXUnresolvedConstructExpr(CXXUnresolvedConstructExpr *E) {
  VisitExpr(E);
  Record.push_back(E->arg_size());
  for (CXXUnresolvedConstructExpr::arg_iterator
         ArgI = E->arg_begin(), ArgE = E->arg_end(); ArgI != ArgE; ++ArgI)
    Writer.AddStmt(*ArgI);
  Writer.AddTypeSourceInfo(E->getTypeSourceInfo(), Record);
  Writer.AddSourceLocation(E->getLParenLoc(), Record);
  Writer.AddSourceLocation(E->getRParenLoc(), Record);
  Code = serialization::EXPR_CXX_UNRESOLVED_CONSTRUCT;
}

void ASTStmtWriter::VisitOverloadExpr(OverloadExpr *E) {
  VisitExpr(E);

  // Don't emit anything here, HasTemplateKWAndArgsInfo must be
  // emitted first.

  Record.push_back(E->HasTemplateKWAndArgsInfo);
  if (E->HasTemplateKWAndArgsInfo) {
    const ASTTemplateKWAndArgsInfo &Args = *E->getTemplateKWAndArgsInfo();
    Record.push_back(Args.NumTemplateArgs);
    AddTemplateKWAndArgsInfo(Args);
  }

  Record.push_back(E->getNumDecls());
  for (OverloadExpr::decls_iterator
         OvI = E->decls_begin(), OvE = E->decls_end(); OvI != OvE; ++OvI) {
    Writer.AddDeclRef(OvI.getDecl(), Record);
    Record.push_back(OvI.getAccess());
  }

  Writer.AddDeclarationNameInfo(E->NameInfo, Record);
  Writer.AddNestedNameSpecifierLoc(E->getQualifierLoc(), Record);
}

void ASTStmtWriter::VisitUnresolvedMemberExpr(UnresolvedMemberExpr *E) {
  VisitOverloadExpr(E);
  Record.push_back(E->isArrow());
  Record.push_back(E->hasUnresolvedUsing());
  Writer.AddStmt(!E->isImplicitAccess() ? E->getBase() : 0);
  Writer.AddTypeRef(E->getBaseType(), Record);
  Writer.AddSourceLocation(E->getOperatorLoc(), Record);
  Code = serialization::EXPR_CXX_UNRESOLVED_MEMBER;
}

void ASTStmtWriter::VisitUnresolvedLookupExpr(UnresolvedLookupExpr *E) {
  VisitOverloadExpr(E);
  Record.push_back(E->requiresADL());
  Record.push_back(E->isOverloaded());
  Writer.AddDeclRef(E->getNamingClass(), Record);
  Code = serialization::EXPR_CXX_UNRESOLVED_LOOKUP;
}

void ASTStmtWriter::VisitTypeTraitExpr(TypeTraitExpr *E) {
  VisitExpr(E);
  Record.push_back(E->TypeTraitExprBits.NumArgs);
  Record.push_back(E->TypeTraitExprBits.Kind); // FIXME: Stable encoding
  Record.push_back(E->TypeTraitExprBits.Value);
  Writer.AddSourceRange(E->getSourceRange(), Record);
  for (unsigned I = 0, N = E->getNumArgs(); I != N; ++I)
    Writer.AddTypeSourceInfo(E->getArg(I), Record);
  Code = serialization::EXPR_TYPE_TRAIT;
}

void ASTStmtWriter::VisitArrayTypeTraitExpr(ArrayTypeTraitExpr *E) {
  VisitExpr(E);
  Record.push_back(E->getTrait());
  Record.push_back(E->getValue());
  Writer.AddSourceRange(E->getSourceRange(), Record);
  Writer.AddTypeSourceInfo(E->getQueriedTypeSourceInfo(), Record);
  Code = serialization::EXPR_ARRAY_TYPE_TRAIT;
}

void ASTStmtWriter::VisitExpressionTraitExpr(ExpressionTraitExpr *E) {
  VisitExpr(E);
  Record.push_back(E->getTrait());
  Record.push_back(E->getValue());
  Writer.AddSourceRange(E->getSourceRange(), Record);
  Writer.AddStmt(E->getQueriedExpression());
  Code = serialization::EXPR_CXX_EXPRESSION_TRAIT;
}

void ASTStmtWriter::VisitCXXNoexceptExpr(CXXNoexceptExpr *E) {
  VisitExpr(E);
  Record.push_back(E->getValue());
  Writer.AddSourceRange(E->getSourceRange(), Record);
  Writer.AddStmt(E->getOperand());
  Code = serialization::EXPR_CXX_NOEXCEPT;
}

void ASTStmtWriter::VisitPackExpansionExpr(PackExpansionExpr *E) {
  VisitExpr(E);
  Writer.AddSourceLocation(E->getEllipsisLoc(), Record);
  Record.push_back(E->NumExpansions);
  Writer.AddStmt(E->getPattern());
  Code = serialization::EXPR_PACK_EXPANSION;
}

void ASTStmtWriter::VisitSizeOfPackExpr(SizeOfPackExpr *E) {
  VisitExpr(E);
  Writer.AddSourceLocation(E->OperatorLoc, Record);
  Writer.AddSourceLocation(E->PackLoc, Record);
  Writer.AddSourceLocation(E->RParenLoc, Record);
  Record.push_back(E->Length);
  Writer.AddDeclRef(E->Pack, Record);
  Code = serialization::EXPR_SIZEOF_PACK;
}

void ASTStmtWriter::VisitSubstNonTypeTemplateParmExpr(
                                              SubstNonTypeTemplateParmExpr *E) {
  VisitExpr(E);
  Writer.AddDeclRef(E->getParameter(), Record);
  Writer.AddSourceLocation(E->getNameLoc(), Record);
  Writer.AddStmt(E->getReplacement());
  Code = serialization::EXPR_SUBST_NON_TYPE_TEMPLATE_PARM;
}

void ASTStmtWriter::VisitSubstNonTypeTemplateParmPackExpr(
                                          SubstNonTypeTemplateParmPackExpr *E) {
  VisitExpr(E);
  Writer.AddDeclRef(E->getParameterPack(), Record);
  Writer.AddTemplateArgument(E->getArgumentPack(), Record);
  Writer.AddSourceLocation(E->getParameterPackLocation(), Record);
  Code = serialization::EXPR_SUBST_NON_TYPE_TEMPLATE_PARM_PACK;
}

void ASTStmtWriter::VisitFunctionParmPackExpr(FunctionParmPackExpr *E) {
  VisitExpr(E);
  Record.push_back(E->getNumExpansions());
  Writer.AddDeclRef(E->getParameterPack(), Record);
  Writer.AddSourceLocation(E->getParameterPackLocation(), Record);
  for (FunctionParmPackExpr::iterator I = E->begin(), End = E->end();
       I != End; ++I)
    Writer.AddDeclRef(*I, Record);
  Code = serialization::EXPR_FUNCTION_PARM_PACK;
}

void ASTStmtWriter::VisitMaterializeTemporaryExpr(MaterializeTemporaryExpr *E) {
  VisitExpr(E);
  Writer.AddStmt(E->Temporary);
  Writer.AddDeclRef(E->ExtendingDecl, Record);
  Code = serialization::EXPR_MATERIALIZE_TEMPORARY;
}

void ASTStmtWriter::VisitOpaqueValueExpr(OpaqueValueExpr *E) {
  VisitExpr(E);
  Writer.AddStmt(E->getSourceExpr());
  Writer.AddSourceLocation(E->getLocation(), Record);
  Code = serialization::EXPR_OPAQUE_VALUE;
}

//===----------------------------------------------------------------------===//
// CUDA Expressions and Statements.
//===----------------------------------------------------------------------===//

void ASTStmtWriter::VisitCUDAKernelCallExpr(CUDAKernelCallExpr *E) {
  VisitCallExpr(E);
  Writer.AddStmt(E->getConfig());
  Code = serialization::EXPR_CUDA_KERNEL_CALL;
}

//===----------------------------------------------------------------------===//
// OpenCL Expressions and Statements.
//===----------------------------------------------------------------------===//
void ASTStmtWriter::VisitAsTypeExpr(AsTypeExpr *E) {
  VisitExpr(E);
  Writer.AddSourceLocation(E->getBuiltinLoc(), Record);
  Writer.AddSourceLocation(E->getRParenLoc(), Record);
  Writer.AddStmt(E->getSrcExpr());
  Code = serialization::EXPR_ASTYPE;
}

//===----------------------------------------------------------------------===//
// Microsoft Expressions and Statements.
//===----------------------------------------------------------------------===//
void ASTStmtWriter::VisitMSPropertyRefExpr(MSPropertyRefExpr *E) {
  VisitExpr(E);
  Record.push_back(E->isArrow());
  Writer.AddStmt(E->getBaseExpr());
  Writer.AddNestedNameSpecifierLoc(E->getQualifierLoc(), Record);
  Writer.AddSourceLocation(E->getMemberLoc(), Record);
  Writer.AddDeclRef(E->getPropertyDecl(), Record);
  Code = serialization::EXPR_CXX_PROPERTY_REF_EXPR;
}

void ASTStmtWriter::VisitCXXUuidofExpr(CXXUuidofExpr *E) {
  VisitExpr(E);
  Writer.AddSourceRange(E->getSourceRange(), Record);
  if (E->isTypeOperand()) {
    Writer.AddTypeSourceInfo(E->getTypeOperandSourceInfo(), Record);
    Code = serialization::EXPR_CXX_UUIDOF_TYPE;
  } else {
    Writer.AddStmt(E->getExprOperand());
    Code = serialization::EXPR_CXX_UUIDOF_EXPR;
  }
}

void ASTStmtWriter::VisitSEHExceptStmt(SEHExceptStmt *S) {
  VisitStmt(S);
  Writer.AddSourceLocation(S->getExceptLoc(), Record);
  Writer.AddStmt(S->getFilterExpr());
  Writer.AddStmt(S->getBlock());
  Code = serialization::STMT_SEH_EXCEPT;
}

void ASTStmtWriter::VisitSEHFinallyStmt(SEHFinallyStmt *S) {
  VisitStmt(S);
  Writer.AddSourceLocation(S->getFinallyLoc(), Record);
  Writer.AddStmt(S->getBlock());
  Code = serialization::STMT_SEH_FINALLY;
}

void ASTStmtWriter::VisitSEHTryStmt(SEHTryStmt *S) {
  VisitStmt(S);
  Record.push_back(S->getIsCXXTry());
  Writer.AddSourceLocation(S->getTryLoc(), Record);
  Writer.AddStmt(S->getTryBlock());
  Writer.AddStmt(S->getHandler());
  Code = serialization::STMT_SEH_TRY;
}

//===----------------------------------------------------------------------===//
// OpenMP Clauses.
//===----------------------------------------------------------------------===//

namespace clang {
class OMPClauseWriter : public OMPClauseVisitor<OMPClauseWriter> {
  ASTStmtWriter *Writer;
  ASTWriter::RecordData &Record;
public:
  OMPClauseWriter(ASTStmtWriter *W, ASTWriter::RecordData &Record)
    : Writer(W), Record(Record) { }
#define OPENMP_CLAUSE(Name, Class)    \
  void Visit##Class(Class *S);
#include "clang/Basic/OpenMPKinds.def"
  void writeClause(OMPClause *C);
};
}

void OMPClauseWriter::writeClause(OMPClause *C) {
  Record.push_back(C->getClauseKind());
  Visit(C);
  Writer->Writer.AddSourceLocation(C->getLocStart(), Record);
  Writer->Writer.AddSourceLocation(C->getLocEnd(), Record);
}

void OMPClauseWriter::VisitOMPIfClause(OMPIfClause *C) {
  Writer->Writer.AddStmt(C->getCondition());
  Writer->Writer.AddSourceLocation(C->getLParenLoc(), Record);
}

void OMPClauseWriter::VisitOMPFinalClause(OMPFinalClause *C) {
  Writer->Writer.AddStmt(C->getCondition());
}

void OMPClauseWriter::VisitOMPCollapseClause(OMPCollapseClause *C) {
  Writer->Writer.AddStmt(C->getNumForLoops());
}

void OMPClauseWriter::VisitOMPNumThreadsClause(OMPNumThreadsClause *C) {
  Writer->Writer.AddStmt(C->getNumThreads());
  Writer->Writer.AddSourceLocation(C->getLParenLoc(), Record);
}

void OMPClauseWriter::VisitOMPSafelenClause(OMPSafelenClause *C) {
  Writer->Writer.AddStmt(C->getSafelen());
  Writer->Writer.AddSourceLocation(C->getLParenLoc(), Record);
}

void OMPClauseWriter::VisitOMPDefaultClause(OMPDefaultClause *C) {
  Record.push_back(C->getDefaultKind());
  Writer->Writer.AddSourceLocation(C->getDefaultKindKwLoc(), Record);
}

void OMPClauseWriter::VisitOMPProcBindClause(OMPProcBindClause *C) {
  Record.push_back(C->getThreadAffinity());
  Writer->Writer.AddSourceLocation(C->getThreadAffinityLoc(), Record);
}

void OMPClauseWriter::VisitOMPScheduleClause(OMPScheduleClause *C) {
  Record.push_back(C->getScheduleKind());
  Writer->Writer.AddSourceLocation(C->getScheduleKindLoc(), Record);
  Writer->Writer.AddStmt(C->getChunkSize());
}

void OMPClauseWriter::VisitOMPDistScheduleClause(OMPDistScheduleClause *C) {
  Record.push_back(C->getScheduleKind());
  Writer->Writer.AddSourceLocation(C->getScheduleKindLoc(), Record);
  Writer->Writer.AddStmt(C->getChunkSize());
}

void OMPClauseWriter::VisitOMPPrivateClause(OMPPrivateClause *C) {
  Record.push_back(C->varlist_size());
<<<<<<< HEAD
  for (OMPVarList<OMPPrivateClause>::varlist_iterator I = C->varlist_begin(),
                                                      E = C->varlist_end();
       I != E; ++I)
    Writer->Writer.AddStmt(*I);
  for (ArrayRef<Expr *>::iterator I = C->getDefaultInits().begin(),
                                  E = C->getDefaultInits().end();
       I != E; ++I)
    Writer->Writer.AddStmt(*I);
=======
  Writer->Writer.AddSourceLocation(C->getLParenLoc(), Record);
  for (auto *VE : C->varlists())
    Writer->Writer.AddStmt(VE);
>>>>>>> 88c63daa
}

void OMPClauseWriter::VisitOMPFirstPrivateClause(OMPFirstPrivateClause *C) {
  Record.push_back(C->varlist_size());
<<<<<<< HEAD
  for (OMPVarList<OMPFirstPrivateClause>::varlist_iterator
                                                   I = C->varlist_begin(),
                                                   E = C->varlist_end();
       I != E; ++I)
    Writer->Writer.AddStmt(*I);
  for (ArrayRef<Expr *>::iterator I = C->getPseudoVars().begin(),
                                  E = C->getPseudoVars().end();
       I != E; ++I)
    Writer->Writer.AddStmt(*I);
  for (ArrayRef<Expr *>::iterator I = C->getInits().begin(),
                                  E = C->getInits().end();
       I != E; ++I)
    Writer->Writer.AddStmt(*I);
}

void OMPClauseWriter::VisitOMPLastPrivateClause(OMPLastPrivateClause *C) {
  Record.push_back(C->varlist_size());
  for (OMPVarList<OMPLastPrivateClause>::varlist_iterator
                                                      I = C->varlist_begin(),
                                                      E = C->varlist_end();
       I != E; ++I)
    Writer->Writer.AddStmt(*I);
  for (ArrayRef<Expr *>::iterator I = C->getPseudoVars1().begin(),
                                  E = C->getPseudoVars1().end();
       I != E; ++I)
    Writer->Writer.AddStmt(*I);
  for (ArrayRef<Expr *>::iterator I = C->getPseudoVars2().begin(),
                                  E = C->getPseudoVars2().end();
       I != E; ++I)
    Writer->Writer.AddStmt(*I);
  for (ArrayRef<Expr *>::iterator I = C->getDefaultInits().begin(),
                                  E = C->getDefaultInits().end();
       I != E; ++I)
    Writer->Writer.AddStmt(*I);
  for (ArrayRef<Expr *>::iterator I = C->getAssignments().begin(),
                                  E = C->getAssignments().end();
       I != E; ++I)
    Writer->Writer.AddStmt(*I);
=======
  Writer->Writer.AddSourceLocation(C->getLParenLoc(), Record);
  for (auto *VE : C->varlists())
    Writer->Writer.AddStmt(VE);
>>>>>>> 88c63daa
}

void OMPClauseWriter::VisitOMPSharedClause(OMPSharedClause *C) {
  Record.push_back(C->varlist_size());
<<<<<<< HEAD
  for (OMPVarList<OMPSharedClause>::varlist_iterator I = C->varlist_begin(),
                                                     E = C->varlist_end();
       I != E; ++I)
    Writer->Writer.AddStmt(*I);
=======
  Writer->Writer.AddSourceLocation(C->getLParenLoc(), Record);
  for (auto *VE : C->varlists())
    Writer->Writer.AddStmt(VE);
>>>>>>> 88c63daa
}

void OMPClauseWriter::VisitOMPCopyinClause(OMPCopyinClause *C) {
  Record.push_back(C->varlist_size());
<<<<<<< HEAD
  for (OMPVarList<OMPCopyinClause>::varlist_iterator I = C->varlist_begin(),
                                                     E = C->varlist_end();
       I != E; ++I)
    Writer->Writer.AddStmt(*I);
  for (ArrayRef<Expr *>::iterator I = C->getPseudoVars1().begin(),
                                  E = C->getPseudoVars1().end();
       I != E; ++I)
    Writer->Writer.AddStmt(*I);
  for (ArrayRef<Expr *>::iterator I = C->getPseudoVars2().begin(),
                                  E = C->getPseudoVars2().end();
       I != E; ++I)
    Writer->Writer.AddStmt(*I);
  for (ArrayRef<Expr *>::iterator I = C->getAssignments().begin(),
                                  E = C->getAssignments().end();
       I != E; ++I)
    Writer->Writer.AddStmt(*I);
}

void OMPClauseWriter::VisitOMPCopyPrivateClause(OMPCopyPrivateClause *C) {
  Record.push_back(C->varlist_size());
  for (OMPVarList<OMPCopyPrivateClause>::varlist_iterator I = C->varlist_begin(),
                                                     E = C->varlist_end();
       I != E; ++I)
    Writer->Writer.AddStmt(*I);
  for (ArrayRef<Expr *>::iterator I = C->getPseudoVars1().begin(),
                                  E = C->getPseudoVars1().end();
       I != E; ++I)
    Writer->Writer.AddStmt(*I);
  for (ArrayRef<Expr *>::iterator I = C->getPseudoVars2().begin(),
                                  E = C->getPseudoVars2().end();
       I != E; ++I)
    Writer->Writer.AddStmt(*I);
  for (ArrayRef<Expr *>::iterator I = C->getAssignments().begin(),
                                  E = C->getAssignments().end();
       I != E; ++I)
    Writer->Writer.AddStmt(*I);
}

void OMPClauseWriter::VisitOMPReductionClause(OMPReductionClause *C) {
  Record.push_back(C->varlist_size());
  Record.push_back(C->getOperator());
  Writer->Writer.AddNestedNameSpecifierLoc(C->getSpec(), Record);
  Writer->Writer.AddDeclarationNameInfo(C->getOpName(), Record);
  for (OMPVarList<OMPReductionClause>::varlist_iterator I = C->varlist_begin(),
                                                        E = C->varlist_end();
       I != E; ++I)
    Writer->Writer.AddStmt(*I);
  for (ArrayRef<Expr *>::iterator I = C->getOpExprs().begin(),
                                  E = C->getOpExprs().end();
       I != E; ++I)
    Writer->Writer.AddStmt(*I);
  for (ArrayRef<Expr *>::iterator I = C->getHelperParameters1st().begin(),
                                  E = C->getHelperParameters1st().end();
       I != E; ++I)
    Writer->Writer.AddStmt(*I);
  for (ArrayRef<Expr *>::iterator I = C->getHelperParameters2nd().begin(),
                                  E = C->getHelperParameters2nd().end();
       I != E; ++I)
    Writer->Writer.AddStmt(*I);
  for (ArrayRef<Expr *>::iterator I = C->getDefaultInits().begin(),
                                  E = C->getDefaultInits().end();
       I != E; ++I)
    Writer->Writer.AddStmt(*I);
}

void OMPClauseWriter::VisitOMPOrderedClause(OMPOrderedClause *C) { }

void OMPClauseWriter::VisitOMPNowaitClause(OMPNowaitClause *C) { }

void OMPClauseWriter::VisitOMPUntiedClause(OMPUntiedClause *C) { }

void OMPClauseWriter::VisitOMPMergeableClause(OMPMergeableClause *C) { }

void OMPClauseWriter::VisitOMPReadClause(OMPReadClause *C) { }

void OMPClauseWriter::VisitOMPWriteClause(OMPWriteClause *C) { }

void OMPClauseWriter::VisitOMPUpdateClause(OMPUpdateClause *C) { }

void OMPClauseWriter::VisitOMPCaptureClause(OMPCaptureClause *C) { }

void OMPClauseWriter::VisitOMPSeqCstClause(OMPSeqCstClause *C) { }

void OMPClauseWriter::VisitOMPInBranchClause(OMPInBranchClause *C) { }

void OMPClauseWriter::VisitOMPNotInBranchClause(OMPNotInBranchClause *C) { }

void OMPClauseWriter::VisitOMPFlushClause(OMPFlushClause *C) {
  Record.push_back(C->varlist_size());
  for (OMPVarList<OMPFlushClause>::varlist_iterator I = C->varlist_begin(),
                                                    E = C->varlist_end();
       I != E; ++I)
    Writer->Writer.AddStmt(*I);
}

void OMPClauseWriter::VisitOMPUniformClause(OMPUniformClause *C) {
  Record.push_back(C->varlist_size());
  for (OMPVarList<OMPUniformClause>::varlist_iterator I = C->varlist_begin(),
                                                      E = C->varlist_end();
       I != E; ++I)
    Writer->Writer.AddStmt(*I);
}

void OMPClauseWriter::VisitOMPSafelenClause(OMPSafelenClause *C) {
  Writer->Writer.AddStmt(C->getSafelen());
}

void OMPClauseWriter::VisitOMPSimdlenClause(OMPSimdlenClause *C) {
  Writer->Writer.AddStmt(C->getSimdlen());
}

void OMPClauseWriter::VisitOMPNumTeamsClause(OMPNumTeamsClause *C) {
  Writer->Writer.AddStmt(C->getNumTeams());
}

void OMPClauseWriter::VisitOMPThreadLimitClause(OMPThreadLimitClause *C) {
  Writer->Writer.AddStmt(C->getThreadLimit());
}

void OMPClauseWriter::VisitOMPLinearClause(OMPLinearClause *C) {
  Record.push_back(C->varlist_size());
  for (OMPVarList<OMPLinearClause>::varlist_iterator I = C->varlist_begin(),
                                                     E = C->varlist_end();
       I != E; ++I)
    Writer->Writer.AddStmt(*I);
  Writer->Writer.AddStmt(C->getStep());
}

void OMPClauseWriter::VisitOMPAlignedClause(OMPAlignedClause *C) {
  Record.push_back(C->varlist_size());
  for (OMPVarList<OMPAlignedClause>::varlist_iterator I = C->varlist_begin(),
                                                      E = C->varlist_end();
        I != E; ++I)
    Writer->Writer.AddStmt(*I);
  Writer->Writer.AddStmt(C->getAlignment());
=======
  Writer->Writer.AddSourceLocation(C->getLParenLoc(), Record);
  for (auto *VE : C->varlists())
    Writer->Writer.AddStmt(VE);
>>>>>>> 88c63daa
}

//===----------------------------------------------------------------------===//
// OpenMP Directives.
//===----------------------------------------------------------------------===//
void ASTStmtWriter::VisitOMPExecutableDirective(OMPExecutableDirective *E) {
  Writer.AddSourceLocation(E->getLocStart(), Record);
  Writer.AddSourceLocation(E->getLocEnd(), Record);
  OMPClauseWriter ClauseWriter(this, Record);
  for (unsigned i = 0, N = E->getNumClauses(); i < N; ++i) {
    ClauseWriter.writeClause(E->getClause(i));
  }
  if (E->hasAssociatedStmt())
    Writer.AddStmt(E->getAssociatedStmt());
}

void ASTStmtWriter::VisitOMPParallelDirective(OMPParallelDirective *D) {
  VisitStmt(D);
  Record.push_back(D->getNumClauses());
  VisitOMPExecutableDirective(D);
  Code = serialization::STMT_OMP_PARALLEL_DIRECTIVE;
}

void ASTStmtWriter::VisitOMPForDirective(OMPForDirective *D) {
  VisitStmt(D);
  Record.push_back(D->getNumClauses());
  Record.push_back(D->getCollapsedNumber());
  VisitOMPExecutableDirective(D);
  Writer.AddStmt(D->getNewIterVar());
  Writer.AddStmt(D->getNewIterEnd());
  Writer.AddStmt(D->getInit());
  for (unsigned i = 0, N = D->getCollapsedNumber(); i < N; ++i) {
    Writer.AddStmt(D->getCounters()[i]);
  }
  Code = serialization::STMT_OMP_FOR_DIRECTIVE;
}

void ASTStmtWriter::VisitOMPSimdDirective(OMPSimdDirective *D) {
  VisitStmt(D);
  Record.push_back(D->getNumClauses());
  Record.push_back(D->getCollapsedNumber());
  VisitOMPExecutableDirective(D);
  Writer.AddStmt(D->getNewIterVar());
  Writer.AddStmt(D->getNewIterEnd());
  Writer.AddStmt(D->getInit());
  for (unsigned i = 0, N = D->getCollapsedNumber(); i < N; ++i) {
    Writer.AddStmt(D->getCounters()[i]);
  }
  Code = serialization::STMT_OMP_SIMD_DIRECTIVE;
}

void ASTStmtWriter::VisitOMPForSimdDirective(OMPForSimdDirective *D) {
  VisitStmt(D);
  Record.push_back(D->getNumClauses());
  Record.push_back(D->getCollapsedNumber());
  VisitOMPExecutableDirective(D);
  Writer.AddStmt(D->getNewIterVar());
  Writer.AddStmt(D->getNewIterEnd());
  Writer.AddStmt(D->getInit());
  for (unsigned i = 0, N = D->getCollapsedNumber(); i < N; ++i) {
    Writer.AddStmt(D->getCounters()[i]);
  }
  Code = serialization::STMT_OMP_FOR_SIMD_DIRECTIVE;
}

void ASTStmtWriter::VisitOMPSectionsDirective(OMPSectionsDirective *D) {
  VisitStmt(D);
  Record.push_back(D->getNumClauses());
  VisitOMPExecutableDirective(D);
  Code = serialization::STMT_OMP_SECTIONS_DIRECTIVE;
}

void ASTStmtWriter::VisitOMPSectionDirective(OMPSectionDirective *D) {
  VisitStmt(D);
  Record.push_back(D->getNumClauses());
  VisitOMPExecutableDirective(D);
  Code = serialization::STMT_OMP_SECTION_DIRECTIVE;
}

void ASTStmtWriter::VisitOMPSingleDirective(OMPSingleDirective *D) {
  VisitStmt(D);
  Record.push_back(D->getNumClauses());
  VisitOMPExecutableDirective(D);
  Code = serialization::STMT_OMP_SINGLE_DIRECTIVE;
}

void ASTStmtWriter::VisitOMPTaskDirective(OMPTaskDirective *D) {
  VisitStmt(D);
  Record.push_back(D->getNumClauses());
  VisitOMPExecutableDirective(D);
  Code = serialization::STMT_OMP_TASK_DIRECTIVE;
}

void ASTStmtWriter::VisitOMPTaskyieldDirective(OMPTaskyieldDirective *D) {
  VisitStmt(D);
  Record.push_back(D->getNumClauses());
  VisitOMPExecutableDirective(D);
  Code = serialization::STMT_OMP_TASKYIELD_DIRECTIVE;
}

void ASTStmtWriter::VisitOMPMasterDirective(OMPMasterDirective *D) {
  VisitStmt(D);
  Record.push_back(D->getNumClauses());
  VisitOMPExecutableDirective(D);
  Code = serialization::STMT_OMP_MASTER_DIRECTIVE;
}

void ASTStmtWriter::VisitOMPCriticalDirective(OMPCriticalDirective *D) {
  VisitStmt(D);
  Record.push_back(D->getNumClauses());
  VisitOMPExecutableDirective(D);
  Writer.AddDeclarationNameInfo(D->getDirectiveName(), Record);
  Code = serialization::STMT_OMP_CRITICAL_DIRECTIVE;
}

void ASTStmtWriter::VisitOMPBarrierDirective(OMPBarrierDirective *D) {
  VisitStmt(D);
  Record.push_back(D->getNumClauses());
  VisitOMPExecutableDirective(D);
  Code = serialization::STMT_OMP_BARRIER_DIRECTIVE;
}

void ASTStmtWriter::VisitOMPTaskwaitDirective(OMPTaskwaitDirective *D) {
  VisitStmt(D);
  Record.push_back(D->getNumClauses());
  VisitOMPExecutableDirective(D);
  Code = serialization::STMT_OMP_TASKWAIT_DIRECTIVE;
}

void ASTStmtWriter::VisitOMPTaskgroupDirective(OMPTaskgroupDirective *D) {
  VisitStmt(D);
  Record.push_back(D->getNumClauses());
  VisitOMPExecutableDirective(D);
  Code = serialization::STMT_OMP_TASKGROUP_DIRECTIVE;
}

void ASTStmtWriter::VisitOMPAtomicDirective(OMPAtomicDirective *D) {
  VisitStmt(D);
  Record.push_back(D->getNumClauses());
  VisitOMPExecutableDirective(D);
  Writer.AddStmt(D->getV());
  Writer.AddStmt(D->getX());
  Writer.AddStmt(D->getExpr());
  Record.push_back(D->getOperator());
  Record.push_back(D->isCaptureAfter() ? 1 : 0);
  Record.push_back(D->isReversed() ? 1 : 0);
  Code = serialization::STMT_OMP_ATOMIC_DIRECTIVE;
}

void ASTStmtWriter::VisitOMPFlushDirective(OMPFlushDirective *D) {
  VisitStmt(D);
  Record.push_back(D->getNumClauses());
  VisitOMPExecutableDirective(D);
  Code = serialization::STMT_OMP_FLUSH_DIRECTIVE;
}

void ASTStmtWriter::VisitOMPOrderedDirective(OMPOrderedDirective *D) {
  VisitStmt(D);
  Record.push_back(D->getNumClauses());
  VisitOMPExecutableDirective(D);
  Code = serialization::STMT_OMP_ORDERED_DIRECTIVE;
}

//===----------------------------------------------------------------------===//
// ASTWriter Implementation
//===----------------------------------------------------------------------===//

unsigned ASTWriter::RecordSwitchCaseID(SwitchCase *S) {
  assert(SwitchCaseIDs.find(S) == SwitchCaseIDs.end() &&
         "SwitchCase recorded twice");
  unsigned NextID = SwitchCaseIDs.size();
  SwitchCaseIDs[S] = NextID;
  return NextID;
}

unsigned ASTWriter::getSwitchCaseID(SwitchCase *S) {
  assert(SwitchCaseIDs.find(S) != SwitchCaseIDs.end() &&
         "SwitchCase hasn't been seen yet");
  return SwitchCaseIDs[S];
}

void ASTWriter::ClearSwitchCaseIDs() {
  SwitchCaseIDs.clear();
}

/// \brief Write the given substatement or subexpression to the
/// bitstream.
void ASTWriter::WriteSubStmt(Stmt *S,
                             llvm::DenseMap<Stmt *, uint64_t> &SubStmtEntries,
                             llvm::DenseSet<Stmt *> &ParentStmts) {
  RecordData Record;
  ASTStmtWriter Writer(*this, Record);
  ++NumStatements;
  
  if (!S) {
    Stream.EmitRecord(serialization::STMT_NULL_PTR, Record);
    return;
  }

  llvm::DenseMap<Stmt *, uint64_t>::iterator I = SubStmtEntries.find(S);
  if (I != SubStmtEntries.end()) {
    Record.push_back(I->second);
    Stream.EmitRecord(serialization::STMT_REF_PTR, Record);
    return;
  }

#ifndef NDEBUG
  assert(!ParentStmts.count(S) && "There is a Stmt cycle!");

  struct ParentStmtInserterRAII {
    Stmt *S;
    llvm::DenseSet<Stmt *> &ParentStmts;

    ParentStmtInserterRAII(Stmt *S, llvm::DenseSet<Stmt *> &ParentStmts)
      : S(S), ParentStmts(ParentStmts) {
      ParentStmts.insert(S);
    }
    ~ParentStmtInserterRAII() {
      ParentStmts.erase(S);
    }
  };

  ParentStmtInserterRAII ParentStmtInserter(S, ParentStmts);
#endif

  // Redirect ASTWriter::AddStmt to collect sub-stmts.
  SmallVector<Stmt *, 16> SubStmts;
  CollectedStmts = &SubStmts;

  Writer.Code = serialization::STMT_NULL_PTR;
  Writer.AbbrevToUse = 0;
  Writer.Visit(S);
  
#ifndef NDEBUG
  if (Writer.Code == serialization::STMT_NULL_PTR) {
    SourceManager &SrcMgr
      = DeclIDs.begin()->first->getASTContext().getSourceManager();
    S->dump(SrcMgr);
    llvm_unreachable("Unhandled sub-statement writing AST file");
  }
#endif

  // Revert ASTWriter::AddStmt.
  CollectedStmts = &StmtsToEmit;

  // Write the sub-stmts in reverse order, last to first. When reading them back
  // we will read them in correct order by "pop"ing them from the Stmts stack.
  // This simplifies reading and allows to store a variable number of sub-stmts
  // without knowing it in advance.
  while (!SubStmts.empty())
    WriteSubStmt(SubStmts.pop_back_val(), SubStmtEntries, ParentStmts);
  
  Stream.EmitRecord(Writer.Code, Record, Writer.AbbrevToUse);
 
  SubStmtEntries[S] = Stream.GetCurrentBitNo();
}

/// \brief Flush all of the statements that have been added to the
/// queue via AddStmt().
void ASTWriter::FlushStmts() {
  RecordData Record;

  // We expect to be the only consumer of the two temporary statement maps,
  // assert that they are empty.
  assert(SubStmtEntries.empty() && "unexpected entries in sub-stmt map");
  assert(ParentStmts.empty() && "unexpected entries in parent stmt map");

  for (unsigned I = 0, N = StmtsToEmit.size(); I != N; ++I) {
    WriteSubStmt(StmtsToEmit[I], SubStmtEntries, ParentStmts);
    
    assert(N == StmtsToEmit.size() &&
           "Substatement written via AddStmt rather than WriteSubStmt!");

    // Note that we are at the end of a full expression. Any
    // expression records that follow this one are part of a different
    // expression.
    Stream.EmitRecord(serialization::STMT_STOP, Record);

    SubStmtEntries.clear();
    ParentStmts.clear();
  }

  StmtsToEmit.clear();
}<|MERGE_RESOLUTION|>--- conflicted
+++ resolved
@@ -1721,7 +1721,6 @@
 
 void OMPClauseWriter::VisitOMPPrivateClause(OMPPrivateClause *C) {
   Record.push_back(C->varlist_size());
-<<<<<<< HEAD
   for (OMPVarList<OMPPrivateClause>::varlist_iterator I = C->varlist_begin(),
                                                       E = C->varlist_end();
        I != E; ++I)
@@ -1730,16 +1729,10 @@
                                   E = C->getDefaultInits().end();
        I != E; ++I)
     Writer->Writer.AddStmt(*I);
-=======
-  Writer->Writer.AddSourceLocation(C->getLParenLoc(), Record);
-  for (auto *VE : C->varlists())
-    Writer->Writer.AddStmt(VE);
->>>>>>> 88c63daa
 }
 
 void OMPClauseWriter::VisitOMPFirstPrivateClause(OMPFirstPrivateClause *C) {
   Record.push_back(C->varlist_size());
-<<<<<<< HEAD
   for (OMPVarList<OMPFirstPrivateClause>::varlist_iterator
                                                    I = C->varlist_begin(),
                                                    E = C->varlist_end();
@@ -1778,30 +1771,18 @@
                                   E = C->getAssignments().end();
        I != E; ++I)
     Writer->Writer.AddStmt(*I);
-=======
-  Writer->Writer.AddSourceLocation(C->getLParenLoc(), Record);
-  for (auto *VE : C->varlists())
-    Writer->Writer.AddStmt(VE);
->>>>>>> 88c63daa
 }
 
 void OMPClauseWriter::VisitOMPSharedClause(OMPSharedClause *C) {
   Record.push_back(C->varlist_size());
-<<<<<<< HEAD
   for (OMPVarList<OMPSharedClause>::varlist_iterator I = C->varlist_begin(),
                                                      E = C->varlist_end();
        I != E; ++I)
     Writer->Writer.AddStmt(*I);
-=======
-  Writer->Writer.AddSourceLocation(C->getLParenLoc(), Record);
-  for (auto *VE : C->varlists())
-    Writer->Writer.AddStmt(VE);
->>>>>>> 88c63daa
 }
 
 void OMPClauseWriter::VisitOMPCopyinClause(OMPCopyinClause *C) {
   Record.push_back(C->varlist_size());
-<<<<<<< HEAD
   for (OMPVarList<OMPCopyinClause>::varlist_iterator I = C->varlist_begin(),
                                                      E = C->varlist_end();
        I != E; ++I)
@@ -1905,10 +1886,6 @@
     Writer->Writer.AddStmt(*I);
 }
 
-void OMPClauseWriter::VisitOMPSafelenClause(OMPSafelenClause *C) {
-  Writer->Writer.AddStmt(C->getSafelen());
-}
-
 void OMPClauseWriter::VisitOMPSimdlenClause(OMPSimdlenClause *C) {
   Writer->Writer.AddStmt(C->getSimdlen());
 }
@@ -1937,11 +1914,6 @@
         I != E; ++I)
     Writer->Writer.AddStmt(*I);
   Writer->Writer.AddStmt(C->getAlignment());
-=======
-  Writer->Writer.AddSourceLocation(C->getLParenLoc(), Record);
-  for (auto *VE : C->varlists())
-    Writer->Writer.AddStmt(VE);
->>>>>>> 88c63daa
 }
 
 //===----------------------------------------------------------------------===//
