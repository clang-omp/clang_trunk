--- conflicted
+++ resolved
@@ -1680,77 +1680,71 @@
   case OMPC_num_threads:
     C = new (Context) OMPNumThreadsClause();
     break;
-<<<<<<< HEAD
   case OMPC_collapse:
     C = new (Context) OMPCollapseClause();
-=======
+    break;
+  case OMPC_default:
+    C = new (Context) OMPDefaultClause();
+    break;
+  case OMPC_proc_bind:
+    C = new (Context) OMPProcBindClause();
+    break;
+  case OMPC_schedule:
+    C = new (Context) OMPScheduleClause();
+    break;
+  case OMPC_private:
+    C = OMPPrivateClause::CreateEmpty(Context, Record[Idx++]);
+    break;
+  case OMPC_firstprivate:
+    C = OMPFirstPrivateClause::CreateEmpty(Context, Record[Idx++]);
+    break;
+  case OMPC_shared:
+    C = OMPSharedClause::CreateEmpty(Context, Record[Idx++]);
+    break;
+  case OMPC_copyin:
+    C = OMPCopyinClause::CreateEmpty(Context, Record[Idx++]);
+    break;
+  case OMPC_copyprivate:
+    C = OMPCopyPrivateClause::CreateEmpty(Context, Record[Idx++]);
+    break;
+  case OMPC_lastprivate:
+    C = OMPLastPrivateClause::CreateEmpty(Context, Record[Idx++]);
+    break;
+  case OMPC_reduction:
+    C = OMPReductionClause::CreateEmpty(Context, Record[Idx++]);
+    break;
+  case OMPC_ordered:
+    C = new (Context) OMPOrderedClause();
+    break;
+  case OMPC_nowait:
+    C = new (Context) OMPNowaitClause();
+    break;
+  case OMPC_untied:
+    C = new (Context) OMPUntiedClause();
+    break;
+  case OMPC_mergeable:
+    C = new (Context) OMPMergeableClause();
+    break;
+  case OMPC_read:
+    C = new (Context) OMPReadClause();
+    break;
+  case OMPC_write:
+    C = new (Context) OMPWriteClause();
+    break;
+  case OMPC_update:
+    C = new (Context) OMPUpdateClause();
+    break;
+  case OMPC_capture:
+    C = new (Context) OMPCaptureClause();
+    break;
+  case OMPC_seq_cst:
+    C = new (Context) OMPSeqCstClause();
+    break;
+  case OMPC_flush:
+    C = OMPFlushClause::CreateEmpty(Context, Record[Idx++]);
+    break;
   case OMPC_safelen:
     C = new (Context) OMPSafelenClause();
->>>>>>> 88c63daa
-    break;
-  case OMPC_default:
-    C = new (Context) OMPDefaultClause();
-    break;
-  case OMPC_proc_bind:
-    C = new (Context) OMPProcBindClause();
-    break;
-  case OMPC_schedule:
-    C = new (Context) OMPScheduleClause();
-    break;
-  case OMPC_private:
-    C = OMPPrivateClause::CreateEmpty(Context, Record[Idx++]);
-    break;
-  case OMPC_firstprivate:
-    C = OMPFirstPrivateClause::CreateEmpty(Context, Record[Idx++]);
-    break;
-  case OMPC_shared:
-    C = OMPSharedClause::CreateEmpty(Context, Record[Idx++]);
-    break;
-  case OMPC_copyin:
-    C = OMPCopyinClause::CreateEmpty(Context, Record[Idx++]);
-    break;
-<<<<<<< HEAD
-  case OMPC_copyprivate:
-    C = OMPCopyPrivateClause::CreateEmpty(Context, Record[Idx++]);
-    break;
-  case OMPC_lastprivate:
-    C = OMPLastPrivateClause::CreateEmpty(Context, Record[Idx++]);
-    break;
-  case OMPC_reduction:
-    C = OMPReductionClause::CreateEmpty(Context, Record[Idx++]);
-    break;
-  case OMPC_ordered:
-    C = new (Context) OMPOrderedClause();
-    break;
-  case OMPC_nowait:
-    C = new (Context) OMPNowaitClause();
-    break;
-  case OMPC_untied:
-    C = new (Context) OMPUntiedClause();
-    break;
-  case OMPC_mergeable:
-    C = new (Context) OMPMergeableClause();
-    break;
-  case OMPC_read:
-    C = new (Context) OMPReadClause();
-    break;
-  case OMPC_write:
-    C = new (Context) OMPWriteClause();
-    break;
-  case OMPC_update:
-    C = new (Context) OMPUpdateClause();
-    break;
-  case OMPC_capture:
-    C = new (Context) OMPCaptureClause();
-    break;
-  case OMPC_seq_cst:
-    C = new (Context) OMPSeqCstClause();
-    break;
-  case OMPC_flush:
-    C = OMPFlushClause::CreateEmpty(Context, Record[Idx++]);
-    break;
-  case OMPC_safelen:
-    C = new (Context) OMPSafelenClause();
     break;
   case OMPC_linear:
     C = OMPLinearClause::CreateEmpty(Context, Record[Idx++]);
@@ -1760,8 +1754,6 @@
     break;
   default:
     return 0;
-=======
->>>>>>> 88c63daa
   }
   Visit(C);
   C->setLocStart(Reader->ReadSourceLocation(Record, Idx));
@@ -2048,10 +2040,6 @@
   C->setVars(Vars);
 }
 
-void OMPClauseReader::VisitOMPSafelenClause(OMPSafelenClause *C) {
-  C->setSafelen(Reader->Reader.ReadSubExpr());
-}
-
 void OMPClauseReader::VisitOMPSimdlenClause(OMPSimdlenClause *C) {
   C->setSimdlen(Reader->Reader.ReadSubExpr());
 }
@@ -2082,16 +2070,6 @@
     Vars.push_back(Reader->Reader.ReadSubExpr());
   C->setVars(Vars);
   C->setAlignment(Reader->Reader.ReadSubExpr());
-}
-
-void OMPClauseReader::VisitOMPCopyinClause(OMPCopyinClause *C) {
-  C->setLParenLoc(Reader->ReadSourceLocation(Record, Idx));
-  unsigned NumVars = C->varlist_size();
-  SmallVector<Expr *, 16> Vars;
-  Vars.reserve(NumVars);
-  for (unsigned i = 0; i != NumVars; ++i)
-    Vars.push_back(Reader->Reader.ReadSubExpr());
-  C->setVarRefs(Vars);
 }
 
 //===----------------------------------------------------------------------===//
